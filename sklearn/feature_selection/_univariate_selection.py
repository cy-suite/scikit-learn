"""Univariate features selection."""

# Authors: V. Michel, B. Thirion, G. Varoquaux, A. Gramfort, E. Duchesnay.
#          L. Buitinck, A. Joly
# License: BSD 3 clause


import warnings
from numbers import Integral, Real

import numpy as np
from scipy import special, stats
from scipy.sparse import issparse

from ..base import BaseEstimator, _fit_context
from ..preprocessing import LabelBinarizer
from ..utils import as_float_array, check_array, check_X_y, safe_mask, safe_sqr
from ..utils._param_validation import Interval, StrOptions, validate_params
from ..utils.extmath import row_norms, safe_sparse_dot
from ..utils.validation import check_is_fitted
<<<<<<< HEAD
from ..utils._param_validation import Interval, StrOptions, validate_params
=======
>>>>>>> 2ab1d81e
from ._base import SelectorMixin


def _clean_nans(scores):
    """
    Fixes Issue #1240: NaNs can't be properly compared, so change them to the
    smallest value of scores's dtype. -inf seems to be unreliable.
    """
    # XXX where should this function be called? fit? scoring functions
    # themselves?
    scores = as_float_array(scores, copy=True)
    scores[np.isnan(scores)] = np.finfo(scores.dtype).min
    return scores


######################################################################
# Scoring functions


# The following function is a rewriting of scipy.stats.f_oneway
# Contrary to the scipy.stats.f_oneway implementation it does not
# copy the data while keeping the inputs unchanged.
def f_oneway(*args):
    """Perform a 1-way ANOVA.

    The one-way ANOVA tests the null hypothesis that 2 or more groups have
    the same population mean. The test is applied to samples from two or
    more groups, possibly with differing sizes.

    Read more in the :ref:`User Guide <univariate_feature_selection>`.

    Parameters
    ----------
    *args : {array-like, sparse matrix}
        Sample1, sample2... The sample measurements should be given as
        arguments.

    Returns
    -------
    f_statistic : float
        The computed F-value of the test.
    p_value : float
        The associated p-value from the F-distribution.

    Notes
    -----
    The ANOVA test has important assumptions that must be satisfied in order
    for the associated p-value to be valid.

    1. The samples are independent
    2. Each sample is from a normally distributed population
    3. The population standard deviations of the groups are all equal. This
       property is known as homoscedasticity.

    If these assumptions are not true for a given set of data, it may still be
    possible to use the Kruskal-Wallis H-test (`scipy.stats.kruskal`_) although
    with some loss of power.

    The algorithm is from Heiman[2], pp.394-7.

    See ``scipy.stats.f_oneway`` that should give the same results while
    being less efficient.

    References
    ----------
    .. [1] Lowry, Richard.  "Concepts and Applications of Inferential
           Statistics". Chapter 14.
           http://vassarstats.net/textbook

    .. [2] Heiman, G.W.  Research Methods in Statistics. 2002.
    """
    n_classes = len(args)
    args = [as_float_array(a) for a in args]
    n_samples_per_class = np.array([a.shape[0] for a in args])
    n_samples = np.sum(n_samples_per_class)
    ss_alldata = sum(safe_sqr(a).sum(axis=0) for a in args)
    sums_args = [np.asarray(a.sum(axis=0)) for a in args]
    square_of_sums_alldata = sum(sums_args) ** 2
    square_of_sums_args = [s**2 for s in sums_args]
    sstot = ss_alldata - square_of_sums_alldata / float(n_samples)
    ssbn = 0.0
    for k, _ in enumerate(args):
        ssbn += square_of_sums_args[k] / n_samples_per_class[k]
    ssbn -= square_of_sums_alldata / float(n_samples)
    sswn = sstot - ssbn
    dfbn = n_classes - 1
    dfwn = n_samples - n_classes
    msb = ssbn / float(dfbn)
    msw = sswn / float(dfwn)
    constant_features_idx = np.where(msw == 0.0)[0]
    if np.nonzero(msb)[0].size != msb.size and constant_features_idx.size:
        warnings.warn("Features %s are constant." % constant_features_idx, UserWarning)
    f = msb / msw
    # flatten matrix to vector in sparse case
    f = np.asarray(f).ravel()
    prob = special.fdtrc(dfbn, dfwn, f)
    return f, prob


@validate_params(
    {
        "X": ["array-like", "sparse matrix"],
        "y": ["array-like"],
<<<<<<< HEAD
    }
=======
    },
    prefer_skip_nested_validation=True,
>>>>>>> 2ab1d81e
)
def f_classif(X, y):
    """Compute the ANOVA F-value for the provided sample.

    Read more in the :ref:`User Guide <univariate_feature_selection>`.

    Parameters
    ----------
    X : {array-like, sparse matrix} of shape (n_samples, n_features)
        The set of regressors that will be tested sequentially.

    y : array-like of shape (n_samples,)
        The target vector.

    Returns
    -------
    f_statistic : ndarray of shape (n_features,)
        F-statistic for each feature.

    p_values : ndarray of shape (n_features,)
        P-values associated with the F-statistic.

    See Also
    --------
    chi2 : Chi-squared stats of non-negative features for classification tasks.
    f_regression : F-value between label/feature for regression tasks.
    """
    X, y = check_X_y(X, y, accept_sparse=["csr", "csc", "coo"])
    args = [X[safe_mask(X, y == k)] for k in np.unique(y)]
    return f_oneway(*args)


def _chisquare(f_obs, f_exp):
    """Fast replacement for scipy.stats.chisquare.

    Version from https://github.com/scipy/scipy/pull/2525 with additional
    optimizations.
    """
    f_obs = np.asarray(f_obs, dtype=np.float64)

    k = len(f_obs)
    # Reuse f_obs for chi-squared statistics
    chisq = f_obs
    chisq -= f_exp
    chisq **= 2
    with np.errstate(invalid="ignore"):
        chisq /= f_exp
    chisq = chisq.sum(axis=0)
    return chisq, special.chdtrc(k - 1, chisq)


@validate_params(
    {
        "X": ["array-like", "sparse matrix"],
        "y": ["array-like"],
<<<<<<< HEAD
    }
=======
    },
    prefer_skip_nested_validation=True,
>>>>>>> 2ab1d81e
)
def chi2(X, y):
    """Compute chi-squared stats between each non-negative feature and class.

    This score can be used to select the `n_features` features with the
    highest values for the test chi-squared statistic from X, which must
    contain only **non-negative features** such as booleans or frequencies
    (e.g., term counts in document classification), relative to the classes.

    Recall that the chi-square test measures dependence between stochastic
    variables, so using this function "weeds out" the features that are the
    most likely to be independent of class and therefore irrelevant for
    classification.

    Read more in the :ref:`User Guide <univariate_feature_selection>`.

    Parameters
    ----------
    X : {array-like, sparse matrix} of shape (n_samples, n_features)
        Sample vectors.

    y : array-like of shape (n_samples,)
        Target vector (class labels).

    Returns
    -------
    chi2 : ndarray of shape (n_features,)
        Chi2 statistics for each feature.

    p_values : ndarray of shape (n_features,)
        P-values for each feature.

    See Also
    --------
    f_classif : ANOVA F-value between label/feature for classification tasks.
    f_regression : F-value between label/feature for regression tasks.

    Notes
    -----
    Complexity of this algorithm is O(n_classes * n_features).
    """

    # XXX: we might want to do some of the following in logspace instead for
    # numerical stability.
    # Converting X to float allows getting better performance for the
    # safe_sparse_dot call made below.
    X = check_array(X, accept_sparse="csr", dtype=(np.float64, np.float32))
    if np.any((X.data if issparse(X) else X) < 0):
        raise ValueError("Input X must be non-negative.")

    # Use a sparse representation for Y by default to reduce memory usage when
    # y has many unique classes.
    Y = LabelBinarizer(sparse_output=True).fit_transform(y)
    if Y.shape[1] == 1:
        Y = Y.toarray()
        Y = np.append(1 - Y, Y, axis=1)

    observed = safe_sparse_dot(Y.T, X)  # n_classes * n_features

    if issparse(observed):
        # convert back to a dense array before calling _chisquare
        # XXX: could _chisquare be reimplement to accept sparse matrices for
        # cases where both n_classes and n_features are large (and X is
        # sparse)?
        observed = observed.toarray()

    feature_count = X.sum(axis=0).reshape(1, -1)
    class_prob = Y.mean(axis=0).reshape(1, -1)
    expected = np.dot(class_prob.T, feature_count)

    return _chisquare(observed, expected)


@validate_params(
    {
        "X": ["array-like", "sparse matrix"],
        "y": ["array-like"],
        "center": ["boolean"],
        "force_finite": ["boolean"],
<<<<<<< HEAD
    }
=======
    },
    prefer_skip_nested_validation=True,
>>>>>>> 2ab1d81e
)
def r_regression(X, y, *, center=True, force_finite=True):
    """Compute Pearson's r for each features and the target.

    Pearson's r is also known as the Pearson correlation coefficient.

    Linear model for testing the individual effect of each of many regressors.
    This is a scoring function to be used in a feature selection procedure, not
    a free standing feature selection procedure.

    The cross correlation between each regressor and the target is computed
    as::

        E[(X[:, i] - mean(X[:, i])) * (y - mean(y))] / (std(X[:, i]) * std(y))

    For more on usage see the :ref:`User Guide <univariate_feature_selection>`.

    .. versionadded:: 1.0

    Parameters
    ----------
    X : {array-like, sparse matrix} of shape (n_samples, n_features)
        The data matrix.

    y : array-like of shape (n_samples,)
        The target vector.

    center : bool, default=True
        Whether or not to center the data matrix `X` and the target vector `y`.
        By default, `X` and `y` will be centered.

    force_finite : bool, default=True
        Whether or not to force the Pearson's R correlation to be finite.
        In the particular case where some features in `X` or the target `y`
        are constant, the Pearson's R correlation is not defined. When
        `force_finite=False`, a correlation of `np.nan` is returned to
        acknowledge this case. When `force_finite=True`, this value will be
        forced to a minimal correlation of `0.0`.

        .. versionadded:: 1.1

    Returns
    -------
    correlation_coefficient : ndarray of shape (n_features,)
        Pearson's R correlation coefficients of features.

    See Also
    --------
    f_regression: Univariate linear regression tests returning f-statistic
        and p-values.
    mutual_info_regression: Mutual information for a continuous target.
    f_classif: ANOVA F-value between label/feature for classification tasks.
    chi2: Chi-squared stats of non-negative features for classification tasks.
    """
    X, y = check_X_y(X, y, accept_sparse=["csr", "csc", "coo"], dtype=np.float64)
    n_samples = X.shape[0]

    # Compute centered values
    # Note that E[(x - mean(x))*(y - mean(y))] = E[x*(y - mean(y))], so we
    # need not center X
    if center:
        y = y - np.mean(y)
        if issparse(X):
            X_means = X.mean(axis=0).getA1()
        else:
            X_means = X.mean(axis=0)
        # Compute the scaled standard deviations via moments
        X_norms = np.sqrt(row_norms(X.T, squared=True) - n_samples * X_means**2)
    else:
        X_norms = row_norms(X.T)

    correlation_coefficient = safe_sparse_dot(y, X)
    with np.errstate(divide="ignore", invalid="ignore"):
        correlation_coefficient /= X_norms
        correlation_coefficient /= np.linalg.norm(y)

    if force_finite and not np.isfinite(correlation_coefficient).all():
        # case where the target or some features are constant
        # the correlation coefficient(s) is/are set to the minimum (i.e. 0.0)
        nan_mask = np.isnan(correlation_coefficient)
        correlation_coefficient[nan_mask] = 0.0
    return correlation_coefficient


@validate_params(
    {
        "X": ["array-like", "sparse matrix"],
        "y": ["array-like"],
        "center": ["boolean"],
        "force_finite": ["boolean"],
<<<<<<< HEAD
    }
=======
    },
    prefer_skip_nested_validation=True,
>>>>>>> 2ab1d81e
)
def f_regression(X, y, *, center=True, force_finite=True):
    """Univariate linear regression tests returning F-statistic and p-values.

    Quick linear model for testing the effect of a single regressor,
    sequentially for many regressors.

    This is done in 2 steps:

    1. The cross correlation between each regressor and the target is computed
       using :func:`r_regression` as::

           E[(X[:, i] - mean(X[:, i])) * (y - mean(y))] / (std(X[:, i]) * std(y))

    2. It is converted to an F score and then to a p-value.

    :func:`f_regression` is derived from :func:`r_regression` and will rank
    features in the same order if all the features are positively correlated
    with the target.

    Note however that contrary to :func:`f_regression`, :func:`r_regression`
    values lie in [-1, 1] and can thus be negative. :func:`f_regression` is
    therefore recommended as a feature selection criterion to identify
    potentially predictive feature for a downstream classifier, irrespective of
    the sign of the association with the target variable.

    Furthermore :func:`f_regression` returns p-values while
    :func:`r_regression` does not.

    Read more in the :ref:`User Guide <univariate_feature_selection>`.

    Parameters
    ----------
    X : {array-like, sparse matrix} of shape (n_samples, n_features)
        The data matrix.

    y : array-like of shape (n_samples,)
        The target vector.

    center : bool, default=True
        Whether or not to center the data matrix `X` and the target vector `y`.
        By default, `X` and `y` will be centered.

    force_finite : bool, default=True
        Whether or not to force the F-statistics and associated p-values to
        be finite. There are two cases where the F-statistic is expected to not
        be finite:

        - when the target `y` or some features in `X` are constant. In this
          case, the Pearson's R correlation is not defined leading to obtain
          `np.nan` values in the F-statistic and p-value. When
          `force_finite=True`, the F-statistic is set to `0.0` and the
          associated p-value is set to `1.0`.
        - when a feature in `X` is perfectly correlated (or
          anti-correlated) with the target `y`. In this case, the F-statistic
          is expected to be `np.inf`. When `force_finite=True`, the F-statistic
          is set to `np.finfo(dtype).max` and the associated p-value is set to
          `0.0`.

        .. versionadded:: 1.1

    Returns
    -------
    f_statistic : ndarray of shape (n_features,)
        F-statistic for each feature.

    p_values : ndarray of shape (n_features,)
        P-values associated with the F-statistic.

    See Also
    --------
    r_regression: Pearson's R between label/feature for regression tasks.
    f_classif: ANOVA F-value between label/feature for classification tasks.
    chi2: Chi-squared stats of non-negative features for classification tasks.
    SelectKBest: Select features based on the k highest scores.
    SelectFpr: Select features based on a false positive rate test.
    SelectFdr: Select features based on an estimated false discovery rate.
    SelectFwe: Select features based on family-wise error rate.
    SelectPercentile: Select features based on percentile of the highest
        scores.
    """
    correlation_coefficient = r_regression(
        X, y, center=center, force_finite=force_finite
    )
    deg_of_freedom = y.size - (2 if center else 1)

    corr_coef_squared = correlation_coefficient**2

    with np.errstate(divide="ignore", invalid="ignore"):
        f_statistic = corr_coef_squared / (1 - corr_coef_squared) * deg_of_freedom
        p_values = stats.f.sf(f_statistic, 1, deg_of_freedom)

    if force_finite and not np.isfinite(f_statistic).all():
        # case where there is a perfect (anti-)correlation
        # f-statistics can be set to the maximum and p-values to zero
        mask_inf = np.isinf(f_statistic)
        f_statistic[mask_inf] = np.finfo(f_statistic.dtype).max
        # case where the target or some features are constant
        # f-statistics would be minimum and thus p-values large
        mask_nan = np.isnan(f_statistic)
        f_statistic[mask_nan] = 0.0
        p_values[mask_nan] = 1.0
    return f_statistic, p_values


######################################################################
# Base classes


class _BaseFilter(SelectorMixin, BaseEstimator):
    """Initialize the univariate feature selection.

    Parameters
    ----------
    score_func : callable
        Function taking two arrays X and y, and returning a pair of arrays
        (scores, pvalues) or a single array with scores.
    """

    _parameter_constraints: dict = {"score_func": [callable]}

    def __init__(self, score_func):
        self.score_func = score_func

    @_fit_context(prefer_skip_nested_validation=True)
    def fit(self, X, y):
        """Run score function on (X, y) and get the appropriate features.

        Parameters
        ----------
        X : array-like of shape (n_samples, n_features)
            The training input samples.

        y : array-like of shape (n_samples,)
            The target values (class labels in classification, real numbers in
            regression).

        Returns
        -------
        self : object
            Returns the instance itself.
        """
        X, y = self._validate_data(
            X, y, accept_sparse=["csr", "csc"], multi_output=True
        )

        self._check_params(X, y)
        score_func_ret = self.score_func(X, y)
        if isinstance(score_func_ret, (list, tuple)):
            self.scores_, self.pvalues_ = score_func_ret
            self.pvalues_ = np.asarray(self.pvalues_)
        else:
            self.scores_ = score_func_ret
            self.pvalues_ = None

        self.scores_ = np.asarray(self.scores_)

        return self

    def _check_params(self, X, y):
        pass

    def _more_tags(self):
        return {"requires_y": True}


######################################################################
# Specific filters
######################################################################
class SelectPercentile(_BaseFilter):
    """Select features according to a percentile of the highest scores.

    Read more in the :ref:`User Guide <univariate_feature_selection>`.

    Parameters
    ----------
    score_func : callable, default=f_classif
        Function taking two arrays X and y, and returning a pair of arrays
        (scores, pvalues) or a single array with scores.
        Default is f_classif (see below "See Also"). The default function only
        works with classification tasks.

        .. versionadded:: 0.18

    percentile : int, default=10
        Percent of features to keep.

    Attributes
    ----------
    scores_ : array-like of shape (n_features,)
        Scores of features.

    pvalues_ : array-like of shape (n_features,)
        p-values of feature scores, None if `score_func` returned only scores.

    n_features_in_ : int
        Number of features seen during :term:`fit`.

        .. versionadded:: 0.24

    feature_names_in_ : ndarray of shape (`n_features_in_`,)
        Names of features seen during :term:`fit`. Defined only when `X`
        has feature names that are all strings.

        .. versionadded:: 1.0

    See Also
    --------
    f_classif : ANOVA F-value between label/feature for classification tasks.
    mutual_info_classif : Mutual information for a discrete target.
    chi2 : Chi-squared stats of non-negative features for classification tasks.
    f_regression : F-value between label/feature for regression tasks.
    mutual_info_regression : Mutual information for a continuous target.
    SelectKBest : Select features based on the k highest scores.
    SelectFpr : Select features based on a false positive rate test.
    SelectFdr : Select features based on an estimated false discovery rate.
    SelectFwe : Select features based on family-wise error rate.
    GenericUnivariateSelect : Univariate feature selector with configurable
        mode.

    Notes
    -----
    Ties between features with equal scores will be broken in an unspecified
    way.

    Examples
    --------
    >>> from sklearn.datasets import load_digits
    >>> from sklearn.feature_selection import SelectPercentile, chi2
    >>> X, y = load_digits(return_X_y=True)
    >>> X.shape
    (1797, 64)
    >>> X_new = SelectPercentile(chi2, percentile=10).fit_transform(X, y)
    >>> X_new.shape
    (1797, 7)
    """

    _parameter_constraints: dict = {
        **_BaseFilter._parameter_constraints,
        "percentile": [Interval(Real, 0, 100, closed="both")],
    }

    def __init__(self, score_func=f_classif, *, percentile=10):
        super().__init__(score_func=score_func)
        self.percentile = percentile

    def _get_support_mask(self):
        check_is_fitted(self)

        # Cater for NaNs
        if self.percentile == 100:
            return np.ones(len(self.scores_), dtype=bool)
        elif self.percentile == 0:
            return np.zeros(len(self.scores_), dtype=bool)

        scores = _clean_nans(self.scores_)
        threshold = np.percentile(scores, 100 - self.percentile)
        mask = scores > threshold
        ties = np.where(scores == threshold)[0]
        if len(ties):
            max_feats = int(len(scores) * self.percentile / 100)
            kept_ties = ties[: max_feats - mask.sum()]
            mask[kept_ties] = True
        return mask


class SelectKBest(_BaseFilter):
    """Select features according to the k highest scores.

    Read more in the :ref:`User Guide <univariate_feature_selection>`.

    Parameters
    ----------
    score_func : callable, default=f_classif
        Function taking two arrays X and y, and returning a pair of arrays
        (scores, pvalues) or a single array with scores.
        Default is f_classif (see below "See Also"). The default function only
        works with classification tasks.

        .. versionadded:: 0.18

    k : int or "all", default=10
        Number of top features to select.
        The "all" option bypasses selection, for use in a parameter search.

    Attributes
    ----------
    scores_ : array-like of shape (n_features,)
        Scores of features.

    pvalues_ : array-like of shape (n_features,)
        p-values of feature scores, None if `score_func` returned only scores.

    n_features_in_ : int
        Number of features seen during :term:`fit`.

        .. versionadded:: 0.24

    feature_names_in_ : ndarray of shape (`n_features_in_`,)
        Names of features seen during :term:`fit`. Defined only when `X`
        has feature names that are all strings.

        .. versionadded:: 1.0

    See Also
    --------
    f_classif: ANOVA F-value between label/feature for classification tasks.
    mutual_info_classif: Mutual information for a discrete target.
    chi2: Chi-squared stats of non-negative features for classification tasks.
    f_regression: F-value between label/feature for regression tasks.
    mutual_info_regression: Mutual information for a continuous target.
    SelectPercentile: Select features based on percentile of the highest
        scores.
    SelectFpr : Select features based on a false positive rate test.
    SelectFdr : Select features based on an estimated false discovery rate.
    SelectFwe : Select features based on family-wise error rate.
    GenericUnivariateSelect : Univariate feature selector with configurable
        mode.

    Notes
    -----
    Ties between features with equal scores will be broken in an unspecified
    way.

    Examples
    --------
    >>> from sklearn.datasets import load_digits
    >>> from sklearn.feature_selection import SelectKBest, chi2
    >>> X, y = load_digits(return_X_y=True)
    >>> X.shape
    (1797, 64)
    >>> X_new = SelectKBest(chi2, k=20).fit_transform(X, y)
    >>> X_new.shape
    (1797, 20)
    """

    _parameter_constraints: dict = {
        **_BaseFilter._parameter_constraints,
        "k": [StrOptions({"all"}), Interval(Integral, 0, None, closed="left")],
    }

    def __init__(self, score_func=f_classif, *, k=10):
        super().__init__(score_func=score_func)
        self.k = k

    def _check_params(self, X, y):
        if not isinstance(self.k, str) and self.k > X.shape[1]:
            raise ValueError(
                f"k should be <= n_features = {X.shape[1]}; "
                f"got {self.k}. Use k='all' to return all features."
            )

    def _get_support_mask(self):
        check_is_fitted(self)

        if self.k == "all":
            return np.ones(self.scores_.shape, dtype=bool)
        elif self.k == 0:
            return np.zeros(self.scores_.shape, dtype=bool)
        else:
            scores = _clean_nans(self.scores_)
            mask = np.zeros(scores.shape, dtype=bool)

            # Request a stable sort. Mergesort takes more memory (~40MB per
            # megafeature on x86-64).
            mask[np.argsort(scores, kind="mergesort")[-self.k :]] = 1
            return mask


class SelectFpr(_BaseFilter):
    """Filter: Select the pvalues below alpha based on a FPR test.

    FPR test stands for False Positive Rate test. It controls the total
    amount of false detections.

    Read more in the :ref:`User Guide <univariate_feature_selection>`.

    Parameters
    ----------
    score_func : callable, default=f_classif
        Function taking two arrays X and y, and returning a pair of arrays
        (scores, pvalues).
        Default is f_classif (see below "See Also"). The default function only
        works with classification tasks.

    alpha : float, default=5e-2
        Features with p-values less than `alpha` are selected.

    Attributes
    ----------
    scores_ : array-like of shape (n_features,)
        Scores of features.

    pvalues_ : array-like of shape (n_features,)
        p-values of feature scores.

    n_features_in_ : int
        Number of features seen during :term:`fit`.

        .. versionadded:: 0.24

    feature_names_in_ : ndarray of shape (`n_features_in_`,)
        Names of features seen during :term:`fit`. Defined only when `X`
        has feature names that are all strings.

        .. versionadded:: 1.0

    See Also
    --------
    f_classif : ANOVA F-value between label/feature for classification tasks.
    chi2 : Chi-squared stats of non-negative features for classification tasks.
    mutual_info_classif: Mutual information for a discrete target.
    f_regression : F-value between label/feature for regression tasks.
    mutual_info_regression : Mutual information for a continuous target.
    SelectPercentile : Select features based on percentile of the highest
        scores.
    SelectKBest : Select features based on the k highest scores.
    SelectFdr : Select features based on an estimated false discovery rate.
    SelectFwe : Select features based on family-wise error rate.
    GenericUnivariateSelect : Univariate feature selector with configurable
        mode.

    Examples
    --------
    >>> from sklearn.datasets import load_breast_cancer
    >>> from sklearn.feature_selection import SelectFpr, chi2
    >>> X, y = load_breast_cancer(return_X_y=True)
    >>> X.shape
    (569, 30)
    >>> X_new = SelectFpr(chi2, alpha=0.01).fit_transform(X, y)
    >>> X_new.shape
    (569, 16)
    """

    _parameter_constraints: dict = {
        **_BaseFilter._parameter_constraints,
        "alpha": [Interval(Real, 0, 1, closed="both")],
    }

    def __init__(self, score_func=f_classif, *, alpha=5e-2):
        super().__init__(score_func=score_func)
        self.alpha = alpha

    def _get_support_mask(self):
        check_is_fitted(self)

        return self.pvalues_ < self.alpha


class SelectFdr(_BaseFilter):
    """Filter: Select the p-values for an estimated false discovery rate.

    This uses the Benjamini-Hochberg procedure. ``alpha`` is an upper bound
    on the expected false discovery rate.

    Read more in the :ref:`User Guide <univariate_feature_selection>`.

    Parameters
    ----------
    score_func : callable, default=f_classif
        Function taking two arrays X and y, and returning a pair of arrays
        (scores, pvalues).
        Default is f_classif (see below "See Also"). The default function only
        works with classification tasks.

    alpha : float, default=5e-2
        The highest uncorrected p-value for features to keep.

    Attributes
    ----------
    scores_ : array-like of shape (n_features,)
        Scores of features.

    pvalues_ : array-like of shape (n_features,)
        p-values of feature scores.

    n_features_in_ : int
        Number of features seen during :term:`fit`.

        .. versionadded:: 0.24

    feature_names_in_ : ndarray of shape (`n_features_in_`,)
        Names of features seen during :term:`fit`. Defined only when `X`
        has feature names that are all strings.

        .. versionadded:: 1.0

    See Also
    --------
    f_classif : ANOVA F-value between label/feature for classification tasks.
    mutual_info_classif : Mutual information for a discrete target.
    chi2 : Chi-squared stats of non-negative features for classification tasks.
    f_regression : F-value between label/feature for regression tasks.
    mutual_info_regression : Mutual information for a continuous target.
    SelectPercentile : Select features based on percentile of the highest
        scores.
    SelectKBest : Select features based on the k highest scores.
    SelectFpr : Select features based on a false positive rate test.
    SelectFwe : Select features based on family-wise error rate.
    GenericUnivariateSelect : Univariate feature selector with configurable
        mode.

    References
    ----------
    https://en.wikipedia.org/wiki/False_discovery_rate

    Examples
    --------
    >>> from sklearn.datasets import load_breast_cancer
    >>> from sklearn.feature_selection import SelectFdr, chi2
    >>> X, y = load_breast_cancer(return_X_y=True)
    >>> X.shape
    (569, 30)
    >>> X_new = SelectFdr(chi2, alpha=0.01).fit_transform(X, y)
    >>> X_new.shape
    (569, 16)
    """

    _parameter_constraints: dict = {
        **_BaseFilter._parameter_constraints,
        "alpha": [Interval(Real, 0, 1, closed="both")],
    }

    def __init__(self, score_func=f_classif, *, alpha=5e-2):
        super().__init__(score_func=score_func)
        self.alpha = alpha

    def _get_support_mask(self):
        check_is_fitted(self)

        n_features = len(self.pvalues_)
        sv = np.sort(self.pvalues_)
        selected = sv[
            sv <= float(self.alpha) / n_features * np.arange(1, n_features + 1)
        ]
        if selected.size == 0:
            return np.zeros_like(self.pvalues_, dtype=bool)
        return self.pvalues_ <= selected.max()


class SelectFwe(_BaseFilter):
    """Filter: Select the p-values corresponding to Family-wise error rate.

    Read more in the :ref:`User Guide <univariate_feature_selection>`.

    Parameters
    ----------
    score_func : callable, default=f_classif
        Function taking two arrays X and y, and returning a pair of arrays
        (scores, pvalues).
        Default is f_classif (see below "See Also"). The default function only
        works with classification tasks.

    alpha : float, default=5e-2
        The highest uncorrected p-value for features to keep.

    Attributes
    ----------
    scores_ : array-like of shape (n_features,)
        Scores of features.

    pvalues_ : array-like of shape (n_features,)
        p-values of feature scores.

    n_features_in_ : int
        Number of features seen during :term:`fit`.

        .. versionadded:: 0.24

    feature_names_in_ : ndarray of shape (`n_features_in_`,)
        Names of features seen during :term:`fit`. Defined only when `X`
        has feature names that are all strings.

        .. versionadded:: 1.0

    See Also
    --------
    f_classif : ANOVA F-value between label/feature for classification tasks.
    chi2 : Chi-squared stats of non-negative features for classification tasks.
    f_regression : F-value between label/feature for regression tasks.
    SelectPercentile : Select features based on percentile of the highest
        scores.
    SelectKBest : Select features based on the k highest scores.
    SelectFpr : Select features based on a false positive rate test.
    SelectFdr : Select features based on an estimated false discovery rate.
    GenericUnivariateSelect : Univariate feature selector with configurable
        mode.

    Examples
    --------
    >>> from sklearn.datasets import load_breast_cancer
    >>> from sklearn.feature_selection import SelectFwe, chi2
    >>> X, y = load_breast_cancer(return_X_y=True)
    >>> X.shape
    (569, 30)
    >>> X_new = SelectFwe(chi2, alpha=0.01).fit_transform(X, y)
    >>> X_new.shape
    (569, 15)
    """

    _parameter_constraints: dict = {
        **_BaseFilter._parameter_constraints,
        "alpha": [Interval(Real, 0, 1, closed="both")],
    }

    def __init__(self, score_func=f_classif, *, alpha=5e-2):
        super().__init__(score_func=score_func)
        self.alpha = alpha

    def _get_support_mask(self):
        check_is_fitted(self)

        return self.pvalues_ < self.alpha / len(self.pvalues_)


######################################################################
# Generic filter
######################################################################


# TODO this class should fit on either p-values or scores,
# depending on the mode.
class GenericUnivariateSelect(_BaseFilter):
    """Univariate feature selector with configurable strategy.

    Read more in the :ref:`User Guide <univariate_feature_selection>`.

    Parameters
    ----------
    score_func : callable, default=f_classif
        Function taking two arrays X and y, and returning a pair of arrays
        (scores, pvalues). For modes 'percentile' or 'kbest' it can return
        a single array scores.

    mode : {'percentile', 'k_best', 'fpr', 'fdr', 'fwe'}, default='percentile'
        Feature selection mode.

    param : "all", float or int, default=1e-5
        Parameter of the corresponding mode.

    Attributes
    ----------
    scores_ : array-like of shape (n_features,)
        Scores of features.

    pvalues_ : array-like of shape (n_features,)
        p-values of feature scores, None if `score_func` returned scores only.

    n_features_in_ : int
        Number of features seen during :term:`fit`.

        .. versionadded:: 0.24

    feature_names_in_ : ndarray of shape (`n_features_in_`,)
        Names of features seen during :term:`fit`. Defined only when `X`
        has feature names that are all strings.

        .. versionadded:: 1.0

    See Also
    --------
    f_classif : ANOVA F-value between label/feature for classification tasks.
    mutual_info_classif : Mutual information for a discrete target.
    chi2 : Chi-squared stats of non-negative features for classification tasks.
    f_regression : F-value between label/feature for regression tasks.
    mutual_info_regression : Mutual information for a continuous target.
    SelectPercentile : Select features based on percentile of the highest
        scores.
    SelectKBest : Select features based on the k highest scores.
    SelectFpr : Select features based on a false positive rate test.
    SelectFdr : Select features based on an estimated false discovery rate.
    SelectFwe : Select features based on family-wise error rate.

    Examples
    --------
    >>> from sklearn.datasets import load_breast_cancer
    >>> from sklearn.feature_selection import GenericUnivariateSelect, chi2
    >>> X, y = load_breast_cancer(return_X_y=True)
    >>> X.shape
    (569, 30)
    >>> transformer = GenericUnivariateSelect(chi2, mode='k_best', param=20)
    >>> X_new = transformer.fit_transform(X, y)
    >>> X_new.shape
    (569, 20)
    """

    _selection_modes: dict = {
        "percentile": SelectPercentile,
        "k_best": SelectKBest,
        "fpr": SelectFpr,
        "fdr": SelectFdr,
        "fwe": SelectFwe,
    }

    _parameter_constraints: dict = {
        **_BaseFilter._parameter_constraints,
        "mode": [StrOptions(set(_selection_modes.keys()))],
        "param": [Interval(Real, 0, None, closed="left"), StrOptions({"all"})],
    }

    def __init__(self, score_func=f_classif, *, mode="percentile", param=1e-5):
        super().__init__(score_func=score_func)
        self.mode = mode
        self.param = param

    def _make_selector(self):
        selector = self._selection_modes[self.mode](score_func=self.score_func)

        # Now perform some acrobatics to set the right named parameter in
        # the selector
        possible_params = selector._get_param_names()
        possible_params.remove("score_func")
        selector.set_params(**{possible_params[0]: self.param})

        return selector

    def _more_tags(self):
        return {"preserves_dtype": [np.float64, np.float32]}

    def _check_params(self, X, y):
        self._make_selector()._check_params(X, y)

    def _get_support_mask(self):
        check_is_fitted(self)

        selector = self._make_selector()
        selector.pvalues_ = self.pvalues_
        selector.scores_ = self.scores_
        return selector._get_support_mask()<|MERGE_RESOLUTION|>--- conflicted
+++ resolved
@@ -18,10 +18,6 @@
 from ..utils._param_validation import Interval, StrOptions, validate_params
 from ..utils.extmath import row_norms, safe_sparse_dot
 from ..utils.validation import check_is_fitted
-<<<<<<< HEAD
-from ..utils._param_validation import Interval, StrOptions, validate_params
-=======
->>>>>>> 2ab1d81e
 from ._base import SelectorMixin
 
 
@@ -125,12 +121,8 @@
     {
         "X": ["array-like", "sparse matrix"],
         "y": ["array-like"],
-<<<<<<< HEAD
-    }
-=======
     },
     prefer_skip_nested_validation=True,
->>>>>>> 2ab1d81e
 )
 def f_classif(X, y):
     """Compute the ANOVA F-value for the provided sample.
@@ -186,12 +178,8 @@
     {
         "X": ["array-like", "sparse matrix"],
         "y": ["array-like"],
-<<<<<<< HEAD
-    }
-=======
     },
     prefer_skip_nested_validation=True,
->>>>>>> 2ab1d81e
 )
 def chi2(X, y):
     """Compute chi-squared stats between each non-negative feature and class.
@@ -271,12 +259,8 @@
         "y": ["array-like"],
         "center": ["boolean"],
         "force_finite": ["boolean"],
-<<<<<<< HEAD
-    }
-=======
     },
     prefer_skip_nested_validation=True,
->>>>>>> 2ab1d81e
 )
 def r_regression(X, y, *, center=True, force_finite=True):
     """Compute Pearson's r for each features and the target.
@@ -367,12 +351,8 @@
         "y": ["array-like"],
         "center": ["boolean"],
         "force_finite": ["boolean"],
-<<<<<<< HEAD
-    }
-=======
     },
     prefer_skip_nested_validation=True,
->>>>>>> 2ab1d81e
 )
 def f_regression(X, y, *, center=True, force_finite=True):
     """Univariate linear regression tests returning F-statistic and p-values.
