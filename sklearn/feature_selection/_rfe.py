--- conflicted
+++ resolved
@@ -7,12 +7,8 @@
 """Recursive feature elimination for feature ranking"""
 
 import numpy as np
-<<<<<<< HEAD
+import numbers
 from joblib import Parallel, effective_n_jobs
-=======
-import numbers
-from joblib import Parallel, delayed, effective_n_jobs
->>>>>>> 8ba49f62
 
 from ..utils.metaestimators import if_delegate_has_method
 from ..utils.metaestimators import _safe_split
