# Authors: The scikit-learn developers
# SPDX-License-Identifier: BSD-3-Clause

"""Recursive feature elimination for feature ranking"""

import warnings
from numbers import Integral

import numpy as np
from joblib import effective_n_jobs

from ..base import BaseEstimator, MetaEstimatorMixin, _fit_context, clone, is_classifier
from ..metrics import get_scorer
from ..model_selection import check_cv
from ..model_selection._validation import _score
from ..utils import Bunch, metadata_routing
from ..utils._metadata_requests import (
    MetadataRouter,
    MethodMapping,
    _raise_for_params,
    _routing_enabled,
    process_routing,
)
from ..utils._param_validation import HasMethods, Interval, RealNotInt
from ..utils._tags import get_tags
from ..utils.metaestimators import _safe_split, available_if
from ..utils.parallel import Parallel, delayed
<<<<<<< HEAD
from ..utils.validation import _estimator_has, check_is_fitted
=======
from ..utils.validation import (
    _check_method_params,
    _deprecate_positional_args,
    check_is_fitted,
    validate_data,
)
>>>>>>> 56bbb5ae
from ._base import SelectorMixin, _get_feature_importances


def _rfe_single_fit(rfe, estimator, X, y, train, test, scorer, routed_params):
    """
    Return the score and n_features per step for a fit across one fold.
    """
    X_train, y_train = _safe_split(estimator, X, y, train)
    X_test, y_test = _safe_split(estimator, X, y, test, train)
    fit_params = _check_method_params(
        X, params=routed_params.estimator.fit, indices=train
    )
    score_params = _check_method_params(
        X=X, params=routed_params.scorer.score, indices=test
    )

    rfe._fit(
        X_train,
        y_train,
        lambda estimator, features: _score(
            estimator,
            X_test[:, features],
            y_test,
            scorer,
            score_params=score_params,
        ),
        **fit_params,
    )

    return rfe.step_scores_, rfe.step_n_features_


<<<<<<< HEAD
class RFE(_RoutingNotSupportedMixin, SelectorMixin, MetaEstimatorMixin, BaseEstimator):
=======
def _estimator_has(attr):
    """Check if we can delegate a method to the underlying estimator.

    First, we check the fitted `estimator_` if available, otherwise we check the
    unfitted `estimator`. We raise the original `AttributeError` if `attr` does
    not exist. This function is used together with `available_if`.
    """

    def check(self):
        if hasattr(self, "estimator_"):
            getattr(self.estimator_, attr)
        else:
            getattr(self.estimator, attr)

        return True

    return check


class RFE(SelectorMixin, MetaEstimatorMixin, BaseEstimator):
>>>>>>> 56bbb5ae
    """Feature ranking with recursive feature elimination.

    Given an external estimator that assigns weights to features (e.g., the
    coefficients of a linear model), the goal of recursive feature elimination
    (RFE) is to select features by recursively considering smaller and smaller
    sets of features. First, the estimator is trained on the initial set of
    features and the importance of each feature is obtained either through
    any specific attribute or callable.
    Then, the least important features are pruned from current set of features.
    That procedure is recursively repeated on the pruned set until the desired
    number of features to select is eventually reached.

    Read more in the :ref:`User Guide <rfe>`.

    Parameters
    ----------
    estimator : ``Estimator`` instance
        A supervised learning estimator with a ``fit`` method that provides
        information about feature importance
        (e.g. `coef_`, `feature_importances_`).

    n_features_to_select : int or float, default=None
        The number of features to select. If `None`, half of the features are
        selected. If integer, the parameter is the absolute number of features
        to select. If float between 0 and 1, it is the fraction of features to
        select.

        .. versionchanged:: 0.24
           Added float values for fractions.

    step : int or float, default=1
        If greater than or equal to 1, then ``step`` corresponds to the
        (integer) number of features to remove at each iteration.
        If within (0.0, 1.0), then ``step`` corresponds to the percentage
        (rounded down) of features to remove at each iteration.

    verbose : int, default=0
        Controls verbosity of output.

    importance_getter : str or callable, default='auto'
        If 'auto', uses the feature importance either through a `coef_`
        or `feature_importances_` attributes of estimator.

        Also accepts a string that specifies an attribute name/path
        for extracting feature importance (implemented with `attrgetter`).
        For example, give `regressor_.coef_` in case of
        :class:`~sklearn.compose.TransformedTargetRegressor`  or
        `named_steps.clf.feature_importances_` in case of
        class:`~sklearn.pipeline.Pipeline` with its last step named `clf`.

        If `callable`, overrides the default feature importance getter.
        The callable is passed with the fitted estimator and it should
        return importance for each feature.

        .. versionadded:: 0.24

    Attributes
    ----------
    classes_ : ndarray of shape (n_classes,)
        The classes labels. Only available when `estimator` is a classifier.

    estimator_ : ``Estimator`` instance
        The fitted estimator used to select features.

    n_features_ : int
        The number of selected features.

    n_features_in_ : int
        Number of features seen during :term:`fit`. Only defined if the
        underlying estimator exposes such an attribute when fit.

        .. versionadded:: 0.24

    feature_names_in_ : ndarray of shape (`n_features_in_`,)
        Names of features seen during :term:`fit`. Defined only when `X`
        has feature names that are all strings.

        .. versionadded:: 1.0

    ranking_ : ndarray of shape (n_features,)
        The feature ranking, such that ``ranking_[i]`` corresponds to the
        ranking position of the i-th feature. Selected (i.e., estimated
        best) features are assigned rank 1.

    support_ : ndarray of shape (n_features,)
        The mask of selected features.

    See Also
    --------
    RFECV : Recursive feature elimination with built-in cross-validated
        selection of the best number of features.
    SelectFromModel : Feature selection based on thresholds of importance
        weights.
    SequentialFeatureSelector : Sequential cross-validation based feature
        selection. Does not rely on importance weights.

    Notes
    -----
    Allows NaN/Inf in the input if the underlying estimator does as well.

    References
    ----------

    .. [1] Guyon, I., Weston, J., Barnhill, S., & Vapnik, V., "Gene selection
           for cancer classification using support vector machines",
           Mach. Learn., 46(1-3), 389--422, 2002.

    Examples
    --------
    The following example shows how to retrieve the 5 most informative
    features in the Friedman #1 dataset.

    >>> from sklearn.datasets import make_friedman1
    >>> from sklearn.feature_selection import RFE
    >>> from sklearn.svm import SVR
    >>> X, y = make_friedman1(n_samples=50, n_features=10, random_state=0)
    >>> estimator = SVR(kernel="linear")
    >>> selector = RFE(estimator, n_features_to_select=5, step=1)
    >>> selector = selector.fit(X, y)
    >>> selector.support_
    array([ True,  True,  True,  True,  True, False, False, False, False,
           False])
    >>> selector.ranking_
    array([1, 1, 1, 1, 1, 6, 4, 3, 2, 5])
    """

    _parameter_constraints: dict = {
        "estimator": [HasMethods(["fit"])],
        "n_features_to_select": [
            None,
            Interval(RealNotInt, 0, 1, closed="right"),
            Interval(Integral, 0, None, closed="neither"),
        ],
        "step": [
            Interval(Integral, 0, None, closed="neither"),
            Interval(RealNotInt, 0, 1, closed="neither"),
        ],
        "verbose": ["verbose"],
        "importance_getter": [str, callable],
    }

    def __init__(
        self,
        estimator,
        *,
        n_features_to_select=None,
        step=1,
        verbose=0,
        importance_getter="auto",
    ):
        self.estimator = estimator
        self.n_features_to_select = n_features_to_select
        self.step = step
        self.importance_getter = importance_getter
        self.verbose = verbose

    @property
    def _estimator_type(self):
        return self.estimator._estimator_type

    @property
    def classes_(self):
        """Classes labels available when `estimator` is a classifier.

        Returns
        -------
        ndarray of shape (n_classes,)
        """
        return self.estimator_.classes_

    @_fit_context(
        # RFE.estimator is not validated yet
        prefer_skip_nested_validation=False
    )
    def fit(self, X, y, **fit_params):
        """Fit the RFE model and then the underlying estimator on the selected features.

        Parameters
        ----------
        X : {array-like, sparse matrix} of shape (n_samples, n_features)
            The training input samples.

        y : array-like of shape (n_samples,)
            The target values.

        **fit_params : dict
            - If `enable_metadata_routing=False` (default): Parameters directly passed
              to the ``fit`` method of the underlying estimator.

            - If `enable_metadata_routing=True`: Parameters safely routed to the ``fit``
              method of the underlying estimator.

            .. versionchanged:: 1.6
                See :ref:`Metadata Routing User Guide <metadata_routing>`
                for more details.

        Returns
        -------
        self : object
            Fitted estimator.
        """
        if _routing_enabled():
            routed_params = process_routing(self, "fit", **fit_params)
        else:
            routed_params = Bunch(estimator=Bunch(fit=fit_params))

        return self._fit(X, y, **routed_params.estimator.fit)

    def _fit(self, X, y, step_score=None, **fit_params):
        # Parameter step_score controls the calculation of self.step_scores_
        # step_score is not exposed to users and is used when implementing RFECV
        # self.step_scores_ will not be calculated when calling _fit through fit

        X, y = validate_data(
            self,
            X,
            y,
            accept_sparse="csc",
            ensure_min_features=2,
            ensure_all_finite=False,
            multi_output=True,
        )

        # Initialization
        n_features = X.shape[1]
        if self.n_features_to_select is None:
            n_features_to_select = n_features // 2
        elif isinstance(self.n_features_to_select, Integral):  # int
            n_features_to_select = self.n_features_to_select
            if n_features_to_select > n_features:
                warnings.warn(
                    (
                        f"Found {n_features_to_select=} > {n_features=}. There will be"
                        " no feature selection and all features will be kept."
                    ),
                    UserWarning,
                )
        else:  # float
            n_features_to_select = int(n_features * self.n_features_to_select)

        if 0.0 < self.step < 1.0:
            step = int(max(1, self.step * n_features))
        else:
            step = int(self.step)

        support_ = np.ones(n_features, dtype=bool)
        ranking_ = np.ones(n_features, dtype=int)

        if step_score:
            self.step_n_features_ = []
            self.step_scores_ = []

        # Elimination
        while np.sum(support_) > n_features_to_select:
            # Remaining features
            features = np.arange(n_features)[support_]

            # Rank the remaining features
            estimator = clone(self.estimator)
            if self.verbose > 0:
                print("Fitting estimator with %d features." % np.sum(support_))

            estimator.fit(X[:, features], y, **fit_params)

            # Get importance and rank them
            importances = _get_feature_importances(
                estimator,
                self.importance_getter,
                transform_func="square",
            )
            ranks = np.argsort(importances)

            # for sparse case ranks is matrix
            ranks = np.ravel(ranks)

            # Eliminate the worse features
            threshold = min(step, np.sum(support_) - n_features_to_select)

            # Compute step score on the previous selection iteration
            # because 'estimator' must use features
            # that have not been eliminated yet
            if step_score:
                self.step_n_features_.append(len(features))
                self.step_scores_.append(step_score(estimator, features))
            support_[features[ranks][:threshold]] = False
            ranking_[np.logical_not(support_)] += 1

        # Set final attributes
        features = np.arange(n_features)[support_]
        self.estimator_ = clone(self.estimator)
        self.estimator_.fit(X[:, features], y, **fit_params)

        # Compute step score when only n_features_to_select features left
        if step_score:
            self.step_n_features_.append(len(features))
            self.step_scores_.append(step_score(self.estimator_, features))
        self.n_features_ = support_.sum()
        self.support_ = support_
        self.ranking_ = ranking_

        return self

    @available_if(_estimator_has("predict"))
    def predict(self, X, **predict_params):
        """Reduce X to the selected features and predict using the estimator.

        Parameters
        ----------
        X : array of shape [n_samples, n_features]
            The input samples.

        **predict_params : dict
            Parameters to route to the ``predict`` method of the
            underlying estimator.

            .. versionadded:: 1.6
                Only available if `enable_metadata_routing=True`,
                which can be set by using
                ``sklearn.set_config(enable_metadata_routing=True)``.
                See :ref:`Metadata Routing User Guide <metadata_routing>`
                for more details.

        Returns
        -------
        y : array of shape [n_samples]
            The predicted target values.
        """
        _raise_for_params(predict_params, self, "predict")
        check_is_fitted(self)
        if _routing_enabled():
            routed_params = process_routing(self, "predict", **predict_params)
        else:
            routed_params = Bunch(estimator=Bunch(predict={}))

        return self.estimator_.predict(
            self.transform(X), **routed_params.estimator.predict
        )

    @available_if(_estimator_has("score"))
    def score(self, X, y, **score_params):
        """Reduce X to the selected features and return the score of the estimator.

        Parameters
        ----------
        X : array of shape [n_samples, n_features]
            The input samples.

        y : array of shape [n_samples]
            The target values.

        **score_params : dict
            - If `enable_metadata_routing=False` (default): Parameters directly passed
              to the ``score`` method of the underlying estimator.

            - If `enable_metadata_routing=True`: Parameters safely routed to the `score`
              method of the underlying estimator.

            .. versionadded:: 1.0

            .. versionchanged:: 1.6
                See :ref:`Metadata Routing User Guide <metadata_routing>`
                for more details.

        Returns
        -------
        score : float
            Score of the underlying base estimator computed with the selected
            features returned by `rfe.transform(X)` and `y`.
        """
        check_is_fitted(self)
        if _routing_enabled():
            routed_params = process_routing(self, "score", **score_params)
        else:
            routed_params = Bunch(estimator=Bunch(score=score_params))

        return self.estimator_.score(
            self.transform(X), y, **routed_params.estimator.score
        )

    def _get_support_mask(self):
        check_is_fitted(self)
        return self.support_

    @available_if(_estimator_has("decision_function"))
    def decision_function(self, X):
        """Compute the decision function of ``X``.

        Parameters
        ----------
        X : {array-like or sparse matrix} of shape (n_samples, n_features)
            The input samples. Internally, it will be converted to
            ``dtype=np.float32`` and if a sparse matrix is provided
            to a sparse ``csr_matrix``.

        Returns
        -------
        score : array, shape = [n_samples, n_classes] or [n_samples]
            The decision function of the input samples. The order of the
            classes corresponds to that in the attribute :term:`classes_`.
            Regression and binary classification produce an array of shape
            [n_samples].
        """
        check_is_fitted(self)
        return self.estimator_.decision_function(self.transform(X))

    @available_if(_estimator_has("predict_proba"))
    def predict_proba(self, X):
        """Predict class probabilities for X.

        Parameters
        ----------
        X : {array-like or sparse matrix} of shape (n_samples, n_features)
            The input samples. Internally, it will be converted to
            ``dtype=np.float32`` and if a sparse matrix is provided
            to a sparse ``csr_matrix``.

        Returns
        -------
        p : array of shape (n_samples, n_classes)
            The class probabilities of the input samples. The order of the
            classes corresponds to that in the attribute :term:`classes_`.
        """
        check_is_fitted(self)
        return self.estimator_.predict_proba(self.transform(X))

    @available_if(_estimator_has("predict_log_proba"))
    def predict_log_proba(self, X):
        """Predict class log-probabilities for X.

        Parameters
        ----------
        X : array of shape [n_samples, n_features]
            The input samples.

        Returns
        -------
        p : array of shape (n_samples, n_classes)
            The class log-probabilities of the input samples. The order of the
            classes corresponds to that in the attribute :term:`classes_`.
        """
        check_is_fitted(self)
        return self.estimator_.predict_log_proba(self.transform(X))

    def __sklearn_tags__(self):
        tags = super().__sklearn_tags__()
        if tags.classifier_tags is not None:
            tags.classifier_tags.poor_score = True
        if tags.regressor_tags is not None:
            tags.regressor_tags.poor_score = True
        tags.target_tags.required = True
        tags.input_tags.allow_nan = get_tags(self.estimator).input_tags.allow_nan
        return tags

    def get_metadata_routing(self):
        """Get metadata routing of this object.

        Please check :ref:`User Guide <metadata_routing>` on how the routing
        mechanism works.

        .. versionadded:: 1.6

        Returns
        -------
        routing : MetadataRouter
            A :class:`~sklearn.utils.metadata_routing.MetadataRouter` encapsulating
            routing information.
        """
        router = MetadataRouter(owner=self.__class__.__name__).add(
            estimator=self.estimator,
            method_mapping=MethodMapping()
            .add(caller="fit", callee="fit")
            .add(caller="predict", callee="predict")
            .add(caller="score", callee="score"),
        )
        return router


class RFECV(RFE):
    """Recursive feature elimination with cross-validation to select features.

    The number of features selected is tuned automatically by fitting an :class:`RFE`
    selector on the different cross-validation splits (provided by the `cv` parameter).
    The performance of the :class:`RFE` selector are evaluated using `scorer` for
    different number of selected features and aggregated together. Finally, the scores
    are averaged across folds and the number of features selected is set to the number
    of features that maximize the cross-validation score.
    See glossary entry for :term:`cross-validation estimator`.

    Read more in the :ref:`User Guide <rfe>`.

    Parameters
    ----------
    estimator : ``Estimator`` instance
        A supervised learning estimator with a ``fit`` method that provides
        information about feature importance either through a ``coef_``
        attribute or through a ``feature_importances_`` attribute.

    step : int or float, default=1
        If greater than or equal to 1, then ``step`` corresponds to the
        (integer) number of features to remove at each iteration.
        If within (0.0, 1.0), then ``step`` corresponds to the percentage
        (rounded down) of features to remove at each iteration.
        Note that the last iteration may remove fewer than ``step`` features in
        order to reach ``min_features_to_select``.

    min_features_to_select : int, default=1
        The minimum number of features to be selected. This number of features
        will always be scored, even if the difference between the original
        feature count and ``min_features_to_select`` isn't divisible by
        ``step``.

        .. versionadded:: 0.20

    cv : int, cross-validation generator or an iterable, default=None
        Determines the cross-validation splitting strategy.
        Possible inputs for cv are:

        - None, to use the default 5-fold cross-validation,
        - integer, to specify the number of folds.
        - :term:`CV splitter`,
        - An iterable yielding (train, test) splits as arrays of indices.

        For integer/None inputs, if ``y`` is binary or multiclass,
        :class:`~sklearn.model_selection.StratifiedKFold` is used. If the
        estimator is not a classifier or if ``y`` is neither binary nor multiclass,
        :class:`~sklearn.model_selection.KFold` is used.

        Refer :ref:`User Guide <cross_validation>` for the various
        cross-validation strategies that can be used here.

        .. versionchanged:: 0.22
            ``cv`` default value of None changed from 3-fold to 5-fold.

    scoring : str, callable or None, default=None
        A string (see :ref:`scoring_parameter`) or
        a scorer callable object / function with signature
        ``scorer(estimator, X, y)``.

    verbose : int, default=0
        Controls verbosity of output.

    n_jobs : int or None, default=None
        Number of cores to run in parallel while fitting across folds.
        ``None`` means 1 unless in a :obj:`joblib.parallel_backend` context.
        ``-1`` means using all processors. See :term:`Glossary <n_jobs>`
        for more details.

        .. versionadded:: 0.18

    importance_getter : str or callable, default='auto'
        If 'auto', uses the feature importance either through a `coef_`
        or `feature_importances_` attributes of estimator.

        Also accepts a string that specifies an attribute name/path
        for extracting feature importance.
        For example, give `regressor_.coef_` in case of
        :class:`~sklearn.compose.TransformedTargetRegressor`  or
        `named_steps.clf.feature_importances_` in case of
        :class:`~sklearn.pipeline.Pipeline` with its last step named `clf`.

        If `callable`, overrides the default feature importance getter.
        The callable is passed with the fitted estimator and it should
        return importance for each feature.

        .. versionadded:: 0.24

    Attributes
    ----------
    classes_ : ndarray of shape (n_classes,)
        The classes labels. Only available when `estimator` is a classifier.

    estimator_ : ``Estimator`` instance
        The fitted estimator used to select features.

    cv_results_ : dict of ndarrays
        All arrays (values of the dictionary) are sorted in ascending order
        by the number of features used (i.e., the first element of the array
        represents the models that used the least number of features, while the
        last element represents the models that used all available features).

        .. versionadded:: 1.0

        This dictionary contains the following keys:

        split(k)_test_score : ndarray of shape (n_subsets_of_features,)
            The cross-validation scores across (k)th fold.

        mean_test_score : ndarray of shape (n_subsets_of_features,)
            Mean of scores over the folds.

        std_test_score : ndarray of shape (n_subsets_of_features,)
            Standard deviation of scores over the folds.

        n_features : ndarray of shape (n_subsets_of_features,)
            Number of features used at each step.

            .. versionadded:: 1.5

    n_features_ : int
        The number of selected features with cross-validation.

    n_features_in_ : int
        Number of features seen during :term:`fit`. Only defined if the
        underlying estimator exposes such an attribute when fit.

        .. versionadded:: 0.24

    feature_names_in_ : ndarray of shape (`n_features_in_`,)
        Names of features seen during :term:`fit`. Defined only when `X`
        has feature names that are all strings.

        .. versionadded:: 1.0

    ranking_ : narray of shape (n_features,)
        The feature ranking, such that `ranking_[i]`
        corresponds to the ranking
        position of the i-th feature.
        Selected (i.e., estimated best)
        features are assigned rank 1.

    support_ : ndarray of shape (n_features,)
        The mask of selected features.

    See Also
    --------
    RFE : Recursive feature elimination.

    Notes
    -----
    The size of all values in ``cv_results_`` is equal to
    ``ceil((n_features - min_features_to_select) / step) + 1``,
    where step is the number of features removed at each iteration.

    Allows NaN/Inf in the input if the underlying estimator does as well.

    References
    ----------

    .. [1] Guyon, I., Weston, J., Barnhill, S., & Vapnik, V., "Gene selection
           for cancer classification using support vector machines",
           Mach. Learn., 46(1-3), 389--422, 2002.

    Examples
    --------
    The following example shows how to retrieve the a-priori not known 5
    informative features in the Friedman #1 dataset.

    >>> from sklearn.datasets import make_friedman1
    >>> from sklearn.feature_selection import RFECV
    >>> from sklearn.svm import SVR
    >>> X, y = make_friedman1(n_samples=50, n_features=10, random_state=0)
    >>> estimator = SVR(kernel="linear")
    >>> selector = RFECV(estimator, step=1, cv=5)
    >>> selector = selector.fit(X, y)
    >>> selector.support_
    array([ True,  True,  True,  True,  True, False, False, False, False,
           False])
    >>> selector.ranking_
    array([1, 1, 1, 1, 1, 6, 4, 3, 2, 5])
    """

    _parameter_constraints: dict = {
        **RFE._parameter_constraints,
        "min_features_to_select": [Interval(Integral, 0, None, closed="neither")],
        "cv": ["cv_object"],
        "scoring": [None, str, callable],
        "n_jobs": [None, Integral],
    }
    _parameter_constraints.pop("n_features_to_select")
    __metadata_request__fit = {"groups": metadata_routing.UNUSED}

    def __init__(
        self,
        estimator,
        *,
        step=1,
        min_features_to_select=1,
        cv=None,
        scoring=None,
        verbose=0,
        n_jobs=None,
        importance_getter="auto",
    ):
        self.estimator = estimator
        self.step = step
        self.importance_getter = importance_getter
        self.cv = cv
        self.scoring = scoring
        self.verbose = verbose
        self.n_jobs = n_jobs
        self.min_features_to_select = min_features_to_select

    # TODO(1.8): remove `groups` from the signature after deprecation cycle.
    @_deprecate_positional_args(version="1.8")
    @_fit_context(
        # RFECV.estimator is not validated yet
        prefer_skip_nested_validation=False
    )
    def fit(self, X, y, *, groups=None, **params):
        """Fit the RFE model and automatically tune the number of selected features.

        Parameters
        ----------
        X : {array-like, sparse matrix} of shape (n_samples, n_features)
            Training vector, where `n_samples` is the number of samples and
            `n_features` is the total number of features.

        y : array-like of shape (n_samples,)
            Target values (integers for classification, real numbers for
            regression).

        groups : array-like of shape (n_samples,) or None, default=None
            Group labels for the samples used while splitting the dataset into
            train/test set. Only used in conjunction with a "Group" :term:`cv`
            instance (e.g., :class:`~sklearn.model_selection.GroupKFold`).

            .. versionadded:: 0.20

        **params : dict of str -> object
            Parameters passed to the ``fit`` method of the estimator,
            the scorer, and the CV splitter.

            .. versionadded:: 1.6
                Only available if `enable_metadata_routing=True`,
                which can be set by using
                ``sklearn.set_config(enable_metadata_routing=True)``.
                See :ref:`Metadata Routing User Guide <metadata_routing>`
                for more details.

        Returns
        -------
        self : object
            Fitted estimator.
        """
        _raise_for_params(params, self, "fit")
        X, y = validate_data(
            self,
            X,
            y,
            accept_sparse="csr",
            ensure_min_features=2,
            ensure_all_finite=False,
            multi_output=True,
        )

        if _routing_enabled():
            if groups is not None:
                params.update({"groups": groups})
            routed_params = process_routing(self, "fit", **params)
        else:
            routed_params = Bunch(
                estimator=Bunch(fit={}),
                splitter=Bunch(split={"groups": groups}),
                scorer=Bunch(score={}),
            )

        # Initialization
        cv = check_cv(self.cv, y, classifier=is_classifier(self.estimator))
        scorer = self._get_scorer()

        # Build an RFE object, which will evaluate and score each possible
        # feature count, down to self.min_features_to_select
        n_features = X.shape[1]
        if self.min_features_to_select > n_features:
            warnings.warn(
                (
                    f"Found min_features_to_select={self.min_features_to_select} > "
                    f"{n_features=}. There will be no feature selection and all "
                    "features will be kept."
                ),
                UserWarning,
            )
        rfe = RFE(
            estimator=self.estimator,
            n_features_to_select=min(self.min_features_to_select, n_features),
            importance_getter=self.importance_getter,
            step=self.step,
            verbose=self.verbose,
        )

        # Determine the number of subsets of features by fitting across
        # the train folds and choosing the "features_to_select" parameter
        # that gives the least averaged error across all folds.

        # Note that joblib raises a non-picklable error for bound methods
        # even if n_jobs is set to 1 with the default multiprocessing
        # backend.
        # This branching is done so that to
        # make sure that user code that sets n_jobs to 1
        # and provides bound methods as scorers is not broken with the
        # addition of n_jobs parameter in version 0.18.

        if effective_n_jobs(self.n_jobs) == 1:
            parallel, func = list, _rfe_single_fit
        else:
            parallel = Parallel(n_jobs=self.n_jobs)
            func = delayed(_rfe_single_fit)

        scores_features = parallel(
            func(rfe, self.estimator, X, y, train, test, scorer, routed_params)
            for train, test in cv.split(X, y, **routed_params.splitter.split)
        )
        scores, step_n_features = zip(*scores_features)

        step_n_features_rev = np.array(step_n_features[0])[::-1]
        scores = np.array(scores)

        # Reverse order such that lowest number of features is selected in case of tie.
        scores_sum_rev = np.sum(scores, axis=0)[::-1]
        n_features_to_select = step_n_features_rev[np.argmax(scores_sum_rev)]

        # Re-execute an elimination with best_k over the whole set
        rfe = RFE(
            estimator=self.estimator,
            n_features_to_select=n_features_to_select,
            step=self.step,
            importance_getter=self.importance_getter,
            verbose=self.verbose,
        )

        rfe.fit(X, y, **routed_params.estimator.fit)

        # Set final attributes
        self.support_ = rfe.support_
        self.n_features_ = rfe.n_features_
        self.ranking_ = rfe.ranking_
        self.estimator_ = clone(self.estimator)
        self.estimator_.fit(self._transform(X), y, **routed_params.estimator.fit)

        # reverse to stay consistent with before
        scores_rev = scores[:, ::-1]
        self.cv_results_ = {
            "mean_test_score": np.mean(scores_rev, axis=0),
            "std_test_score": np.std(scores_rev, axis=0),
            **{f"split{i}_test_score": scores_rev[i] for i in range(scores.shape[0])},
            "n_features": step_n_features_rev,
        }
        return self

    def score(self, X, y, **score_params):
        """Score using the `scoring` option on the given test data and labels.

        Parameters
        ----------
        X : array-like of shape (n_samples, n_features)
            Test samples.

        y : array-like of shape (n_samples,)
            True labels for X.

        **score_params : dict
            Parameters to pass to the `score` method of the underlying scorer.

            .. versionadded:: 1.6
                Only available if `enable_metadata_routing=True`,
                which can be set by using
                ``sklearn.set_config(enable_metadata_routing=True)``.
                See :ref:`Metadata Routing User Guide <metadata_routing>`
                for more details.

        Returns
        -------
        score : float
            Score of self.predict(X) w.r.t. y defined by `scoring`.
        """
        _raise_for_params(score_params, self, "score")
        scoring = self._get_scorer()
        if _routing_enabled():
            routed_params = process_routing(self, "score", **score_params)
        else:
            routed_params = Bunch()
            routed_params.scorer = Bunch(score={})

        return scoring(self, X, y, **routed_params.scorer.score)

    def get_metadata_routing(self):
        """Get metadata routing of this object.

        Please check :ref:`User Guide <metadata_routing>` on how the routing
        mechanism works.

        .. versionadded:: 1.6

        Returns
        -------
        routing : MetadataRouter
            A :class:`~sklearn.utils.metadata_routing.MetadataRouter` encapsulating
            routing information.
        """
        router = MetadataRouter(owner=self.__class__.__name__)
        router.add(
            estimator=self.estimator,
            method_mapping=MethodMapping().add(caller="fit", callee="fit"),
        )
        router.add(
            splitter=check_cv(self.cv),
            method_mapping=MethodMapping().add(
                caller="fit",
                callee="split",
            ),
        )
        router.add(
            scorer=self._get_scorer(),
            method_mapping=MethodMapping()
            .add(caller="fit", callee="score")
            .add(caller="score", callee="score"),
        )

        return router

    def _get_scorer(self):
        if self.scoring is None:
            scoring = "accuracy" if is_classifier(self.estimator) else "r2"
        else:
            scoring = self.scoring
        return get_scorer(scoring)<|MERGE_RESOLUTION|>--- conflicted
+++ resolved
@@ -25,16 +25,13 @@
 from ..utils._tags import get_tags
 from ..utils.metaestimators import _safe_split, available_if
 from ..utils.parallel import Parallel, delayed
-<<<<<<< HEAD
-from ..utils.validation import _estimator_has, check_is_fitted
-=======
 from ..utils.validation import (
     _check_method_params,
     _deprecate_positional_args,
+    _estimator_has,
     check_is_fitted,
     validate_data,
 )
->>>>>>> 56bbb5ae
 from ._base import SelectorMixin, _get_feature_importances
 
 
@@ -67,30 +64,7 @@
     return rfe.step_scores_, rfe.step_n_features_
 
 
-<<<<<<< HEAD
-class RFE(_RoutingNotSupportedMixin, SelectorMixin, MetaEstimatorMixin, BaseEstimator):
-=======
-def _estimator_has(attr):
-    """Check if we can delegate a method to the underlying estimator.
-
-    First, we check the fitted `estimator_` if available, otherwise we check the
-    unfitted `estimator`. We raise the original `AttributeError` if `attr` does
-    not exist. This function is used together with `available_if`.
-    """
-
-    def check(self):
-        if hasattr(self, "estimator_"):
-            getattr(self.estimator_, attr)
-        else:
-            getattr(self.estimator, attr)
-
-        return True
-
-    return check
-
-
 class RFE(SelectorMixin, MetaEstimatorMixin, BaseEstimator):
->>>>>>> 56bbb5ae
     """Feature ranking with recursive feature elimination.
 
     Given an external estimator that assigns weights to features (e.g., the
