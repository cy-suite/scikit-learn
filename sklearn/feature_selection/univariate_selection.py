--- conflicted
+++ resolved
@@ -292,12 +292,8 @@
     # compute the correlation
     corr = safe_sparse_dot(y, X)
     corr /= X_norms
-<<<<<<< HEAD
-    corr /= norm(y)
+    corr /= np.linalg.norm(y)
     return corr
-=======
-    corr /= np.linalg.norm(y)
->>>>>>> 4e87d93c
 
 
 def f_regression(X, y, center=True):
