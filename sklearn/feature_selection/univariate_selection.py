"""Univariate features selection."""

# Authors: V. Michel, B. Thirion, G. Varoquaux, A. Gramfort, E. Duchesnay.
#          L. Buitinck, A. Joly
# License: BSD 3 clause


import numpy as np
import warnings

from scipy import special, stats
from scipy.sparse import issparse

from ..base import BaseEstimator
from ..preprocessing import LabelBinarizer
from ..utils import (as_float_array, check_array, check_X_y, safe_sqr,
                     safe_mask)
from ..utils.extmath import norm, safe_sparse_dot, row_norms
from ..utils.validation import check_is_fitted
from .base import SelectorMixin


def _clean_nans(scores):
    """
    Fixes Issue #1240: NaNs can't be properly compared, so change them to the
    smallest value of scores's dtype. -inf seems to be unreliable.
    """
    # XXX where should this function be called? fit? scoring functions
    # themselves?
    scores = as_float_array(scores, copy=True)
    scores[np.isnan(scores)] = np.finfo(scores.dtype).min
    return scores


######################################################################
# Scoring functions


# The following function is a rewriting of scipy.stats.f_oneway
# Contrary to the scipy.stats.f_oneway implementation it does not
# copy the data while keeping the inputs unchanged.
def f_oneway(*args):
    """Performs a 1-way ANOVA.

    The one-way ANOVA tests the null hypothesis that 2 or more groups have
    the same population mean. The test is applied to samples from two or
    more groups, possibly with differing sizes.

    Read more in the :ref:`User Guide <univariate_feature_selection>`.

    Parameters
    ----------
    sample1, sample2, ... : array_like, sparse matrices
        The sample measurements should be given as arguments.

    Returns
    -------
    F-value : float
        The computed F-value of the test.
    p-value : float
        The associated p-value from the F-distribution.

    Notes
    -----
    The ANOVA test has important assumptions that must be satisfied in order
    for the associated p-value to be valid.

    1. The samples are independent
    2. Each sample is from a normally distributed population
    3. The population standard deviations of the groups are all equal. This
       property is known as homoscedasticity.

    If these assumptions are not true for a given set of data, it may still be
    possible to use the Kruskal-Wallis H-test (`scipy.stats.kruskal`_) although
    with some loss of power.

    The algorithm is from Heiman[2], pp.394-7.

    See ``scipy.stats.f_oneway`` that should give the same results while
    being less efficient.

    References
    ----------

    .. [1] Lowry, Richard.  "Concepts and Applications of Inferential
           Statistics". Chapter 14.
           http://faculty.vassar.edu/lowry/ch14pt1.html

    .. [2] Heiman, G.W.  Research Methods in Statistics. 2002.

    """
    n_classes = len(args)
    args = [as_float_array(a) for a in args]
    n_samples_per_class = np.array([a.shape[0] for a in args])
    n_samples = np.sum(n_samples_per_class)
    ss_alldata = sum(safe_sqr(a).sum(axis=0) for a in args)
    sums_args = [np.asarray(a.sum(axis=0)) for a in args]
    square_of_sums_alldata = sum(sums_args) ** 2
    square_of_sums_args = [s ** 2 for s in sums_args]
    sstot = ss_alldata - square_of_sums_alldata / float(n_samples)
    ssbn = 0.
    for k, _ in enumerate(args):
        ssbn += square_of_sums_args[k] / n_samples_per_class[k]
    ssbn -= square_of_sums_alldata / float(n_samples)
    sswn = sstot - ssbn
    dfbn = n_classes - 1
    dfwn = n_samples - n_classes
    msb = ssbn / float(dfbn)
    msw = sswn / float(dfwn)
    constant_features_idx = np.where(msw == 0.)[0]
    if (np.nonzero(msb)[0].size != msb.size and constant_features_idx.size):
        warnings.warn("Features %s are constant." % constant_features_idx,
                      UserWarning)
    f = msb / msw
    # flatten matrix to vector in sparse case
    f = np.asarray(f).ravel()
    prob = special.fdtrc(dfbn, dfwn, f)
    return f, prob


def f_classif(X, y):
    """Compute the ANOVA F-value for the provided sample.

    Read more in the :ref:`User Guide <univariate_feature_selection>`.

    Parameters
    ----------
    X : {array-like, sparse matrix} shape = [n_samples, n_features]
        The set of regressors that will be tested sequentially.

    y : array of shape(n_samples)
        The data matrix.

    Returns
    -------
    F : array, shape = [n_features,]
        The set of F values.

    pval : array, shape = [n_features,]
        The set of p-values.

    See also
    --------
    chi2: Chi-squared stats of non-negative features for classification tasks.
    f_regression: F-value between label/feature for regression tasks.
    """
    X, y = check_X_y(X, y, ['csr', 'csc', 'coo'])
    args = [X[safe_mask(X, y == k)] for k in np.unique(y)]
    return f_oneway(*args)


def _chisquare(f_obs, f_exp):
    """Fast replacement for scipy.stats.chisquare.

    Version from https://github.com/scipy/scipy/pull/2525 with additional
    optimizations.
    """
    f_obs = np.asarray(f_obs, dtype=np.float64)

    k = len(f_obs)
    # Reuse f_obs for chi-squared statistics
    chisq = f_obs
    chisq -= f_exp
    chisq **= 2
    with np.errstate(invalid="ignore"):
        chisq /= f_exp
    chisq = chisq.sum(axis=0)
    return chisq, special.chdtrc(k - 1, chisq)


def chi2(X, y):
    """Compute chi-squared stats between each non-negative feature and class.

    This score can be used to select the n_features features with the
    highest values for the test chi-squared statistic from X, which must
    contain only non-negative features such as booleans or frequencies
    (e.g., term counts in document classification), relative to the classes.

    Recall that the chi-square test measures dependence between stochastic
    variables, so using this function "weeds out" the features that are the
    most likely to be independent of class and therefore irrelevant for
    classification.

    Read more in the :ref:`User Guide <univariate_feature_selection>`.

    Parameters
    ----------
    X : {array-like, sparse matrix}, shape = (n_samples, n_features_in)
        Sample vectors.

    y : array-like, shape = (n_samples,)
        Target vector (class labels).

    Returns
    -------
    chi2 : array, shape = (n_features,)
        chi2 statistics of each feature.
    pval : array, shape = (n_features,)
        p-values of each feature.

    Notes
    -----
    Complexity of this algorithm is O(n_classes * n_features).

    See also
    --------
    f_classif: ANOVA F-value between label/feature for classification tasks.
    f_regression: F-value between label/feature for regression tasks.
    """

    # XXX: we might want to do some of the following in logspace instead for
    # numerical stability.
    X = check_array(X, accept_sparse='csr')
    if np.any((X.data if issparse(X) else X) < 0):
        raise ValueError("Input X must be non-negative.")

    Y = LabelBinarizer().fit_transform(y)
    if Y.shape[1] == 1:
        Y = np.append(1 - Y, Y, axis=1)

    observed = safe_sparse_dot(Y.T, X)          # n_classes * n_features

    feature_count = X.sum(axis=0).reshape(1, -1)
    class_prob = Y.mean(axis=0).reshape(1, -1)
    expected = np.dot(class_prob.T, feature_count)

    return _chisquare(observed, expected)


def f_regression(X, y, center=True):
    """Univariate linear regression tests.

    Linear model for testing the individual effect of each of many regressors.
    This is a scoring function to be used in a feature seletion procedure, not
    a free standing feature selection procedure.

    This is done in 2 steps:

    1. The correlation between each regressor and the target is computed,
       that is, ((X[:, i] - mean(X[:, i])) * (y - mean_y)) / (std(X[:, i]) *
       std(y)).
    2. It is converted to an F score then to a p-value.

    For more on usage see the :ref:`User Guide <univariate_feature_selection>`.

    Parameters
    ----------
    X : {array-like, sparse matrix}  shape = (n_samples, n_features)
        The set of regressors that will be tested sequentially.

    y : array of shape(n_samples).
        The data matrix

    center : True, bool,
        If true, X and y will be centered.

    Returns
    -------
    F : array, shape=(n_features,)
        F values of features.

    pval : array, shape=(n_features,)
        p-values of F-scores.


    See also
    --------
    mutual_info_regression: Mutual information for a continuous target.
    f_classif: ANOVA F-value between label/feature for classification tasks.
    chi2: Chi-squared stats of non-negative features for classification tasks.
    SelectKBest: Select features based on the k highest scores.
    SelectFpr: Select features based on a false positive rate test.
    SelectFdr: Select features based on an estimated false discovery rate.
    SelectFwe: Select features based on family-wise error rate.
    SelectPercentile: Select features based on percentile of the highest
        scores.
    """
    X, y = check_X_y(X, y, ['csr', 'csc', 'coo'], dtype=np.float64)
    n_samples = X.shape[0]

    # compute centered values
    # note that E[(x - mean(x))*(y - mean(y))] = E[x*(y - mean(y))], so we
    # need not center X
    if center:
        y = y - np.mean(y)
        if issparse(X):
            X_means = X.mean(axis=0).getA1()
        else:
            X_means = X.mean(axis=0)
        # compute the scaled standard deviations via moments
        X_norms = np.sqrt(row_norms(X.T, squared=True) -
                          n_samples * X_means ** 2)
    else:
        X_norms = row_norms(X.T)

    # compute the correlation
    corr = safe_sparse_dot(y, X)
    corr /= X_norms
    corr /= norm(y)

    # convert to p-value
    degrees_of_freedom = y.size - (2 if center else 1)
    F = corr ** 2 / (1 - corr ** 2) * degrees_of_freedom
    pv = stats.f.sf(F, 1, degrees_of_freedom)
    return F, pv


######################################################################
# Base classes

class _BaseFilter(BaseEstimator, SelectorMixin):
    """Initialize the univariate feature selection.

    Parameters
    ----------
    score_func : callable
        Function taking two arrays X and y, and returning a pair of arrays
        (scores, pvalues) or a single array with scores.
    """

    def __init__(self, score_func):
        self.score_func = score_func

    def fit(self, X, y):
        """Run score function on (X, y) and get the appropriate features.

        Parameters
        ----------
        X : array-like, shape = [n_samples, n_features]
            The training input samples.

        y : array-like, shape = [n_samples]
            The target values (class labels in classification, real numbers in
            regression).

        Returns
        -------
        self : object
            Returns self.
        """
        X, y = check_X_y(X, y, ['csr', 'csc'], multi_output=True)

        if not callable(self.score_func):
            raise TypeError("The score function should be a callable, %s (%s) "
                            "was passed."
                            % (self.score_func, type(self.score_func)))

        self._check_params(X, y)
        score_func_ret = self.score_func(X, y)
        if isinstance(score_func_ret, (list, tuple)):
            self.scores_, self.pvalues_ = score_func_ret
            self.pvalues_ = np.asarray(self.pvalues_)
        else:
            self.scores_ = score_func_ret
            self.pvalues_ = None

        self.scores_ = np.asarray(self.scores_)

        return self

    def _check_params(self, X, y):
        pass


######################################################################
# Specific filters
######################################################################
class SelectPercentile(_BaseFilter):
    """Select features according to a percentile of the highest scores.

    Read more in the :ref:`User Guide <univariate_feature_selection>`.

    Parameters
    ----------
    score_func : callable
        Function taking two arrays X and y, and returning a pair of arrays
        (scores, pvalues) or a single array with scores.
        Default is f_classif (see below "See also"). The default function only
        works with classification tasks.

    percentile : int, optional, default=10
        Percent of features to keep.

    Attributes
    ----------
    scores_ : array-like, shape=(n_features,)
        Scores of features.

    pvalues_ : array-like, shape=(n_features,)
        p-values of feature scores, None if `score_func` returned only scores.

    Notes
    -----
    Ties between features with equal scores will be broken in an unspecified
    way.

    See also
    --------
    f_classif: ANOVA F-value between label/feature for classification tasks.
    mutual_info_classif: Mutual information for a discrete target.
    chi2: Chi-squared stats of non-negative features for classification tasks.
    f_regression: F-value between label/feature for regression tasks.
    mutual_info_regression: Mutual information for a continuous target.
    SelectKBest: Select features based on the k highest scores.
    SelectFpr: Select features based on a false positive rate test.
    SelectFdr: Select features based on an estimated false discovery rate.
    SelectFwe: Select features based on family-wise error rate.
    GenericUnivariateSelect: Univariate feature selector with configurable
    mode.
    """

    def __init__(self, score_func=f_classif, percentile=10):
        super(SelectPercentile, self).__init__(score_func)
        self.percentile = percentile

    def _check_params(self, X, y):
        if not 0 <= self.percentile <= 100:
            raise ValueError("percentile should be >=0, <=100; got %r"
                             % self.percentile)

    def _get_support_mask(self):
        check_is_fitted(self, 'scores_')

        # Cater for NaNs
        if self.percentile == 100:
            return np.ones(len(self.scores_), dtype=np.bool)
        elif self.percentile == 0:
            return np.zeros(len(self.scores_), dtype=np.bool)

        scores = _clean_nans(self.scores_)
        treshold = stats.scoreatpercentile(scores,
                                           100 - self.percentile)
        mask = scores > treshold
        ties = np.where(scores == treshold)[0]
        if len(ties):
            max_feats = int(len(scores) * self.percentile / 100)
            kept_ties = ties[:max_feats - mask.sum()]
            mask[kept_ties] = True
        return mask


class SelectKBest(_BaseFilter):
    """Select features according to the k highest scores.

    Read more in the :ref:`User Guide <univariate_feature_selection>`.

    Parameters
    ----------
    score_func : callable
        Function taking two arrays X and y, and returning a pair of arrays
        (scores, pvalues) or a single array with scores.
        Default is f_classif (see below "See also"). The default function only
        works with classification tasks.

    k : int or "all", optional, default=10
        Number of top features to select.
        The "all" option bypasses selection, for use in a parameter search.

    Attributes
    ----------
    scores_ : array-like, shape=(n_features,)
        Scores of features.

    pvalues_ : array-like, shape=(n_features,)
        p-values of feature scores, None if `score_func` returned only scores.

    Notes
    -----
    Ties between features with equal scores will be broken in an unspecified
    way.

    See also
    --------
    f_classif: ANOVA F-value between label/feature for classification tasks.
    mutual_info_classif: Mutual information for a discrete target.
    chi2: Chi-squared stats of non-negative features for classification tasks.
    f_regression: F-value between label/feature for regression tasks.
<<<<<<< HEAD
    mutual_info_regression: Mutual information for a continious target.
    SelectPercentile: Select features based on percentile of the highest
    scores.
=======
    mutual_info_regression: Mutual information for a continuous target.
    SelectPercentile: Select features based on percentile of the highest scores.
>>>>>>> e3c9ae20
    SelectFpr: Select features based on a false positive rate test.
    SelectFdr: Select features based on an estimated false discovery rate.
    SelectFwe: Select features based on family-wise error rate.
    GenericUnivariateSelect: Univariate feature selector with configurable
    mode.
    """

    def __init__(self, score_func=f_classif, k=10):
        super(SelectKBest, self).__init__(score_func)
        self.k = k

    def _check_params(self, X, y):
        if not (self.k == "all" or 0 <= self.k <= X.shape[1]):
            raise ValueError("k should be >=0, <= n_features; got %r."
                             "Use k='all' to return all features."
                             % self.k)

    def _get_support_mask(self):
        check_is_fitted(self, 'scores_')

        if self.k == 'all':
            return np.ones(self.scores_.shape, dtype=bool)
        elif self.k == 0:
            return np.zeros(self.scores_.shape, dtype=bool)
        else:
            scores = _clean_nans(self.scores_)
            mask = np.zeros(scores.shape, dtype=bool)

            # Request a stable sort. Mergesort takes more memory (~40MB per
            # megafeature on x86-64).
            mask[np.argsort(scores, kind="mergesort")[-self.k:]] = 1
            return mask


class SelectFpr(_BaseFilter):
    """Filter: Select the pvalues below alpha based on a FPR test.

    FPR test stands for False Positive Rate test. It controls the total
    amount of false detections.

    Read more in the :ref:`User Guide <univariate_feature_selection>`.

    Parameters
    ----------
    score_func : callable
        Function taking two arrays X and y, and returning a pair of arrays
        (scores, pvalues).
        Default is f_classif (see below "See also"). The default function only
        works with classification tasks.

    alpha : float, optional
        The highest p-value for features to be kept.

    Attributes
    ----------
    scores_ : array-like, shape=(n_features,)
        Scores of features.

    pvalues_ : array-like, shape=(n_features,)
        p-values of feature scores.

    See also
    --------
    f_classif: ANOVA F-value between label/feature for classification tasks.
    chi2: Chi-squared stats of non-negative features for classification tasks.
    mutual_info_classif:
    f_regression: F-value between label/feature for regression tasks.
    mutual_info_regression: Mutual information between features and the target.
    SelectPercentile: Select features based on percentile of the highest
    scores.
    SelectKBest: Select features based on the k highest scores.
    SelectFdr: Select features based on an estimated false discovery rate.
    SelectFwe: Select features based on family-wise error rate.
    GenericUnivariateSelect: Univariate feature selector with configurable
    mode.
    """

    def __init__(self, score_func=f_classif, alpha=5e-2):
        super(SelectFpr, self).__init__(score_func)
        self.alpha = alpha

    def _get_support_mask(self):
        check_is_fitted(self, 'scores_')

        return self.pvalues_ < self.alpha


class SelectFdr(_BaseFilter):
    """Filter: Select the p-values for an estimated false discovery rate

    This uses the Benjamini-Hochberg procedure. ``alpha`` is an upper bound
    on the expected false discovery rate.

    Read more in the :ref:`User Guide <univariate_feature_selection>`.

    Parameters
    ----------
    score_func : callable
        Function taking two arrays X and y, and returning a pair of arrays
        (scores, pvalues).
        Default is f_classif (see below "See also"). The default function only
        works with classification tasks.

    alpha : float, optional
        The highest uncorrected p-value for features to keep.


    Attributes
    ----------
    scores_ : array-like, shape=(n_features,)
        Scores of features.

    pvalues_ : array-like, shape=(n_features,)
        p-values of feature scores.

    References
    ----------
    https://en.wikipedia.org/wiki/False_discovery_rate

    See also
    --------
    f_classif: ANOVA F-value between label/feature for classification tasks.
    mutual_info_classif: Mutual information for a discrete target.
    chi2: Chi-squared stats of non-negative features for classification tasks.
    f_regression: F-value between label/feature for regression tasks.
    mutual_info_regression: Mutual information for a contnuous target.
    SelectPercentile: Select features based on percentile of the highest
    scores.
    SelectKBest: Select features based on the k highest scores.
    SelectFpr: Select features based on a false positive rate test.
    SelectFwe: Select features based on family-wise error rate.
    GenericUnivariateSelect: Univariate feature selector with configurable
    mode.
    """

    def __init__(self, score_func=f_classif, alpha=5e-2):
        super(SelectFdr, self).__init__(score_func)
        self.alpha = alpha

    def _get_support_mask(self):
        check_is_fitted(self, 'scores_')

        n_features = len(self.pvalues_)
        sv = np.sort(self.pvalues_)
        selected = sv[sv <= float(self.alpha) / n_features *
                      np.arange(1, n_features + 1)]
        if selected.size == 0:
            return np.zeros_like(self.pvalues_, dtype=bool)
        return self.pvalues_ <= selected.max()


class SelectFwe(_BaseFilter):
    """Filter: Select the p-values corresponding to Family-wise error rate

    Read more in the :ref:`User Guide <univariate_feature_selection>`.

    Parameters
    ----------
    score_func : callable
        Function taking two arrays X and y, and returning a pair of arrays
        (scores, pvalues).
        Default is f_classif (see below "See also"). The default function only
        works with classification tasks.

    alpha : float, optional
        The highest uncorrected p-value for features to keep.

    Attributes
    ----------
    scores_ : array-like, shape=(n_features,)
        Scores of features.

    pvalues_ : array-like, shape=(n_features,)
        p-values of feature scores.

    See also
    --------
    f_classif: ANOVA F-value between label/feature for classification tasks.
    chi2: Chi-squared stats of non-negative features for classification tasks.
    f_regression: F-value between label/feature for regression tasks.
    SelectPercentile: Select features based on percentile of the highest
    scores.
    SelectKBest: Select features based on the k highest scores.
    SelectFpr: Select features based on a false positive rate test.
    SelectFdr: Select features based on an estimated false discovery rate.
    GenericUnivariateSelect: Univariate feature selector with configurable
    mode.
    """

    def __init__(self, score_func=f_classif, alpha=5e-2):
        super(SelectFwe, self).__init__(score_func)
        self.alpha = alpha

    def _get_support_mask(self):
        check_is_fitted(self, 'scores_')

        return (self.pvalues_ < self.alpha / len(self.pvalues_))


######################################################################
# Generic filter
######################################################################

# TODO this class should fit on either p-values or scores,
# depending on the mode.
class GenericUnivariateSelect(_BaseFilter):
    """Univariate feature selector with configurable strategy.

    Read more in the :ref:`User Guide <univariate_feature_selection>`.

    Parameters
    ----------
    score_func : callable
        Function taking two arrays X and y, and returning a pair of arrays
        (scores, pvalues). For modes 'percentile' or 'kbest' it can return
        a single array scores.

    mode : {'percentile', 'k_best', 'fpr', 'fdr', 'fwe'}
        Feature selection mode.

    param : float or int depending on the feature selection mode
        Parameter of the corresponding mode.

    Attributes
    ----------
    scores_ : array-like, shape=(n_features,)
        Scores of features.

    pvalues_ : array-like, shape=(n_features,)
        p-values of feature scores, None if `score_func` returned scores only.

    See also
    --------
    f_classif: ANOVA F-value between label/feature for classification tasks.
    mutual_info_classif: Mutual information for a discrete target.
    chi2: Chi-squared stats of non-negative features for classification tasks.
    f_regression: F-value between label/feature for regression tasks.
    mutual_info_regression: Mutual information for a continuous target.
    SelectPercentile: Select features based on percentile of the highest
    scores.
    SelectKBest: Select features based on the k highest scores.
    SelectFpr: Select features based on a false positive rate test.
    SelectFdr: Select features based on an estimated false discovery rate.
    SelectFwe: Select features based on family-wise error rate.
    """

    _selection_modes = {'percentile': SelectPercentile,
                        'k_best': SelectKBest,
                        'fpr': SelectFpr,
                        'fdr': SelectFdr,
                        'fwe': SelectFwe}

    def __init__(self, score_func=f_classif, mode='percentile', param=1e-5):
        super(GenericUnivariateSelect, self).__init__(score_func)
        self.mode = mode
        self.param = param

    def _make_selector(self):
        selector = self._selection_modes[self.mode](score_func=self.score_func)

        # Now perform some acrobatics to set the right named parameter in
        # the selector
        possible_params = selector._get_param_names()
        possible_params.remove('score_func')
        selector.set_params(**{possible_params[0]: self.param})

        return selector

    def _check_params(self, X, y):
        if self.mode not in self._selection_modes:
            raise ValueError("The mode passed should be one of %s, %r,"
                             " (type %s) was passed."
                             % (self._selection_modes.keys(), self.mode,
                                type(self.mode)))

        self._make_selector()._check_params(X, y)

    def _get_support_mask(self):
        check_is_fitted(self, 'scores_')

        selector = self._make_selector()
        selector.pvalues_ = self.pvalues_
        selector.scores_ = self.scores_
        return selector._get_support_mask()<|MERGE_RESOLUTION|>--- conflicted
+++ resolved
@@ -475,14 +475,8 @@
     mutual_info_classif: Mutual information for a discrete target.
     chi2: Chi-squared stats of non-negative features for classification tasks.
     f_regression: F-value between label/feature for regression tasks.
-<<<<<<< HEAD
-    mutual_info_regression: Mutual information for a continious target.
-    SelectPercentile: Select features based on percentile of the highest
-    scores.
-=======
     mutual_info_regression: Mutual information for a continuous target.
     SelectPercentile: Select features based on percentile of the highest scores.
->>>>>>> e3c9ae20
     SelectFpr: Select features based on a false positive rate test.
     SelectFdr: Select features based on an estimated false discovery rate.
     SelectFwe: Select features based on family-wise error rate.
