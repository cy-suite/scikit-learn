--- conflicted
+++ resolved
@@ -12,15 +12,9 @@
 from sklearn.compose import TransformedTargetRegressor
 from sklearn.cross_decomposition import CCA, PLSCanonical, PLSRegression
 from sklearn.datasets import load_iris, make_friedman1
-<<<<<<< HEAD
-from sklearn.impute import SimpleImputer
-from sklearn.metrics import zero_one_loss
-from sklearn.svm import SVC, SVR, LinearSVR
-from sklearn.linear_model import LogisticRegression
-=======
->>>>>>> d7a11441
 from sklearn.ensemble import RandomForestClassifier
 from sklearn.feature_selection import RFE, RFECV
+from sklearn.impute import SimpleImputer
 from sklearn.linear_model import LogisticRegression
 from sklearn.metrics import get_scorer, make_scorer, zero_one_loss
 from sklearn.model_selection import GroupKFold, cross_val_score
@@ -563,7 +557,6 @@
     rfe_test.fit(X, y)
 
 
-<<<<<<< HEAD
 def test_estimator_without_tags():
     """Check that estimator without tags defaults to allow_nan==True."""
 
@@ -578,7 +571,8 @@
 def test_pipeline_with_nans():
     """Check that RFE works with pipeline that accept nans.
 
-    Non-regerssion test for #21743"""
+    Non-regression test for gh-21743.
+    """
     X, y = load_iris(return_X_y=True)
     X[0, 0] = np.nan
 
@@ -593,7 +587,8 @@
         importance_getter="named_steps.logisticregression.coef_",
     )
     fs.fit(X, y)
-=======
+
+
 @pytest.mark.parametrize("ClsRFE", [RFE, RFECV])
 @pytest.mark.parametrize("PLSEstimator", [CCA, PLSCanonical, PLSRegression])
 def test_rfe_pls(ClsRFE, PLSEstimator):
@@ -605,5 +600,4 @@
     X, y = make_friedman1(n_samples=50, n_features=10, random_state=0)
     estimator = PLSEstimator(n_components=1)
     selector = ClsRFE(estimator, step=1).fit(X, y)
-    assert selector.score(X, y) > 0.5
->>>>>>> d7a11441
+    assert selector.score(X, y) > 0.5