"""
Testing Recursive feature elimination
"""

from operator import attrgetter

import pytest
import numpy as np
from numpy.testing import assert_array_almost_equal, assert_array_equal, assert_allclose
from scipy import sparse

from sklearn.base import BaseEstimator, ClassifierMixin
from sklearn.cross_decomposition import PLSCanonical, PLSRegression, CCA
from sklearn.feature_selection import RFE, RFECV
from sklearn.datasets import load_iris, make_friedman1
from sklearn.metrics import zero_one_loss
from sklearn.svm import SVC, SVR, LinearSVR
from sklearn.linear_model import LogisticRegression
from sklearn.ensemble import RandomForestClassifier
from sklearn.model_selection import cross_val_score
from sklearn.model_selection import GroupKFold
from sklearn.compose import TransformedTargetRegressor
from sklearn.pipeline import make_pipeline
from sklearn.preprocessing import StandardScaler

from sklearn.utils import check_random_state
from sklearn.utils._testing import ignore_warnings

from sklearn.metrics import make_scorer
from sklearn.metrics import get_scorer


class MockClassifier:
    """
    Dummy classifier to test recursive feature elimination
    """

    def __init__(self, foo_param=0):
        self.foo_param = foo_param

    def fit(self, X, y):
        assert len(X) == len(y)
        self.coef_ = np.ones(X.shape[1], dtype=np.float64)
        return self

    def predict(self, T):
        return T.shape[0]

    predict_proba = predict
    decision_function = predict
    transform = predict

    def score(self, X=None, y=None):
        return 0.0

    def get_params(self, deep=True):
        return {"foo_param": self.foo_param}

    def set_params(self, **params):
        return self

    def _more_tags(self):
        return {"allow_nan": True}


def test_rfe_features_importance(global_random_seed):
    generator = check_random_state(global_random_seed)
    iris = load_iris()
    X = np.c_[iris.data, generator.normal(size=(len(iris.data), 6))]
    y = iris.target

    clf = RandomForestClassifier(n_estimators=20, random_state=generator, max_depth=2)
    rfe = RFE(estimator=clf, n_features_to_select=4, step=0.1)
    rfe.fit(X, y)
    assert len(rfe.ranking_) == X.shape[1]

    clf_svc = SVC(kernel="linear")
    rfe_svc = RFE(estimator=clf_svc, n_features_to_select=4, step=0.1)
    rfe_svc.fit(X, y)

    # Check if the supports are equal
    assert_array_equal(rfe.get_support(), rfe_svc.get_support())


def test_rfe(global_random_seed):
    generator = check_random_state(global_random_seed)
    iris = load_iris()
    X = np.c_[iris.data, generator.normal(size=(len(iris.data), 6))]
    X_sparse = sparse.csr_matrix(X)
    y = iris.target

    # dense model
    clf = SVC(kernel="linear")
    rfe = RFE(estimator=clf, n_features_to_select=4, step=0.1)
    rfe.fit(X, y)
    X_r = rfe.transform(X)
    clf.fit(X_r, y)
    assert len(rfe.ranking_) == X.shape[1]

    # sparse model
    clf_sparse = SVC(kernel="linear")
    rfe_sparse = RFE(estimator=clf_sparse, n_features_to_select=4, step=0.1)
    rfe_sparse.fit(X_sparse, y)
    X_r_sparse = rfe_sparse.transform(X_sparse)

    assert X_r.shape == iris.data.shape
    assert_array_almost_equal(X_r[:10], iris.data[:10])

    assert_array_almost_equal(rfe.predict(X), clf.predict(iris.data))
    assert rfe.score(X, y) == clf.score(iris.data, iris.target)
    assert_array_almost_equal(X_r, X_r_sparse.toarray())


def test_RFE_fit_score_params():
    # Make sure RFE passes the metadata down to fit and score methods of the
    # underlying estimator
    class TestEstimator(BaseEstimator, ClassifierMixin):
        def fit(self, X, y, prop=None):
            if prop is None:
                raise ValueError("fit: prop cannot be None")
            self.svc_ = SVC(kernel="linear").fit(X, y)
            self.coef_ = self.svc_.coef_
            return self

        def score(self, X, y, prop=None):
            if prop is None:
                raise ValueError("score: prop cannot be None")
            return self.svc_.score(X, y)

    X, y = load_iris(return_X_y=True)
    with pytest.raises(ValueError, match="fit: prop cannot be None"):
        RFE(estimator=TestEstimator()).fit(X, y)
    with pytest.raises(ValueError, match="score: prop cannot be None"):
        RFE(estimator=TestEstimator()).fit(X, y, prop="foo").score(X, y)

    RFE(estimator=TestEstimator()).fit(X, y, prop="foo").score(X, y, prop="foo")


<<<<<<< HEAD
@pytest.mark.parametrize("n_features_to_select", [-1, 2.1])
def test_rfe_invalid_n_features_errors(n_features_to_select):
    clf = SVC(kernel="linear")

    iris = load_iris()
    rfe = RFE(estimator=clf, n_features_to_select=n_features_to_select, step=0.1)
    msg = f"n_features_to_select must be .+ Got {n_features_to_select}"
    with pytest.raises(ValueError, match=msg):
        rfe.fit(iris.data, iris.target)


def test_rfe_percent_n_features(global_random_seed):
=======
def test_rfe_percent_n_features():
>>>>>>> 29f80b05
    # test that the results are the same
    generator = check_random_state(global_random_seed)
    iris = load_iris()
    X = np.c_[iris.data, generator.normal(size=(len(iris.data), 6))]
    y = iris.target
    # there are 10 features in the data. We select 40%.
    clf = SVC(kernel="linear")
    rfe_num = RFE(estimator=clf, n_features_to_select=4, step=0.1)
    rfe_num.fit(X, y)

    rfe_perc = RFE(estimator=clf, n_features_to_select=0.4, step=0.1)
    rfe_perc.fit(X, y)

    assert_array_equal(rfe_perc.ranking_, rfe_num.ranking_)
    assert_array_equal(rfe_perc.support_, rfe_num.support_)


def test_rfe_mockclassifier(global_random_seed):
    generator = check_random_state(global_random_seed)
    iris = load_iris()
    X = np.c_[iris.data, generator.normal(size=(len(iris.data), 6))]
    y = iris.target

    # dense model
    clf = MockClassifier()
    rfe = RFE(estimator=clf, n_features_to_select=4, step=0.1)
    rfe.fit(X, y)
    X_r = rfe.transform(X)
    clf.fit(X_r, y)
    assert len(rfe.ranking_) == X.shape[1]
    assert X_r.shape == iris.data.shape


def test_rfecv(global_random_seed):
    generator = check_random_state(global_random_seed)
    iris = load_iris()
    X = np.c_[iris.data, generator.normal(size=(len(iris.data), 6))]
    y = list(iris.target)  # regression test: list should be supported

    # Test using the score function
    rfecv = RFECV(estimator=SVC(kernel="linear"), step=1)
    rfecv.fit(X, y)
    # non-regression test for missing worst feature:

    # TODO: Remove in v1.2 when grid_scores_ is removed
    msg = (
        r"The `grid_scores_` attribute is deprecated in version 1\.0 in "
        r"favor of `cv_results_` and will be removed in version 1\.2."
    )
    with pytest.warns(FutureWarning, match=msg):
        assert len(rfecv.grid_scores_) == X.shape[1]

    for key in rfecv.cv_results_.keys():
        assert len(rfecv.cv_results_[key]) == X.shape[1]

    assert len(rfecv.ranking_) == X.shape[1]
    X_r = rfecv.transform(X)

    # All the noisy variable were filtered out
    assert_array_equal(X_r, iris.data)

    # same in sparse
    rfecv_sparse = RFECV(estimator=SVC(kernel="linear"), step=1)
    X_sparse = sparse.csr_matrix(X)
    rfecv_sparse.fit(X_sparse, y)
    X_r_sparse = rfecv_sparse.transform(X_sparse)
    assert_array_equal(X_r_sparse.toarray(), iris.data)

    # Test using a customized loss function
    scoring = make_scorer(zero_one_loss, greater_is_better=False)
    rfecv = RFECV(estimator=SVC(kernel="linear"), step=1, scoring=scoring)
    ignore_warnings(rfecv.fit)(X, y)
    X_r = rfecv.transform(X)
    assert_array_equal(X_r, iris.data)

    # Test using a scorer
    scorer = get_scorer("accuracy")
    rfecv = RFECV(estimator=SVC(kernel="linear"), step=1, scoring=scorer)
    rfecv.fit(X, y)
    X_r = rfecv.transform(X)
    assert_array_equal(X_r, iris.data)

    # Test fix on cv_results_
    def test_scorer(estimator, X, y):
        return 1.0

    rfecv = RFECV(estimator=SVC(kernel="linear"), step=1, scoring=test_scorer)
    rfecv.fit(X, y)

    # TODO: Remove in v1.2 when grid_scores_ is removed
    with pytest.warns(FutureWarning, match=msg):
        assert_array_equal(rfecv.grid_scores_, np.ones(rfecv.grid_scores_.shape))

    # In the event of cross validation score ties, the expected behavior of
    # RFECV is to return the FEWEST features that maximize the CV score.
    # Because test_scorer always returns 1.0 in this example, RFECV should
    # reduce the dimensionality to a single feature (i.e. n_features_ = 1)
    assert rfecv.n_features_ == 1

    # Same as the first two tests, but with step=2
    rfecv = RFECV(estimator=SVC(kernel="linear"), step=2)
    rfecv.fit(X, y)

    # TODO: Remove in v1.2 when grid_scores_ is removed
    with pytest.warns(FutureWarning, match=msg):
        assert len(rfecv.grid_scores_) == 6

    for key in rfecv.cv_results_.keys():
        assert len(rfecv.cv_results_[key]) == 6

    assert len(rfecv.ranking_) == X.shape[1]
    X_r = rfecv.transform(X)
    assert_array_equal(X_r, iris.data)

    rfecv_sparse = RFECV(estimator=SVC(kernel="linear"), step=2)
    X_sparse = sparse.csr_matrix(X)
    rfecv_sparse.fit(X_sparse, y)
    X_r_sparse = rfecv_sparse.transform(X_sparse)
    assert_array_equal(X_r_sparse.toarray(), iris.data)

    # Verifying that steps < 1 don't blow up.
    rfecv_sparse = RFECV(estimator=SVC(kernel="linear"), step=0.2)
    X_sparse = sparse.csr_matrix(X)
    rfecv_sparse.fit(X_sparse, y)
    X_r_sparse = rfecv_sparse.transform(X_sparse)
    assert_array_equal(X_r_sparse.toarray(), iris.data)


def test_rfecv_mockclassifier(global_random_seed):
    generator = check_random_state(global_random_seed)
    iris = load_iris()
    X = np.c_[iris.data, generator.normal(size=(len(iris.data), 6))]
    y = list(iris.target)  # regression test: list should be supported

    # Test using the score function
    rfecv = RFECV(estimator=MockClassifier(), step=1)
    rfecv.fit(X, y)
    # non-regression test for missing worst feature:

    # TODO: Remove in v1.2 when grid_scores_ is removed
    msg = (
        r"The `grid_scores_` attribute is deprecated in version 1\.0 in "
        r"favor of `cv_results_` and will be removed in version 1\.2."
    )
    with pytest.warns(FutureWarning, match=msg):
        assert len(rfecv.grid_scores_) == X.shape[1]

    for key in rfecv.cv_results_.keys():
        assert len(rfecv.cv_results_[key]) == X.shape[1]

    assert len(rfecv.ranking_) == X.shape[1]


def test_rfecv_verbose_output():
    # Check verbose=1 is producing an output.
    from io import StringIO
    import sys

    sys.stdout = StringIO()

    generator = check_random_state(0)
    iris = load_iris()
    X = np.c_[iris.data, generator.normal(size=(len(iris.data), 6))]
    y = list(iris.target)

    rfecv = RFECV(estimator=SVC(kernel="linear"), step=1, verbose=1)
    rfecv.fit(X, y)

    verbose_output = sys.stdout
    verbose_output.seek(0)
    assert len(verbose_output.readline()) > 0


def test_rfecv_cv_results_size(global_random_seed):
    generator = check_random_state(global_random_seed)
    iris = load_iris()
    X = np.c_[iris.data, generator.normal(size=(len(iris.data), 6))]
    y = list(iris.target)  # regression test: list should be supported

    # Non-regression test for varying combinations of step and
    # min_features_to_select.
    for step, min_features_to_select in [[2, 1], [2, 2], [3, 3]]:
        rfecv = RFECV(
            estimator=MockClassifier(),
            step=step,
            min_features_to_select=min_features_to_select,
        )
        rfecv.fit(X, y)

        score_len = np.ceil((X.shape[1] - min_features_to_select) / step) + 1

        # TODO: Remove in v1.2 when grid_scores_ is removed
        msg = (
            r"The `grid_scores_` attribute is deprecated in version 1\.0 in "
            r"favor of `cv_results_` and will be removed in version 1\.2."
        )
        with pytest.warns(FutureWarning, match=msg):
            assert len(rfecv.grid_scores_) == score_len

        for key in rfecv.cv_results_.keys():
            assert len(rfecv.cv_results_[key]) == score_len

        assert len(rfecv.ranking_) == X.shape[1]
        assert rfecv.n_features_ >= min_features_to_select


def test_rfe_estimator_tags():
    rfe = RFE(SVC(kernel="linear"))
    assert rfe._estimator_type == "classifier"
    # make sure that cross-validation is stratified
    iris = load_iris()
    score = cross_val_score(rfe, iris.data, iris.target)
    assert score.min() > 0.7


def test_rfe_min_step(global_random_seed):
    n_features = 10
    X, y = make_friedman1(
        n_samples=50, n_features=n_features, random_state=global_random_seed
    )
    n_samples, n_features = X.shape
    estimator = SVR(kernel="linear")

    # Test when floor(step * n_features) <= 0
    selector = RFE(estimator, step=0.01)
    sel = selector.fit(X, y)
    assert sel.support_.sum() == n_features // 2

    # Test when step is between (0,1) and floor(step * n_features) > 0
    selector = RFE(estimator, step=0.20)
    sel = selector.fit(X, y)
    assert sel.support_.sum() == n_features // 2

    # Test when step is an integer
    selector = RFE(estimator, step=5)
    sel = selector.fit(X, y)
    assert sel.support_.sum() == n_features // 2


def test_number_of_subsets_of_features(global_random_seed):
    # In RFE, 'number_of_subsets_of_features'
    # = the number of iterations in '_fit'
    # = max(ranking_)
    # = 1 + (n_features + step - n_features_to_select - 1) // step
    # After optimization #4534, this number
    # = 1 + np.ceil((n_features - n_features_to_select) / float(step))
    # This test case is to test their equivalence, refer to #4534 and #3824

    def formula1(n_features, n_features_to_select, step):
        return 1 + ((n_features + step - n_features_to_select - 1) // step)

    def formula2(n_features, n_features_to_select, step):
        return 1 + np.ceil((n_features - n_features_to_select) / float(step))

    # RFE
    # Case 1, n_features - n_features_to_select is divisible by step
    # Case 2, n_features - n_features_to_select is not divisible by step
    n_features_list = [11, 11]
    n_features_to_select_list = [3, 3]
    step_list = [2, 3]
    for n_features, n_features_to_select, step in zip(
        n_features_list, n_features_to_select_list, step_list
    ):
        generator = check_random_state(global_random_seed)
        X = generator.normal(size=(100, n_features))
        y = generator.rand(100).round()
        rfe = RFE(
            estimator=SVC(kernel="linear"),
            n_features_to_select=n_features_to_select,
            step=step,
        )
        rfe.fit(X, y)
        # this number also equals to the maximum of ranking_
        assert np.max(rfe.ranking_) == formula1(n_features, n_features_to_select, step)
        assert np.max(rfe.ranking_) == formula2(n_features, n_features_to_select, step)

    # In RFECV, 'fit' calls 'RFE._fit'
    # 'number_of_subsets_of_features' of RFE
    # = the size of each score in 'cv_results_' of RFECV
    # = the number of iterations of the for loop before optimization #4534

    # RFECV, n_features_to_select = 1
    # Case 1, n_features - 1 is divisible by step
    # Case 2, n_features - 1 is not divisible by step

    n_features_to_select = 1
    n_features_list = [11, 10]
    step_list = [2, 2]
    for n_features, step in zip(n_features_list, step_list):
        generator = check_random_state(global_random_seed)
        X = generator.normal(size=(100, n_features))
        y = generator.rand(100).round()
        rfecv = RFECV(estimator=SVC(kernel="linear"), step=step)
        rfecv.fit(X, y)

        # TODO: Remove in v1.2 when grid_scores_ is removed
        msg = (
            r"The `grid_scores_` attribute is deprecated in version 1\.0 in "
            r"favor of `cv_results_` and will be removed in version 1\.2."
        )
        with pytest.warns(FutureWarning, match=msg):
            assert len(rfecv.grid_scores_) == formula1(
                n_features, n_features_to_select, step
            )
            assert len(rfecv.grid_scores_) == formula2(
                n_features, n_features_to_select, step
            )

        for key in rfecv.cv_results_.keys():
            assert len(rfecv.cv_results_[key]) == formula1(
                n_features, n_features_to_select, step
            )
            assert len(rfecv.cv_results_[key]) == formula2(
                n_features, n_features_to_select, step
            )


def test_rfe_cv_n_jobs():
    generator = check_random_state()
    iris = load_iris()
    X = np.c_[iris.data, generator.normal(size=(len(iris.data), 6))]
    y = iris.target

    rfecv = RFECV(estimator=SVC(kernel="linear"))
    rfecv.fit(X, y)
    rfecv_ranking = rfecv.ranking_

    # TODO: Remove in v1.2 when grid_scores_ is removed
    msg = (
        r"The `grid_scores_` attribute is deprecated in version 1\.0 in "
        r"favor of `cv_results_` and will be removed in version 1\.2."
    )
    with pytest.warns(FutureWarning, match=msg):
        rfecv_grid_scores = rfecv.grid_scores_

    rfecv_cv_results_ = rfecv.cv_results_

    rfecv.set_params(n_jobs=2)
    rfecv.fit(X, y)
    assert_array_almost_equal(rfecv.ranking_, rfecv_ranking)

    # TODO: Remove in v1.2 when grid_scores_ is removed
    with pytest.warns(FutureWarning, match=msg):
        assert_array_almost_equal(rfecv.grid_scores_, rfecv_grid_scores)

    assert rfecv_cv_results_.keys() == rfecv.cv_results_.keys()
    for key in rfecv_cv_results_.keys():
        assert rfecv_cv_results_[key] == pytest.approx(rfecv.cv_results_[key])


def test_rfe_cv_groups():
    generator = check_random_state(0)
    iris = load_iris()
    number_groups = 4
    groups = np.floor(np.linspace(0, number_groups, len(iris.target)))
    X = iris.data
    y = (iris.target > 0).astype(int)

    est_groups = RFECV(
        estimator=RandomForestClassifier(random_state=generator),
        step=1,
        scoring="accuracy",
        cv=GroupKFold(n_splits=2),
    )
    est_groups.fit(X, y, groups=groups)
    assert est_groups.n_features_ > 0


@pytest.mark.parametrize(
    "importance_getter", [attrgetter("regressor_.coef_"), "regressor_.coef_"]
)
@pytest.mark.parametrize("selector, expected_n_features", [(RFE, 5), (RFECV, 4)])
def test_rfe_wrapped_estimator(
    importance_getter, selector, expected_n_features
):
    # Non-regression test for
    # https://github.com/scikit-learn/scikit-learn/issues/15312
    X, y = make_friedman1(n_samples=50, n_features=10, random_state=0)
    estimator = LinearSVR(random_state=0)

    log_estimator = TransformedTargetRegressor(
        regressor=estimator, func=np.log, inverse_func=np.exp
    )

    selector = selector(log_estimator, importance_getter=importance_getter)
    sel = selector.fit(X, y)
    assert sel.support_.sum() == expected_n_features


@pytest.mark.parametrize(
    "importance_getter, err_type",
    [
        ("auto", ValueError),
        ("random", AttributeError),
        (lambda x: x.importance, AttributeError),
    ],
)
@pytest.mark.parametrize("Selector", [RFE, RFECV])
def test_rfe_importance_getter_validation(
    importance_getter, err_type, Selector
):
    X, y = make_friedman1(n_samples=50, n_features=10, random_state=0)
    estimator = LinearSVR()
    log_estimator = TransformedTargetRegressor(
        regressor=estimator, func=np.log, inverse_func=np.exp
    )

    with pytest.raises(err_type):
        model = Selector(log_estimator, importance_getter=importance_getter)
        model.fit(X, y)


@pytest.mark.parametrize("cv", [None, 5])
def test_rfe_allow_nan_inf_in_x(cv):
    iris = load_iris()
    X = iris.data
    y = iris.target

    # add nan and inf value to X
    X[0][0] = np.NaN
    X[0][1] = np.Inf

    clf = MockClassifier()
    if cv is not None:
        rfe = RFECV(estimator=clf, cv=cv)
    else:
        rfe = RFE(estimator=clf)
    rfe.fit(X, y)
    rfe.transform(X)


def test_w_pipeline_2d_coef_():
    pipeline = make_pipeline(StandardScaler(), LogisticRegression())

    data, y = load_iris(return_X_y=True)
    sfm = RFE(
        pipeline,
        n_features_to_select=2,
        importance_getter="named_steps.logisticregression.coef_",
    )

    sfm.fit(data, y)
    assert sfm.transform(data).shape[1] == 2


def test_rfecv_std_and_mean(global_random_seed):
    generator = check_random_state(global_random_seed)
    iris = load_iris()
    X = np.c_[iris.data, generator.normal(size=(len(iris.data), 6))]
    y = iris.target

    rfecv = RFECV(estimator=SVC(kernel="linear"))
    rfecv.fit(X, y)
    n_split_keys = len(rfecv.cv_results_) - 2
    split_keys = [f"split{i}_test_score" for i in range(n_split_keys)]

    cv_scores = np.asarray([rfecv.cv_results_[key] for key in split_keys])
    expected_mean = np.mean(cv_scores, axis=0)
    expected_std = np.std(cv_scores, axis=0)

    assert_allclose(rfecv.cv_results_["mean_test_score"], expected_mean)
    assert_allclose(rfecv.cv_results_["std_test_score"], expected_std)


@pytest.mark.parametrize("ClsRFE", [RFE, RFECV])
def test_multioutput(ClsRFE):
    X = np.random.normal(size=(10, 3))
    y = np.random.randint(2, size=(10, 2))
    clf = RandomForestClassifier(n_estimators=5)
    rfe_test = ClsRFE(clf)
    rfe_test.fit(X, y)


@pytest.mark.parametrize("ClsRFE", [RFE, RFECV])
@pytest.mark.parametrize("PLSEstimator", [CCA, PLSCanonical, PLSRegression])
def test_rfe_pls(ClsRFE, PLSEstimator, global_random_seed):
    """Check the behaviour of RFE with PLS estimators.

    Non-regression test for:
    https://github.com/scikit-learn/scikit-learn/issues/12410
    """
    X, y = make_friedman1(n_samples=50, n_features=10, random_state=global_random_seed)
    estimator = PLSEstimator(n_components=1)
    selector = ClsRFE(estimator, step=1).fit(X, y)
    assert selector.score(X, y) > 0.5<|MERGE_RESOLUTION|>--- conflicted
+++ resolved
@@ -136,22 +136,7 @@
     RFE(estimator=TestEstimator()).fit(X, y, prop="foo").score(X, y, prop="foo")
 
 
-<<<<<<< HEAD
-@pytest.mark.parametrize("n_features_to_select", [-1, 2.1])
-def test_rfe_invalid_n_features_errors(n_features_to_select):
-    clf = SVC(kernel="linear")
-
-    iris = load_iris()
-    rfe = RFE(estimator=clf, n_features_to_select=n_features_to_select, step=0.1)
-    msg = f"n_features_to_select must be .+ Got {n_features_to_select}"
-    with pytest.raises(ValueError, match=msg):
-        rfe.fit(iris.data, iris.target)
-
-
 def test_rfe_percent_n_features(global_random_seed):
-=======
-def test_rfe_percent_n_features():
->>>>>>> 29f80b05
     # test that the results are the same
     generator = check_random_state(global_random_seed)
     iris = load_iris()
