--- conflicted
+++ resolved
@@ -5,7 +5,6 @@
 from sklearn.utils import check_random_state
 from sklearn.utils._testing import (
     assert_array_equal,
-    assert_almost_equal,
     assert_allclose,
 )
 from sklearn.feature_selection._mutual_info import _compute_mi
@@ -24,15 +23,10 @@
     H_xy = -1 / 5 * np.log(1 / 5) - 2 / 5 * np.log(2 / 5) - 2 / 5 * np.log(2 / 5)
     I_xy = H_x + H_y - H_xy
 
-    assert_almost_equal(_compute_mi(x, y, x_discrete=True, y_discrete=True), I_xy)
-
-
-<<<<<<< HEAD
-@pytest.mark.parametrize("dtype", DTYPES)
-def test_compute_mi_cc(dtype):
-=======
+    assert_allclose(_compute_mi(x, y, x_discrete=True, y_discrete=True), I_xy)
+
+
 def test_compute_mi_cc(global_dtype):
->>>>>>> 613773db
     # For two continuous variables a good approach is to test on bivariate
     # normal distribution, where mutual information is known.
 
@@ -54,26 +48,17 @@
     I_theory = np.log(sigma_1) + np.log(sigma_2) - 0.5 * np.log(np.linalg.det(cov))
 
     rng = check_random_state(0)
-<<<<<<< HEAD
-    Z = rng.multivariate_normal(mean, cov, size=1000).astype(dtype)
-=======
     Z = rng.multivariate_normal(mean, cov, size=1000).astype(global_dtype, copy=False)
->>>>>>> 613773db
 
     x, y = Z[:, 0], Z[:, 1]
 
     # Theory and computed values won't be very close
     # We here check with a large relative tolerance
     for n_neighbors in [3, 5, 7]:
-<<<<<<< HEAD
         I_computed = _compute_mi(
             x, y, x_discrete=False, y_discrete=False, n_neighbors=n_neighbors
         )
-        assert_almost_equal(I_computed, I_theory, 1)
-=======
-        I_computed = _compute_mi(x, y, False, False, n_neighbors)
         assert_allclose(I_computed, I_theory, rtol=1e-1)
->>>>>>> 613773db
 
 
 @pytest.mark.parametrize("dtype", DTYPES)
@@ -113,7 +98,7 @@
             I_computed = _compute_mi(
                 x, y, x_discrete=True, y_discrete=False, n_neighbors=n_neighbors
             )
-            assert_almost_equal(I_computed, I_theory, 1)
+            assert_allclose(I_computed, I_theory, rtol=1e-1)
 
 
 @pytest.mark.parametrize("dtype", DTYPES)
