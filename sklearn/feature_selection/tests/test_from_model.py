--- conflicted
+++ resolved
@@ -14,9 +14,6 @@
 from sklearn.cross_decomposition import CCA, PLSCanonical, PLSRegression
 from sklearn.datasets import make_friedman1
 from sklearn.exceptions import NotFittedError
-<<<<<<< HEAD
-from sklearn.linear_model import LogisticRegression, SGDClassifier, Lasso
-=======
 from sklearn.linear_model import (
     LogisticRegression,
     SGDClassifier,
@@ -25,7 +22,6 @@
     ElasticNet,
     ElasticNetCV,
 )
->>>>>>> 0a481167
 from sklearn.svm import LinearSVC
 from sklearn.feature_selection import SelectFromModel
 from sklearn.ensemble import RandomForestClassifier, HistGradientBoostingClassifier
