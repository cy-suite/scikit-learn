--- conflicted
+++ resolved
@@ -6,12 +6,7 @@
 from .base import SelectorMixin
 from ..base import BaseEstimator, clone, MetaEstimatorMixin
 from ..externals import six
-
-<<<<<<< HEAD
-from ..utils import safe_mask, check_array, deprecated, check_X_y
-from ..utils.validation import check_is_fitted
-=======
->>>>>>> d8c363f2
+from ..utils import check_X_y
 from ..exceptions import NotFittedError
 from ..utils.metaestimators import if_delegate_has_method
 
@@ -113,15 +108,13 @@
         Otherwise train the model using ``fit`` and then ``transform`` to do
         feature selection.
 
-<<<<<<< HEAD
     max_features : int, between 0 and number of features, optional.
         Select at most this many features that score above the threshold.
-=======
+
     norm_order : non-zero int, inf, -inf, default 1
         Order of the norm used to filter the vectors of coefficients below
         ``threshold`` in the case where the ``coef_`` attribute of the
         estimator is of dimension 2.
->>>>>>> d8c363f2
 
     Attributes
     ----------
@@ -133,13 +126,12 @@
     threshold_ : float
         The threshold value used for feature selection.
     """
-<<<<<<< HEAD
-    def __init__(self, estimator, threshold=None, prefit=False,
-                 max_features=None):
+    def __init__(self, estimator, threshold=None, prefit=False, max_features=None, norm_order=1):
         self.estimator = estimator
         self.threshold = threshold
         self.prefit = prefit
         self.max_features = max_features
+        self.norm_order = norm_order
 
     def _check_max_features(self, X, max_features):
         if self.max_features is not None:
@@ -156,13 +148,6 @@
     def _check_params(self, X, y):
         X, y = check_X_y(X, y)
         self._check_max_features(X, self.max_features)
-=======
-    def __init__(self, estimator, threshold=None, prefit=False, norm_order=1):
-        self.estimator = estimator
-        self.threshold = threshold
-        self.prefit = prefit
-        self.norm_order = norm_order
->>>>>>> d8c363f2
 
     def _get_support_mask(self):
         # SelectFromModel can directly call on transform.
@@ -171,13 +156,9 @@
         elif hasattr(self, 'estimator_'):
             estimator = self.estimator_
         else:
-            raise ValueError(
-<<<<<<< HEAD
-                'Either fit the model before transform or set "prefit=True"'
-                ' while passing the fitted estimator to the constructor.')
-        scores = _get_feature_importances(estimator)
-        self.threshold_ = _calculate_threshold(estimator, scores,
-                                               self.threshold)
+            raise ValueError('Either fit the model before transform or set "prefit=True" while passing the fitted estimator to the constructor.')
+        scores = _get_feature_importances(estimator, self.norm_order)
+        self.threshold_ = _calculate_threshold(estimator, scores, self.threshold)
         mask = np.zeros_like(scores, dtype=bool)
         if self.max_features == 'all':
             self.max_features = scores.size
@@ -187,13 +168,6 @@
         if self.threshold is not None:
             mask[scores < self.threshold_] = False
         return mask
-=======
-                'Either fit SelectFromModel before transform or set "prefit='
-                'True" and pass a fitted estimator to the constructor.')
-        scores = _get_feature_importances(estimator, self.norm_order)
-        threshold = _calculate_threshold(estimator, scores, self.threshold)
-        return scores >= threshold
->>>>>>> d8c363f2
 
     def fit(self, X, y=None, **fit_params):
         """Fit the SelectFromModel meta-transformer.
