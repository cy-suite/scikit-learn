import builtins
import platform
import sys
from contextlib import suppress
<<<<<<< HEAD
from unittest import SkipTest

import joblib
import pytest
=======
from functools import wraps
from os import environ
from unittest import SkipTest

import joblib
>>>>>>> 2ab1d81e
import numpy as np
import pytest
from _pytest.doctest import DoctestItem
from threadpoolctl import threadpool_limits

<<<<<<< HEAD
from sklearn.utils import _IS_32BIT
from sklearn._min_dependencies import PYTEST_MIN_VERSION
from sklearn.utils.fixes import sp_version
from sklearn.utils.fixes import parse_version
from sklearn.datasets import fetch_20newsgroups
from sklearn.datasets import fetch_20newsgroups_vectorized
from sklearn.datasets import fetch_california_housing
from sklearn.datasets import fetch_covtype
from sklearn.datasets import fetch_kddcup99
from sklearn.datasets import fetch_olivetti_faces
from sklearn.datasets import fetch_rcv1
=======
from sklearn._min_dependencies import PYTEST_MIN_VERSION
from sklearn.datasets import (
    fetch_20newsgroups,
    fetch_20newsgroups_vectorized,
    fetch_california_housing,
    fetch_covtype,
    fetch_kddcup99,
    fetch_olivetti_faces,
    fetch_rcv1,
)
>>>>>>> 2ab1d81e
from sklearn.tests import random_seed
from sklearn.utils import _IS_32BIT
from sklearn.utils.fixes import parse_version, sp_version

if parse_version(pytest.__version__) < parse_version(PYTEST_MIN_VERSION):
    raise ImportError(
        f"Your version of pytest is too old. Got version {pytest.__version__}, you"
        f" should have pytest >= {PYTEST_MIN_VERSION} installed."
    )

scipy_datasets_require_network = sp_version >= parse_version("1.10")


def raccoon_face_or_skip():
    # SciPy >= 1.10 requires network to access to get data
    if scipy_datasets_require_network:
        run_network_tests = environ.get("SKLEARN_SKIP_NETWORK_TESTS", "1") == "0"
        if not run_network_tests:
            raise SkipTest("test is enabled when SKLEARN_SKIP_NETWORK_TESTS=0")

        try:
            import pooch  # noqa
        except ImportError:
            raise SkipTest("test requires pooch to be installed")

        from scipy.datasets import face
    else:
        from scipy.misc import face

    return face(gray=True)


dataset_fetchers = {
    "fetch_20newsgroups_fxt": fetch_20newsgroups,
    "fetch_20newsgroups_vectorized_fxt": fetch_20newsgroups_vectorized,
    "fetch_california_housing_fxt": fetch_california_housing,
    "fetch_covtype_fxt": fetch_covtype,
    "fetch_kddcup99_fxt": fetch_kddcup99,
    "fetch_olivetti_faces_fxt": fetch_olivetti_faces,
    "fetch_rcv1_fxt": fetch_rcv1,
}

if scipy_datasets_require_network:
    dataset_fetchers["raccoon_face_fxt"] = raccoon_face_or_skip

_SKIP32_MARK = pytest.mark.skipif(
    environ.get("SKLEARN_RUN_FLOAT32_TESTS", "0") != "1",
    reason="Set SKLEARN_RUN_FLOAT32_TESTS=1 to run float32 dtype tests",
)


# Global fixtures
@pytest.fixture(params=[pytest.param(np.float32, marks=_SKIP32_MARK), np.float64])
def global_dtype(request):
    yield request.param


def _fetch_fixture(f):
    """Fetch dataset (download if missing and requested by environment)."""
    download_if_missing = environ.get("SKLEARN_SKIP_NETWORK_TESTS", "1") == "0"

    @wraps(f)
    def wrapped(*args, **kwargs):
        kwargs["download_if_missing"] = download_if_missing
        try:
            return f(*args, **kwargs)
        except OSError as e:
            if str(e) != "Data not found and `download_if_missing` is False":
                raise
            pytest.skip("test is enabled when SKLEARN_SKIP_NETWORK_TESTS=0")

    return pytest.fixture(lambda: wrapped)


# Adds fixtures for fetching data
fetch_20newsgroups_fxt = _fetch_fixture(fetch_20newsgroups)
fetch_20newsgroups_vectorized_fxt = _fetch_fixture(fetch_20newsgroups_vectorized)
fetch_california_housing_fxt = _fetch_fixture(fetch_california_housing)
fetch_covtype_fxt = _fetch_fixture(fetch_covtype)
fetch_kddcup99_fxt = _fetch_fixture(fetch_kddcup99)
fetch_olivetti_faces_fxt = _fetch_fixture(fetch_olivetti_faces)
fetch_rcv1_fxt = _fetch_fixture(fetch_rcv1)
raccoon_face_fxt = pytest.fixture(raccoon_face_or_skip)


def pytest_collection_modifyitems(config, items):
    """Called after collect is completed.

    Parameters
    ----------
    config : pytest config
    items : list of collected items
    """
    run_network_tests = environ.get("SKLEARN_SKIP_NETWORK_TESTS", "1") == "0"
    skip_network = pytest.mark.skip(
        reason="test is enabled when SKLEARN_SKIP_NETWORK_TESTS=0"
    )

    # download datasets during collection to avoid thread unsafe behavior
    # when running pytest in parallel with pytest-xdist
    dataset_features_set = set(dataset_fetchers)
    datasets_to_download = set()

    for item in items:
        if not hasattr(item, "fixturenames"):
            continue
        item_fixtures = set(item.fixturenames)
        dataset_to_fetch = item_fixtures & dataset_features_set
        if not dataset_to_fetch:
            continue

        if run_network_tests:
            datasets_to_download |= dataset_to_fetch
        else:
            # network tests are skipped
            item.add_marker(skip_network)

    # Only download datasets on the first worker spawned by pytest-xdist
    # to avoid thread unsafe behavior. If pytest-xdist is not used, we still
    # download before tests run.
    worker_id = environ.get("PYTEST_XDIST_WORKER", "gw0")
    if worker_id == "gw0" and run_network_tests:
        for name in datasets_to_download:
            with suppress(SkipTest):
                dataset_fetchers[name]()

    for item in items:
        # Known failure on with GradientBoostingClassifier on ARM64
        if (
            item.name.endswith("GradientBoostingClassifier")
            and platform.machine() == "aarch64"
        ):
            marker = pytest.mark.xfail(
                reason=(
                    "know failure. See "
                    "https://github.com/scikit-learn/scikit-learn/issues/17797"  # noqa
                )
            )
            item.add_marker(marker)

    skip_doctests = False
    try:
        import matplotlib  # noqa
    except ImportError:
        skip_doctests = True
        reason = "matplotlib is required to run the doctests"

    if _IS_32BIT:
        reason = "doctest are only run when the default numpy int is 64 bits."
        skip_doctests = True
    elif sys.platform.startswith("win32"):
        reason = (
            "doctests are not run for Windows because numpy arrays "
            "repr is inconsistent across platforms."
        )
        skip_doctests = True

    # Normally doctest has the entire module's scope. Here we set globs to an empty dict
    # to remove the module's scope:
    # https://docs.python.org/3/library/doctest.html#what-s-the-execution-context
    for item in items:
        if isinstance(item, DoctestItem):
            item.dtest.globs = {}

    if skip_doctests:
        skip_marker = pytest.mark.skip(reason=reason)

        for item in items:
            if isinstance(item, DoctestItem):
                # work-around an internal error with pytest if adding a skip
                # mark to a doctest in a contextmanager, see
                # https://github.com/pytest-dev/pytest/issues/8796 for more
                # details.
                if item.name != "sklearn._config.config_context":
                    item.add_marker(skip_marker)
    try:
        import PIL  # noqa

        pillow_installed = True
    except ImportError:
        pillow_installed = False

    if not pillow_installed:
        skip_marker = pytest.mark.skip(reason="pillow (or PIL) not installed!")
        for item in items:
            if item.name in [
                "sklearn.feature_extraction.image.PatchExtractor",
                "sklearn.feature_extraction.image.extract_patches_2d",
            ]:
                item.add_marker(skip_marker)


@pytest.fixture(scope="function")
def pyplot():
    """Setup and teardown fixture for matplotlib.

    This fixture checks if we can import matplotlib. If not, the tests will be
    skipped. Otherwise, we close the figures before and after running the
    functions.

    Returns
    -------
    pyplot : module
        The ``matplotlib.pyplot`` module.
    """
    pyplot = pytest.importorskip("matplotlib.pyplot")
    pyplot.close("all")
    yield pyplot
    pyplot.close("all")


def pytest_configure(config):
    # Use matplotlib agg backend during the tests including doctests
    try:
        import matplotlib

        matplotlib.use("agg")
    except ImportError:
        pass

    allowed_parallelism = joblib.cpu_count(only_physical_cores=True)
    xdist_worker_count = environ.get("PYTEST_XDIST_WORKER_COUNT")
    if xdist_worker_count is not None:
        # Set the number of OpenMP and BLAS threads based on the number of workers
        # xdist is using to prevent oversubscription.
        allowed_parallelism = max(allowed_parallelism // int(xdist_worker_count), 1)
    threadpool_limits(allowed_parallelism)

    # Register global_random_seed plugin if it is not already registered
    if not config.pluginmanager.hasplugin("sklearn.tests.random_seed"):
        config.pluginmanager.register(random_seed)


@pytest.fixture
def hide_available_pandas(monkeypatch):
    """Pretend pandas was not installed."""
    import_orig = builtins.__import__

    def mocked_import(name, *args, **kwargs):
        if name == "pandas":
            raise ImportError()
        return import_orig(name, *args, **kwargs)

    monkeypatch.setattr(builtins, "__import__", mocked_import)<|MERGE_RESOLUTION|>--- conflicted
+++ resolved
@@ -2,36 +2,16 @@
 import platform
 import sys
 from contextlib import suppress
-<<<<<<< HEAD
-from unittest import SkipTest
-
-import joblib
-import pytest
-=======
 from functools import wraps
 from os import environ
 from unittest import SkipTest
 
 import joblib
->>>>>>> 2ab1d81e
 import numpy as np
 import pytest
 from _pytest.doctest import DoctestItem
 from threadpoolctl import threadpool_limits
 
-<<<<<<< HEAD
-from sklearn.utils import _IS_32BIT
-from sklearn._min_dependencies import PYTEST_MIN_VERSION
-from sklearn.utils.fixes import sp_version
-from sklearn.utils.fixes import parse_version
-from sklearn.datasets import fetch_20newsgroups
-from sklearn.datasets import fetch_20newsgroups_vectorized
-from sklearn.datasets import fetch_california_housing
-from sklearn.datasets import fetch_covtype
-from sklearn.datasets import fetch_kddcup99
-from sklearn.datasets import fetch_olivetti_faces
-from sklearn.datasets import fetch_rcv1
-=======
 from sklearn._min_dependencies import PYTEST_MIN_VERSION
 from sklearn.datasets import (
     fetch_20newsgroups,
@@ -42,7 +22,6 @@
     fetch_olivetti_faces,
     fetch_rcv1,
 )
->>>>>>> 2ab1d81e
 from sklearn.tests import random_seed
 from sklearn.utils import _IS_32BIT
 from sklearn.utils.fixes import parse_version, sp_version
