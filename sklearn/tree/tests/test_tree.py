"""
Testing for the tree module (sklearn.tree).
"""

import copy
import copyreg
import io
import pickle
import struct
from itertools import chain, product

import joblib
import numpy as np
import pytest
from joblib.numpy_pickle import NumpyPickler
from numpy.testing import assert_allclose

from sklearn import clone, datasets, tree
from sklearn.dummy import DummyRegressor
from sklearn.exceptions import NotFittedError
from sklearn.impute import SimpleImputer
from sklearn.metrics import accuracy_score, mean_poisson_deviance, mean_squared_error
from sklearn.model_selection import train_test_split
from sklearn.pipeline import make_pipeline
from sklearn.random_projection import _sparse_random_matrix
from sklearn.tree import (
    DecisionTreeClassifier,
    DecisionTreeRegressor,
    ExtraTreeClassifier,
    ExtraTreeRegressor,
)
from sklearn.tree._classes import (
    CRITERIA_CLF,
    CRITERIA_REG,
    DENSE_SPLITTERS,
    SPARSE_SPLITTERS,
)
from sklearn.tree._tree import (
    NODE_DTYPE,
    TREE_LEAF,
    TREE_UNDEFINED,
    _check_n_classes,
    _check_node_ndarray,
    _check_value_ndarray,
)
from sklearn.tree._tree import Tree as CythonTree
from sklearn.utils import _IS_32BIT, compute_sample_weight
from sklearn.utils._testing import (
    assert_almost_equal,
    assert_array_almost_equal,
    assert_array_equal,
    create_memmap_backed_data,
    ignore_warnings,
    skip_if_32bit,
)
from sklearn.utils.estimator_checks import check_sample_weights_invariance
from sklearn.utils.fixes import COO_CONTAINERS, CSC_CONTAINERS, CSR_CONTAINERS
from sklearn.utils.validation import check_random_state

CLF_CRITERIONS = ("gini", "log_loss")
REG_CRITERIONS = ("squared_error", "absolute_error", "friedman_mse", "poisson")

CLF_TREES = {
    "DecisionTreeClassifier": DecisionTreeClassifier,
    "ExtraTreeClassifier": ExtraTreeClassifier,
}

REG_TREES = {
    "DecisionTreeRegressor": DecisionTreeRegressor,
    "ExtraTreeRegressor": ExtraTreeRegressor,
}

ALL_TREES: dict = dict()
ALL_TREES.update(CLF_TREES)
ALL_TREES.update(REG_TREES)

SPARSE_TREES = [
    "DecisionTreeClassifier",
    "DecisionTreeRegressor",
    "ExtraTreeClassifier",
    "ExtraTreeRegressor",
]


X_small = np.array(
    [
        [0, 0, 4, 0, 0, 0, 1, -14, 0, -4, 0, 0, 0, 0],
        [0, 0, 5, 3, 0, -4, 0, 0, 1, -5, 0.2, 0, 4, 1],
        [-1, -1, 0, 0, -4.5, 0, 0, 2.1, 1, 0, 0, -4.5, 0, 1],
        [-1, -1, 0, -1.2, 0, 0, 0, 0, 0, 0, 0.2, 0, 0, 1],
        [-1, -1, 0, 0, 0, 0, 0, 3, 0, 0, 0, 0, 0, 1],
        [-1, -2, 0, 4, -3, 10, 4, 0, -3.2, 0, 4, 3, -4, 1],
        [2.11, 0, -6, -0.5, 0, 11, 0, 0, -3.2, 6, 0.5, 0, -3, 1],
        [2.11, 0, -6, -0.5, 0, 11, 0, 0, -3.2, 6, 0, 0, -2, 1],
        [2.11, 8, -6, -0.5, 0, 11, 0, 0, -3.2, 6, 0, 0, -2, 1],
        [2.11, 8, -6, -0.5, 0, 11, 0, 0, -3.2, 6, 0.5, 0, -1, 0],
        [2, 8, 5, 1, 0.5, -4, 10, 0, 1, -5, 3, 0, 2, 0],
        [2, 0, 1, 1, 1, -1, 1, 0, 0, -2, 3, 0, 1, 0],
        [2, 0, 1, 2, 3, -1, 10, 2, 0, -1, 1, 2, 2, 0],
        [1, 1, 0, 2, 2, -1, 1, 2, 0, -5, 1, 2, 3, 0],
        [3, 1, 0, 3, 0, -4, 10, 0, 1, -5, 3, 0, 3, 1],
        [2.11, 8, -6, -0.5, 0, 1, 0, 0, -3.2, 6, 0.5, 0, -3, 1],
        [2.11, 8, -6, -0.5, 0, 1, 0, 0, -3.2, 6, 1.5, 1, -1, -1],
        [2.11, 8, -6, -0.5, 0, 10, 0, 0, -3.2, 6, 0.5, 0, -1, -1],
        [2, 0, 5, 1, 0.5, -2, 10, 0, 1, -5, 3, 1, 0, -1],
        [2, 0, 1, 1, 1, -2, 1, 0, 0, -2, 0, 0, 0, 1],
        [2, 1, 1, 1, 2, -1, 10, 2, 0, -1, 0, 2, 1, 1],
        [1, 1, 0, 0, 1, -3, 1, 2, 0, -5, 1, 2, 1, 1],
        [3, 1, 0, 1, 0, -4, 1, 0, 1, -2, 0, 0, 1, 0],
    ]
)

y_small = [1, 1, 0, 0, 0, 0, 1, 1, 1, 1, 1, 1, 0, 0, 0, 1, 0, 0, 1, 0, 0, 0, 0]
y_small_reg = [
    1.0,
    2.1,
    1.2,
    0.05,
    10,
    2.4,
    3.1,
    1.01,
    0.01,
    2.98,
    3.1,
    1.1,
    0.0,
    1.2,
    2,
    11,
    0,
    0,
    4.5,
    0.201,
    1.06,
    0.9,
    0,
]

# toy sample
X = [[-2, -1], [-1, -1], [-1, -2], [1, 1], [1, 2], [2, 1]]
y = [-1, -1, -1, 1, 1, 1]
T = [[-1, -1], [2, 2], [3, 2]]
true_result = [-1, 1, 1]

# also load the iris dataset
# and randomly permute it
iris = datasets.load_iris()
rng = np.random.RandomState(1)
perm = rng.permutation(iris.target.size)
iris.data = iris.data[perm]
iris.target = iris.target[perm]

# also load the diabetes dataset
# and randomly permute it
diabetes = datasets.load_diabetes()
perm = rng.permutation(diabetes.target.size)
diabetes.data = diabetes.data[perm]
diabetes.target = diabetes.target[perm]

digits = datasets.load_digits()
perm = rng.permutation(digits.target.size)
digits.data = digits.data[perm]
digits.target = digits.target[perm]

random_state = check_random_state(0)
X_multilabel, y_multilabel = datasets.make_multilabel_classification(
    random_state=0, n_samples=30, n_features=10
)

# NB: despite their names X_sparse_* are numpy arrays (and not sparse matrices)
X_sparse_pos = random_state.uniform(size=(20, 5))
X_sparse_pos[X_sparse_pos <= 0.8] = 0.0
y_random = random_state.randint(0, 4, size=(20,))
X_sparse_mix = _sparse_random_matrix(20, 10, density=0.25, random_state=0).toarray()


DATASETS = {
    "iris": {"X": iris.data, "y": iris.target},
    "diabetes": {"X": diabetes.data, "y": diabetes.target},
    "digits": {"X": digits.data, "y": digits.target},
    "toy": {"X": X, "y": y},
    "clf_small": {"X": X_small, "y": y_small},
    "reg_small": {"X": X_small, "y": y_small_reg},
    "multilabel": {"X": X_multilabel, "y": y_multilabel},
    "sparse-pos": {"X": X_sparse_pos, "y": y_random},
    "sparse-neg": {"X": -X_sparse_pos, "y": y_random},
    "sparse-mix": {"X": X_sparse_mix, "y": y_random},
    "zeros": {"X": np.zeros((20, 3)), "y": y_random},
}


def assert_tree_equal(d, s, message):
    assert (
        s.node_count == d.node_count
    ), "{0}: inequal number of node ({1} != {2})".format(
        message, s.node_count, d.node_count
    )

    assert_array_equal(
        d.children_right, s.children_right, message + ": inequal children_right"
    )
    assert_array_equal(
        d.children_left, s.children_left, message + ": inequal children_left"
    )

    external = d.children_right == TREE_LEAF
    internal = np.logical_not(external)

    assert_array_equal(
        d.feature[internal], s.feature[internal], message + ": inequal features"
    )
    assert_array_equal(
        d.threshold[internal], s.threshold[internal], message + ": inequal threshold"
    )
    assert_array_equal(
        d.n_node_samples.sum(),
        s.n_node_samples.sum(),
        message + ": inequal sum(n_node_samples)",
    )
    assert_array_equal(
        d.n_node_samples, s.n_node_samples, message + ": inequal n_node_samples"
    )

    assert_almost_equal(d.impurity, s.impurity, err_msg=message + ": inequal impurity")

    assert_array_almost_equal(
        d.value[external], s.value[external], err_msg=message + ": inequal value"
    )


def test_classification_toy():
    # Check classification on a toy dataset.
    for name, Tree in CLF_TREES.items():
        clf = Tree(random_state=0)
        clf.fit(X, y)
        assert_array_equal(clf.predict(T), true_result, "Failed with {0}".format(name))

        clf = Tree(max_features=1, random_state=1)
        clf.fit(X, y)
        assert_array_equal(clf.predict(T), true_result, "Failed with {0}".format(name))


def test_weighted_classification_toy():
    # Check classification on a weighted toy dataset.
    for name, Tree in CLF_TREES.items():
        clf = Tree(random_state=0)

        clf.fit(X, y, sample_weight=np.ones(len(X)))
        assert_array_equal(clf.predict(T), true_result, "Failed with {0}".format(name))

        clf.fit(X, y, sample_weight=np.full(len(X), 0.5))
        assert_array_equal(clf.predict(T), true_result, "Failed with {0}".format(name))


@pytest.mark.parametrize("Tree", REG_TREES.values())
@pytest.mark.parametrize("criterion", REG_CRITERIONS)
def test_regression_toy(Tree, criterion):
    # Check regression on a toy dataset.
    if criterion == "poisson":
        # make target positive while not touching the original y and
        # true_result
        a = np.abs(np.min(y)) + 1
        y_train = np.array(y) + a
        y_test = np.array(true_result) + a
    else:
        y_train = y
        y_test = true_result

    reg = Tree(criterion=criterion, random_state=1)
    reg.fit(X, y_train)
    assert_allclose(reg.predict(T), y_test)

    clf = Tree(criterion=criterion, max_features=1, random_state=1)
    clf.fit(X, y_train)
    assert_allclose(reg.predict(T), y_test)


def test_xor():
    # Check on a XOR problem
    y = np.zeros((10, 10))
    y[:5, :5] = 1
    y[5:, 5:] = 1

    gridx, gridy = np.indices(y.shape)

    X = np.vstack([gridx.ravel(), gridy.ravel()]).T
    y = y.ravel()

    for name, Tree in CLF_TREES.items():
        clf = Tree(random_state=0)
        clf.fit(X, y)
        assert clf.score(X, y) == 1.0, "Failed with {0}".format(name)

        clf = Tree(random_state=0, max_features=1)
        clf.fit(X, y)
        assert clf.score(X, y) == 1.0, "Failed with {0}".format(name)


def test_iris():
    # Check consistency on dataset iris.
    for (name, Tree), criterion in product(CLF_TREES.items(), CLF_CRITERIONS):
        clf = Tree(criterion=criterion, random_state=0)
        clf.fit(iris.data, iris.target)
        score = accuracy_score(clf.predict(iris.data), iris.target)
        assert score > 0.9, "Failed with {0}, criterion = {1} and score = {2}".format(
            name, criterion, score
        )

        clf = Tree(criterion=criterion, max_features=2, random_state=0)
        clf.fit(iris.data, iris.target)
        score = accuracy_score(clf.predict(iris.data), iris.target)
        assert score > 0.5, "Failed with {0}, criterion = {1} and score = {2}".format(
            name, criterion, score
        )


@pytest.mark.parametrize("name, Tree", REG_TREES.items())
@pytest.mark.parametrize("criterion", REG_CRITERIONS)
def test_diabetes_overfit(name, Tree, criterion):
    # check consistency of overfitted trees on the diabetes dataset
    # since the trees will overfit, we expect an MSE of 0
    reg = Tree(criterion=criterion, random_state=0)
    reg.fit(diabetes.data, diabetes.target)
    score = mean_squared_error(diabetes.target, reg.predict(diabetes.data))
    assert score == pytest.approx(
        0
    ), f"Failed with {name}, criterion = {criterion} and score = {score}"


@skip_if_32bit
@pytest.mark.parametrize("name, Tree", REG_TREES.items())
@pytest.mark.parametrize(
    "criterion, max_depth, metric, max_loss",
    [
        ("squared_error", 15, mean_squared_error, 60),
        ("absolute_error", 20, mean_squared_error, 60),
        ("friedman_mse", 15, mean_squared_error, 60),
        ("poisson", 15, mean_poisson_deviance, 30),
    ],
)
def test_diabetes_underfit(name, Tree, criterion, max_depth, metric, max_loss):
    # check consistency of trees when the depth and the number of features are
    # limited

    reg = Tree(criterion=criterion, max_depth=max_depth, max_features=6, random_state=0)
    reg.fit(diabetes.data, diabetes.target)
    loss = metric(diabetes.target, reg.predict(diabetes.data))
    assert 0 < loss < max_loss


def test_probability():
    # Predict probabilities using DecisionTreeClassifier.

    for name, Tree in CLF_TREES.items():
        clf = Tree(max_depth=1, max_features=1, random_state=42)
        clf.fit(iris.data, iris.target)

        prob_predict = clf.predict_proba(iris.data)
        assert_array_almost_equal(
            np.sum(prob_predict, 1),
            np.ones(iris.data.shape[0]),
            err_msg="Failed with {0}".format(name),
        )
        assert_array_equal(
            np.argmax(prob_predict, 1),
            clf.predict(iris.data),
            err_msg="Failed with {0}".format(name),
        )
        assert_almost_equal(
            clf.predict_proba(iris.data),
            np.exp(clf.predict_log_proba(iris.data)),
            8,
            err_msg="Failed with {0}".format(name),
        )


def test_arrayrepr():
    # Check the array representation.
    # Check resize
    X = np.arange(10000)[:, np.newaxis]
    y = np.arange(10000)

    for name, Tree in REG_TREES.items():
        reg = Tree(max_depth=None, random_state=0)
        reg.fit(X, y)


def test_pure_set():
    # Check when y is pure.
    X = [[-2, -1], [-1, -1], [-1, -2], [1, 1], [1, 2], [2, 1]]
    y = [1, 1, 1, 1, 1, 1]

    for name, TreeClassifier in CLF_TREES.items():
        clf = TreeClassifier(random_state=0)
        clf.fit(X, y)
        assert_array_equal(clf.predict(X), y, err_msg="Failed with {0}".format(name))

    for name, TreeRegressor in REG_TREES.items():
        reg = TreeRegressor(random_state=0)
        reg.fit(X, y)
        assert_almost_equal(reg.predict(X), y, err_msg="Failed with {0}".format(name))


def test_numerical_stability():
    # Check numerical stability.
    X = np.array(
        [
            [152.08097839, 140.40744019, 129.75102234, 159.90493774],
            [142.50700378, 135.81935120, 117.82884979, 162.75781250],
            [127.28772736, 140.40744019, 129.75102234, 159.90493774],
            [132.37025452, 143.71923828, 138.35694885, 157.84558105],
            [103.10237122, 143.71928406, 138.35696411, 157.84559631],
            [127.71276855, 143.71923828, 138.35694885, 157.84558105],
            [120.91514587, 140.40744019, 129.75102234, 159.90493774],
        ]
    )

    y = np.array([1.0, 0.70209277, 0.53896582, 0.0, 0.90914464, 0.48026916, 0.49622521])

    with np.errstate(all="raise"):
        for name, Tree in REG_TREES.items():
            reg = Tree(random_state=0)
            reg.fit(X, y)
            reg.fit(X, -y)
            reg.fit(-X, y)
            reg.fit(-X, -y)


def test_importances():
    # Check variable importances.
    X, y = datasets.make_classification(
        n_samples=5000,
        n_features=10,
        n_informative=3,
        n_redundant=0,
        n_repeated=0,
        shuffle=False,
        random_state=0,
    )

    for name, Tree in CLF_TREES.items():
        clf = Tree(random_state=0)

        clf.fit(X, y)
        importances = clf.feature_importances_
        n_important = np.sum(importances > 0.1)

        assert importances.shape[0] == 10, "Failed with {0}".format(name)
        assert n_important == 3, "Failed with {0}".format(name)

    # Check on iris that importances are the same for all builders
    clf = DecisionTreeClassifier(random_state=0)
    clf.fit(iris.data, iris.target)
    clf2 = DecisionTreeClassifier(random_state=0, max_leaf_nodes=len(iris.data))
    clf2.fit(iris.data, iris.target)

    assert_array_equal(clf.feature_importances_, clf2.feature_importances_)


def test_importances_raises():
    # Check if variable importance before fit raises ValueError.
    clf = DecisionTreeClassifier()
    with pytest.raises(ValueError):
        getattr(clf, "feature_importances_")


def test_importances_gini_equal_squared_error():
    # Check that gini is equivalent to squared_error for binary output variable

    X, y = datasets.make_classification(
        n_samples=2000,
        n_features=10,
        n_informative=3,
        n_redundant=0,
        n_repeated=0,
        shuffle=False,
        random_state=0,
    )

    # The gini index and the mean square error (variance) might differ due
    # to numerical instability. Since those instabilities mainly occurs at
    # high tree depth, we restrict this maximal depth.
    clf = DecisionTreeClassifier(criterion="gini", max_depth=5, random_state=0).fit(
        X, y
    )
    reg = DecisionTreeRegressor(
        criterion="squared_error", max_depth=5, random_state=0
    ).fit(X, y)

    assert_almost_equal(clf.feature_importances_, reg.feature_importances_)
    assert_array_equal(clf.tree_.feature, reg.tree_.feature)
    assert_array_equal(clf.tree_.children_left, reg.tree_.children_left)
    assert_array_equal(clf.tree_.children_right, reg.tree_.children_right)
    assert_array_equal(clf.tree_.n_node_samples, reg.tree_.n_node_samples)


def test_max_features():
    # Check max_features.
    for name, TreeEstimator in ALL_TREES.items():
        est = TreeEstimator(max_features="sqrt")
        est.fit(iris.data, iris.target)
        assert est.max_features_ == int(np.sqrt(iris.data.shape[1]))

        est = TreeEstimator(max_features="log2")
        est.fit(iris.data, iris.target)
        assert est.max_features_ == int(np.log2(iris.data.shape[1]))

        est = TreeEstimator(max_features=1)
        est.fit(iris.data, iris.target)
        assert est.max_features_ == 1

        est = TreeEstimator(max_features=3)
        est.fit(iris.data, iris.target)
        assert est.max_features_ == 3

        est = TreeEstimator(max_features=0.01)
        est.fit(iris.data, iris.target)
        assert est.max_features_ == 1

        est = TreeEstimator(max_features=0.5)
        est.fit(iris.data, iris.target)
        assert est.max_features_ == int(0.5 * iris.data.shape[1])

        est = TreeEstimator(max_features=1.0)
        est.fit(iris.data, iris.target)
        assert est.max_features_ == iris.data.shape[1]

        est = TreeEstimator(max_features=None)
        est.fit(iris.data, iris.target)
        assert est.max_features_ == iris.data.shape[1]


def test_error():
    # Test that it gives proper exception on deficient input.
    for name, TreeEstimator in CLF_TREES.items():
        # predict before fit
        est = TreeEstimator()
        with pytest.raises(NotFittedError):
            est.predict_proba(X)

        est.fit(X, y)
        X2 = [[-2, -1, 1]]  # wrong feature shape for sample
        with pytest.raises(ValueError):
            est.predict_proba(X2)

        # Wrong dimensions
        est = TreeEstimator()
        y2 = y[:-1]
        with pytest.raises(ValueError):
            est.fit(X, y2)

        # Test with arrays that are non-contiguous.
        Xf = np.asfortranarray(X)
        est = TreeEstimator()
        est.fit(Xf, y)
        assert_almost_equal(est.predict(T), true_result)

        # predict before fitting
        est = TreeEstimator()
        with pytest.raises(NotFittedError):
            est.predict(T)

        # predict on vector with different dims
        est.fit(X, y)
        t = np.asarray(T)
        with pytest.raises(ValueError):
            est.predict(t[:, 1:])

        # wrong sample shape
        Xt = np.array(X).T

        est = TreeEstimator()
        est.fit(np.dot(X, Xt), y)
        with pytest.raises(ValueError):
            est.predict(X)
        with pytest.raises(ValueError):
            est.apply(X)

        clf = TreeEstimator()
        clf.fit(X, y)
        with pytest.raises(ValueError):
            clf.predict(Xt)
        with pytest.raises(ValueError):
            clf.apply(Xt)

        # apply before fitting
        est = TreeEstimator()
        with pytest.raises(NotFittedError):
            est.apply(T)

    # non positive target for Poisson splitting Criterion
    est = DecisionTreeRegressor(criterion="poisson")
    with pytest.raises(ValueError, match="y is not positive.*Poisson"):
        est.fit([[0, 1, 2]], [0, 0, 0])
    with pytest.raises(ValueError, match="Some.*y are negative.*Poisson"):
        est.fit([[0, 1, 2]], [5, -0.1, 2])


def test_min_samples_split():
    """Test min_samples_split parameter"""
    X = np.asfortranarray(iris.data, dtype=tree._tree.DTYPE)
    y = iris.target

    # test both DepthFirstTreeBuilder and BestFirstTreeBuilder
    # by setting max_leaf_nodes
    for max_leaf_nodes, name in product((None, 1000), ALL_TREES.keys()):
        TreeEstimator = ALL_TREES[name]

        # test for integer parameter
        est = TreeEstimator(
            min_samples_split=10, max_leaf_nodes=max_leaf_nodes, random_state=0
        )
        est.fit(X, y)
        # count samples on nodes, -1 means it is a leaf
        node_samples = est.tree_.n_node_samples[est.tree_.children_left != -1]

        assert np.min(node_samples) > 9, "Failed with {0}".format(name)

        # test for float parameter
        est = TreeEstimator(
            min_samples_split=0.2, max_leaf_nodes=max_leaf_nodes, random_state=0
        )
        est.fit(X, y)
        # count samples on nodes, -1 means it is a leaf
        node_samples = est.tree_.n_node_samples[est.tree_.children_left != -1]

        assert np.min(node_samples) > 9, "Failed with {0}".format(name)


def test_min_samples_leaf():
    # Test if leaves contain more than leaf_count training examples
    X = np.asfortranarray(iris.data, dtype=tree._tree.DTYPE)
    y = iris.target

    # test both DepthFirstTreeBuilder and BestFirstTreeBuilder
    # by setting max_leaf_nodes
    for max_leaf_nodes, name in product((None, 1000), ALL_TREES.keys()):
        TreeEstimator = ALL_TREES[name]

        # test integer parameter
        est = TreeEstimator(
            min_samples_leaf=5, max_leaf_nodes=max_leaf_nodes, random_state=0
        )
        est.fit(X, y)
        out = est.tree_.apply(X)
        node_counts = np.bincount(out)
        # drop inner nodes
        leaf_count = node_counts[node_counts != 0]
        assert np.min(leaf_count) > 4, "Failed with {0}".format(name)

        # test float parameter
        est = TreeEstimator(
            min_samples_leaf=0.1, max_leaf_nodes=max_leaf_nodes, random_state=0
        )
        est.fit(X, y)
        out = est.tree_.apply(X)
        node_counts = np.bincount(out)
        # drop inner nodes
        leaf_count = node_counts[node_counts != 0]
        assert np.min(leaf_count) > 4, "Failed with {0}".format(name)


def check_min_weight_fraction_leaf(name, datasets, sparse_container=None):
    """Test if leaves contain at least min_weight_fraction_leaf of the
    training set"""
    X = DATASETS[datasets]["X"].astype(np.float32)
    if sparse_container is not None:
        X = sparse_container(X)
    y = DATASETS[datasets]["y"]

    weights = rng.rand(X.shape[0])
    total_weight = np.sum(weights)

    TreeEstimator = ALL_TREES[name]

    # test both DepthFirstTreeBuilder and BestFirstTreeBuilder
    # by setting max_leaf_nodes
    for max_leaf_nodes, frac in product((None, 1000), np.linspace(0, 0.5, 6)):
        est = TreeEstimator(
            min_weight_fraction_leaf=frac, max_leaf_nodes=max_leaf_nodes, random_state=0
        )
        est.fit(X, y, sample_weight=weights)

        if sparse_container is not None:
            out = est.tree_.apply(X.tocsr())
        else:
            out = est.tree_.apply(X)

        node_weights = np.bincount(out, weights=weights)
        # drop inner nodes
        leaf_weights = node_weights[node_weights != 0]
        assert (
            np.min(leaf_weights) >= total_weight * est.min_weight_fraction_leaf
        ), "Failed with {0} min_weight_fraction_leaf={1}".format(
            name, est.min_weight_fraction_leaf
        )

    # test case with no weights passed in
    total_weight = X.shape[0]

    for max_leaf_nodes, frac in product((None, 1000), np.linspace(0, 0.5, 6)):
        est = TreeEstimator(
            min_weight_fraction_leaf=frac, max_leaf_nodes=max_leaf_nodes, random_state=0
        )
        est.fit(X, y)

        if sparse_container is not None:
            out = est.tree_.apply(X.tocsr())
        else:
            out = est.tree_.apply(X)

        node_weights = np.bincount(out)
        # drop inner nodes
        leaf_weights = node_weights[node_weights != 0]
        assert (
            np.min(leaf_weights) >= total_weight * est.min_weight_fraction_leaf
        ), "Failed with {0} min_weight_fraction_leaf={1}".format(
            name, est.min_weight_fraction_leaf
        )


@pytest.mark.parametrize("name", ALL_TREES)
def test_min_weight_fraction_leaf_on_dense_input(name):
    check_min_weight_fraction_leaf(name, "iris")


@pytest.mark.parametrize("name", SPARSE_TREES)
@pytest.mark.parametrize("csc_container", CSC_CONTAINERS)
def test_min_weight_fraction_leaf_on_sparse_input(name, csc_container):
    check_min_weight_fraction_leaf(name, "multilabel", sparse_container=csc_container)


def check_min_weight_fraction_leaf_with_min_samples_leaf(
    name, datasets, sparse_container=None
):
    """Test the interaction between min_weight_fraction_leaf and
    min_samples_leaf when sample_weights is not provided in fit."""
    X = DATASETS[datasets]["X"].astype(np.float32)
    if sparse_container is not None:
        X = sparse_container(X)
    y = DATASETS[datasets]["y"]

    total_weight = X.shape[0]
    TreeEstimator = ALL_TREES[name]
    for max_leaf_nodes, frac in product((None, 1000), np.linspace(0, 0.5, 3)):
        # test integer min_samples_leaf
        est = TreeEstimator(
            min_weight_fraction_leaf=frac,
            max_leaf_nodes=max_leaf_nodes,
            min_samples_leaf=5,
            random_state=0,
        )
        est.fit(X, y)

        if sparse_container is not None:
            out = est.tree_.apply(X.tocsr())
        else:
            out = est.tree_.apply(X)

        node_weights = np.bincount(out)
        # drop inner nodes
        leaf_weights = node_weights[node_weights != 0]
        assert np.min(leaf_weights) >= max(
            (total_weight * est.min_weight_fraction_leaf), 5
        ), "Failed with {0} min_weight_fraction_leaf={1}, min_samples_leaf={2}".format(
            name, est.min_weight_fraction_leaf, est.min_samples_leaf
        )
    for max_leaf_nodes, frac in product((None, 1000), np.linspace(0, 0.5, 3)):
        # test float min_samples_leaf
        est = TreeEstimator(
            min_weight_fraction_leaf=frac,
            max_leaf_nodes=max_leaf_nodes,
            min_samples_leaf=0.1,
            random_state=0,
        )
        est.fit(X, y)

        if sparse_container is not None:
            out = est.tree_.apply(X.tocsr())
        else:
            out = est.tree_.apply(X)

        node_weights = np.bincount(out)
        # drop inner nodes
        leaf_weights = node_weights[node_weights != 0]
        assert np.min(leaf_weights) >= max(
            (total_weight * est.min_weight_fraction_leaf),
            (total_weight * est.min_samples_leaf),
        ), "Failed with {0} min_weight_fraction_leaf={1}, min_samples_leaf={2}".format(
            name, est.min_weight_fraction_leaf, est.min_samples_leaf
        )


@pytest.mark.parametrize("name", ALL_TREES)
def test_min_weight_fraction_leaf_with_min_samples_leaf_on_dense_input(name):
    check_min_weight_fraction_leaf_with_min_samples_leaf(name, "iris")


@pytest.mark.parametrize("name", SPARSE_TREES)
@pytest.mark.parametrize("csc_container", CSC_CONTAINERS)
def test_min_weight_fraction_leaf_with_min_samples_leaf_on_sparse_input(
    name, csc_container
):
    check_min_weight_fraction_leaf_with_min_samples_leaf(
        name, "multilabel", sparse_container=csc_container
    )


def test_min_impurity_decrease(global_random_seed):
    # test if min_impurity_decrease ensure that a split is made only if
    # if the impurity decrease is at least that value
    X, y = datasets.make_classification(n_samples=100, random_state=global_random_seed)

    # test both DepthFirstTreeBuilder and BestFirstTreeBuilder
    # by setting max_leaf_nodes
    for max_leaf_nodes, name in product((None, 1000), ALL_TREES.keys()):
        TreeEstimator = ALL_TREES[name]

        # Check default value of min_impurity_decrease, 1e-7
        est1 = TreeEstimator(max_leaf_nodes=max_leaf_nodes, random_state=0)
        # Check with explicit value of 0.05
        est2 = TreeEstimator(
            max_leaf_nodes=max_leaf_nodes, min_impurity_decrease=0.05, random_state=0
        )
        # Check with a much lower value of 0.0001
        est3 = TreeEstimator(
            max_leaf_nodes=max_leaf_nodes, min_impurity_decrease=0.0001, random_state=0
        )
        # Check with a much lower value of 0.1
        est4 = TreeEstimator(
            max_leaf_nodes=max_leaf_nodes, min_impurity_decrease=0.1, random_state=0
        )

        for est, expected_decrease in (
            (est1, 1e-7),
            (est2, 0.05),
            (est3, 0.0001),
            (est4, 0.1),
        ):
            assert (
                est.min_impurity_decrease <= expected_decrease
            ), "Failed, min_impurity_decrease = {0} > {1}".format(
                est.min_impurity_decrease, expected_decrease
            )
            est.fit(X, y)
            for node in range(est.tree_.node_count):
                # If current node is a not leaf node, check if the split was
                # justified w.r.t the min_impurity_decrease
                if est.tree_.children_left[node] != TREE_LEAF:
                    imp_parent = est.tree_.impurity[node]
                    wtd_n_node = est.tree_.weighted_n_node_samples[node]

                    left = est.tree_.children_left[node]
                    wtd_n_left = est.tree_.weighted_n_node_samples[left]
                    imp_left = est.tree_.impurity[left]
                    wtd_imp_left = wtd_n_left * imp_left

                    right = est.tree_.children_right[node]
                    wtd_n_right = est.tree_.weighted_n_node_samples[right]
                    imp_right = est.tree_.impurity[right]
                    wtd_imp_right = wtd_n_right * imp_right

                    wtd_avg_left_right_imp = wtd_imp_right + wtd_imp_left
                    wtd_avg_left_right_imp /= wtd_n_node

                    fractional_node_weight = (
                        est.tree_.weighted_n_node_samples[node] / X.shape[0]
                    )

                    actual_decrease = fractional_node_weight * (
                        imp_parent - wtd_avg_left_right_imp
                    )

                    assert (
                        actual_decrease >= expected_decrease
                    ), "Failed with {0} expected min_impurity_decrease={1}".format(
                        actual_decrease, expected_decrease
                    )


def test_pickle():
    """Test pickling preserves Tree properties and performance."""
    for name, TreeEstimator in ALL_TREES.items():
        if "Classifier" in name:
            X, y = iris.data, iris.target
        else:
            X, y = diabetes.data, diabetes.target

        est = TreeEstimator(random_state=0)
        est.fit(X, y)
        score = est.score(X, y)

        # test that all class properties are maintained
        attributes = [
            "max_depth",
            "node_count",
            "capacity",
            "n_classes",
            "children_left",
            "children_right",
            "n_leaves",
            "feature",
            "threshold",
            "impurity",
            "n_node_samples",
            "weighted_n_node_samples",
            "value",
        ]
        fitted_attribute = {
            attribute: getattr(est.tree_, attribute) for attribute in attributes
        }

        serialized_object = pickle.dumps(est)
        est2 = pickle.loads(serialized_object)
        assert type(est2) == est.__class__

        score2 = est2.score(X, y)
        assert (
            score == score2
        ), "Failed to generate same score  after pickling with {0}".format(name)
        for attribute in fitted_attribute:
            assert_array_equal(
                getattr(est2.tree_, attribute),
                fitted_attribute[attribute],
                err_msg=(
                    f"Failed to generate same attribute {attribute} after pickling with"
                    f" {name}"
                ),
            )


def test_multioutput():
    # Check estimators on multi-output problems.
    X = [
        [-2, -1],
        [-1, -1],
        [-1, -2],
        [1, 1],
        [1, 2],
        [2, 1],
        [-2, 1],
        [-1, 1],
        [-1, 2],
        [2, -1],
        [1, -1],
        [1, -2],
    ]

    y = [
        [-1, 0],
        [-1, 0],
        [-1, 0],
        [1, 1],
        [1, 1],
        [1, 1],
        [-1, 2],
        [-1, 2],
        [-1, 2],
        [1, 3],
        [1, 3],
        [1, 3],
    ]

    T = [[-1, -1], [1, 1], [-1, 1], [1, -1]]
    y_true = [[-1, 0], [1, 1], [-1, 2], [1, 3]]

    # toy classification problem
    for name, TreeClassifier in CLF_TREES.items():
        clf = TreeClassifier(random_state=0)
        y_hat = clf.fit(X, y).predict(T)
        assert_array_equal(y_hat, y_true)
        assert y_hat.shape == (4, 2)

        proba = clf.predict_proba(T)
        assert len(proba) == 2
        assert proba[0].shape == (4, 2)
        assert proba[1].shape == (4, 4)

        log_proba = clf.predict_log_proba(T)
        assert len(log_proba) == 2
        assert log_proba[0].shape == (4, 2)
        assert log_proba[1].shape == (4, 4)

    # toy regression problem
    for name, TreeRegressor in REG_TREES.items():
        reg = TreeRegressor(random_state=0)
        y_hat = reg.fit(X, y).predict(T)
        assert_almost_equal(y_hat, y_true)
        assert y_hat.shape == (4, 2)


def test_classes_shape():
    # Test that n_classes_ and classes_ have proper shape.
    for name, TreeClassifier in CLF_TREES.items():
        # Classification, single output
        clf = TreeClassifier(random_state=0)
        clf.fit(X, y)

        assert clf.n_classes_ == 2
        assert_array_equal(clf.classes_, [-1, 1])

        # Classification, multi-output
        _y = np.vstack((y, np.array(y) * 2)).T
        clf = TreeClassifier(random_state=0)
        clf.fit(X, _y)
        assert len(clf.n_classes_) == 2
        assert len(clf.classes_) == 2
        assert_array_equal(clf.n_classes_, [2, 2])
        assert_array_equal(clf.classes_, [[-1, 1], [-2, 2]])


def test_unbalanced_iris():
    # Check class rebalancing.
    unbalanced_X = iris.data[:125]
    unbalanced_y = iris.target[:125]
    sample_weight = compute_sample_weight("balanced", unbalanced_y)

    for name, TreeClassifier in CLF_TREES.items():
        clf = TreeClassifier(random_state=0)
        clf.fit(unbalanced_X, unbalanced_y, sample_weight=sample_weight)
        assert_almost_equal(clf.predict(unbalanced_X), unbalanced_y)


def test_memory_layout():
    # Check that it works no matter the memory layout
    for (name, TreeEstimator), dtype in product(
        ALL_TREES.items(), [np.float64, np.float32]
    ):
        est = TreeEstimator(random_state=0)

        # Nothing
        X = np.asarray(iris.data, dtype=dtype)
        y = iris.target
        assert_array_equal(est.fit(X, y).predict(X), y)

        # C-order
        X = np.asarray(iris.data, order="C", dtype=dtype)
        y = iris.target
        assert_array_equal(est.fit(X, y).predict(X), y)

        # F-order
        X = np.asarray(iris.data, order="F", dtype=dtype)
        y = iris.target
        assert_array_equal(est.fit(X, y).predict(X), y)

        # Contiguous
        X = np.ascontiguousarray(iris.data, dtype=dtype)
        y = iris.target
        assert_array_equal(est.fit(X, y).predict(X), y)

        # csr
        for csr_container in CSR_CONTAINERS:
            X = csr_container(iris.data, dtype=dtype)
            y = iris.target
            assert_array_equal(est.fit(X, y).predict(X), y)

        # csc
        for csc_container in CSC_CONTAINERS:
            X = csc_container(iris.data, dtype=dtype)
            y = iris.target
            assert_array_equal(est.fit(X, y).predict(X), y)

        # Strided
        X = np.asarray(iris.data[::3], dtype=dtype)
        y = iris.target[::3]
        assert_array_equal(est.fit(X, y).predict(X), y)


def test_sample_weight():
    # Check sample weighting.
    # Test that zero-weighted samples are not taken into account
    X = np.arange(100)[:, np.newaxis]
    y = np.ones(100)
    y[:50] = 0.0

    sample_weight = np.ones(100)
    sample_weight[y == 0] = 0.0

    clf = DecisionTreeClassifier(random_state=0)
    clf.fit(X, y, sample_weight=sample_weight)
    assert_array_equal(clf.predict(X), np.ones(100))

    # Test that low weighted samples are not taken into account at low depth
    X = np.arange(200)[:, np.newaxis]
    y = np.zeros(200)
    y[50:100] = 1
    y[100:200] = 2
    X[100:200, 0] = 200

    sample_weight = np.ones(200)

    sample_weight[y == 2] = 0.51  # Samples of class '2' are still weightier
    clf = DecisionTreeClassifier(max_depth=1, random_state=0)
    clf.fit(X, y, sample_weight=sample_weight)
    assert clf.tree_.threshold[0] == 149.5

    sample_weight[y == 2] = 0.5  # Samples of class '2' are no longer weightier
    clf = DecisionTreeClassifier(max_depth=1, random_state=0)
    clf.fit(X, y, sample_weight=sample_weight)
    assert clf.tree_.threshold[0] == 49.5  # Threshold should have moved

    # Test that sample weighting is the same as having duplicates
    X = iris.data
    y = iris.target

    duplicates = rng.randint(0, X.shape[0], 100)

    clf = DecisionTreeClassifier(random_state=1)
    clf.fit(X[duplicates], y[duplicates])

    sample_weight = np.bincount(duplicates, minlength=X.shape[0])
    clf2 = DecisionTreeClassifier(random_state=1)
    clf2.fit(X, y, sample_weight=sample_weight)

    internal = clf.tree_.children_left != tree._tree.TREE_LEAF
    assert_array_almost_equal(
        clf.tree_.threshold[internal], clf2.tree_.threshold[internal]
    )


def test_sample_weight_invalid():
    # Check sample weighting raises errors.
    X = np.arange(100)[:, np.newaxis]
    y = np.ones(100)
    y[:50] = 0.0

    clf = DecisionTreeClassifier(random_state=0)

    sample_weight = np.random.rand(100, 1)
    with pytest.raises(ValueError):
        clf.fit(X, y, sample_weight=sample_weight)

    sample_weight = np.array(0)
    expected_err = r"Singleton.* cannot be considered a valid collection"
    with pytest.raises(TypeError, match=expected_err):
        clf.fit(X, y, sample_weight=sample_weight)


@pytest.mark.parametrize("name", CLF_TREES)
def test_class_weights(name):
    # Test that class_weights resemble sample_weights behavior.
    TreeClassifier = CLF_TREES[name]

    # Iris is balanced, so no effect expected for using 'balanced' weights
    clf1 = TreeClassifier(random_state=0)
    clf1.fit(iris.data, iris.target)
    clf2 = TreeClassifier(class_weight="balanced", random_state=0)
    clf2.fit(iris.data, iris.target)
    assert_almost_equal(clf1.feature_importances_, clf2.feature_importances_)

    # Make a multi-output problem with three copies of Iris
    iris_multi = np.vstack((iris.target, iris.target, iris.target)).T
    # Create user-defined weights that should balance over the outputs
    clf3 = TreeClassifier(
        class_weight=[
            {0: 2.0, 1: 2.0, 2: 1.0},
            {0: 2.0, 1: 1.0, 2: 2.0},
            {0: 1.0, 1: 2.0, 2: 2.0},
        ],
        random_state=0,
    )
    clf3.fit(iris.data, iris_multi)
    assert_almost_equal(clf2.feature_importances_, clf3.feature_importances_)
    # Check against multi-output "auto" which should also have no effect
    clf4 = TreeClassifier(class_weight="balanced", random_state=0)
    clf4.fit(iris.data, iris_multi)
    assert_almost_equal(clf3.feature_importances_, clf4.feature_importances_)

    # Inflate importance of class 1, check against user-defined weights
    sample_weight = np.ones(iris.target.shape)
    sample_weight[iris.target == 1] *= 100
    class_weight = {0: 1.0, 1: 100.0, 2: 1.0}
    clf1 = TreeClassifier(random_state=0)
    clf1.fit(iris.data, iris.target, sample_weight)
    clf2 = TreeClassifier(class_weight=class_weight, random_state=0)
    clf2.fit(iris.data, iris.target)
    assert_almost_equal(clf1.feature_importances_, clf2.feature_importances_)

    # Check that sample_weight and class_weight are multiplicative
    clf1 = TreeClassifier(random_state=0)
    clf1.fit(iris.data, iris.target, sample_weight**2)
    clf2 = TreeClassifier(class_weight=class_weight, random_state=0)
    clf2.fit(iris.data, iris.target, sample_weight)
    assert_almost_equal(clf1.feature_importances_, clf2.feature_importances_)


@pytest.mark.parametrize("name", CLF_TREES)
def test_class_weight_errors(name):
    # Test if class_weight raises errors and warnings when expected.
    TreeClassifier = CLF_TREES[name]
    _y = np.vstack((y, np.array(y) * 2)).T

    # Incorrect length list for multi-output
    clf = TreeClassifier(class_weight=[{-1: 0.5, 1: 1.0}], random_state=0)
    err_msg = "number of elements in class_weight should match number of outputs."
    with pytest.raises(ValueError, match=err_msg):
        clf.fit(X, _y)


def test_max_leaf_nodes():
    # Test greedy trees with max_depth + 1 leafs.
    X, y = datasets.make_hastie_10_2(n_samples=100, random_state=1)
    k = 4
    for name, TreeEstimator in ALL_TREES.items():
        est = TreeEstimator(max_depth=None, max_leaf_nodes=k + 1).fit(X, y)
        assert est.get_n_leaves() == k + 1


def test_max_leaf_nodes_max_depth():
    # Test precedence of max_leaf_nodes over max_depth.
    X, y = datasets.make_hastie_10_2(n_samples=100, random_state=1)
    k = 4
    for name, TreeEstimator in ALL_TREES.items():
        est = TreeEstimator(max_depth=1, max_leaf_nodes=k).fit(X, y)
        assert est.get_depth() == 1


def test_arrays_persist():
    # Ensure property arrays' memory stays alive when tree disappears
    # non-regression for #2726
    for attr in [
        "n_classes",
        "value",
        "children_left",
        "children_right",
        "threshold",
        "impurity",
        "feature",
        "n_node_samples",
    ]:
        value = getattr(DecisionTreeClassifier().fit([[0], [1]], [0, 1]).tree_, attr)
        # if pointing to freed memory, contents may be arbitrary
        assert -3 <= value.flat[0] < 3, "Array points to arbitrary memory"


def test_only_constant_features():
    random_state = check_random_state(0)
    X = np.zeros((10, 20))
    y = random_state.randint(0, 2, (10,))
    for name, TreeEstimator in ALL_TREES.items():
        est = TreeEstimator(random_state=0)
        est.fit(X, y)
        assert est.tree_.max_depth == 0


def test_behaviour_constant_feature_after_splits():
    X = np.transpose(
        np.vstack(([[0, 0, 0, 0, 0, 1, 2, 4, 5, 6, 7]], np.zeros((4, 11))))
    )
    y = [0, 0, 0, 1, 1, 2, 2, 2, 3, 3, 3]
    for name, TreeEstimator in ALL_TREES.items():
        # do not check extra random trees
        if "ExtraTree" not in name:
            est = TreeEstimator(random_state=0, max_features=1)
            est.fit(X, y)
            assert est.tree_.max_depth == 2
            assert est.tree_.node_count == 5


def test_with_only_one_non_constant_features():
    X = np.hstack([np.array([[1.0], [1.0], [0.0], [0.0]]), np.zeros((4, 1000))])

    y = np.array([0.0, 1.0, 0.0, 1.0])
    for name, TreeEstimator in CLF_TREES.items():
        est = TreeEstimator(random_state=0, max_features=1)
        est.fit(X, y)
        assert est.tree_.max_depth == 1
        assert_array_equal(est.predict_proba(X), np.full((4, 2), 0.5))

    for name, TreeEstimator in REG_TREES.items():
        est = TreeEstimator(random_state=0, max_features=1)
        est.fit(X, y)
        assert est.tree_.max_depth == 1
        assert_array_equal(est.predict(X), np.full((4,), 0.5))


def test_big_input():
    # Test if the warning for too large inputs is appropriate.
    X = np.repeat(10**40.0, 4).astype(np.float64).reshape(-1, 1)
    clf = DecisionTreeClassifier()
    with pytest.raises(ValueError, match="float32"):
        clf.fit(X, [0, 1, 0, 1])


def test_realloc():
    from sklearn.tree._utils import _realloc_test

    with pytest.raises(MemoryError):
        _realloc_test()


def test_huge_allocations():
    n_bits = 8 * struct.calcsize("P")

    X = np.random.randn(10, 2)
    y = np.random.randint(0, 2, 10)

    # Sanity check: we cannot request more memory than the size of the address
    # space. Currently raises OverflowError.
    huge = 2 ** (n_bits + 1)
    clf = DecisionTreeClassifier(splitter="best", max_leaf_nodes=huge)
    with pytest.raises(Exception):
        clf.fit(X, y)

    # Non-regression test: MemoryError used to be dropped by Cython
    # because of missing "except *".
    huge = 2 ** (n_bits - 1) - 1
    clf = DecisionTreeClassifier(splitter="best", max_leaf_nodes=huge)
    with pytest.raises(MemoryError):
        clf.fit(X, y)


def check_sparse_input(tree, dataset, max_depth=None):
    TreeEstimator = ALL_TREES[tree]
    X = DATASETS[dataset]["X"]
    y = DATASETS[dataset]["y"]

    # Gain testing time
    if dataset in ["digits", "diabetes"]:
        n_samples = X.shape[0] // 5
        X = X[:n_samples]
        y = y[:n_samples]

    for sparse_container in COO_CONTAINERS + CSC_CONTAINERS + CSR_CONTAINERS:
        X_sparse = sparse_container(X)

        # Check the default (depth first search)
        d = TreeEstimator(random_state=0, max_depth=max_depth).fit(X, y)
        s = TreeEstimator(random_state=0, max_depth=max_depth).fit(X_sparse, y)

        assert_tree_equal(
            d.tree_,
            s.tree_,
            "{0} with dense and sparse format gave different trees".format(tree),
        )

        y_pred = d.predict(X)
        if tree in CLF_TREES:
            y_proba = d.predict_proba(X)
            y_log_proba = d.predict_log_proba(X)

        for sparse_container_test in COO_CONTAINERS + CSR_CONTAINERS + CSC_CONTAINERS:
            X_sparse_test = sparse_container_test(X_sparse, dtype=np.float32)

            assert_array_almost_equal(s.predict(X_sparse_test), y_pred)

            if tree in CLF_TREES:
                assert_array_almost_equal(s.predict_proba(X_sparse_test), y_proba)
                assert_array_almost_equal(
                    s.predict_log_proba(X_sparse_test), y_log_proba
                )


@pytest.mark.parametrize("tree_type", SPARSE_TREES)
@pytest.mark.parametrize(
    "dataset",
    (
        "clf_small",
        "toy",
        "digits",
        "multilabel",
        "sparse-pos",
        "sparse-neg",
        "sparse-mix",
        "zeros",
    ),
)
def test_sparse_input(tree_type, dataset):
    max_depth = 3 if dataset == "digits" else None
    check_sparse_input(tree_type, dataset, max_depth)


@pytest.mark.parametrize("tree_type", sorted(set(SPARSE_TREES).intersection(REG_TREES)))
@pytest.mark.parametrize("dataset", ["diabetes", "reg_small"])
def test_sparse_input_reg_trees(tree_type, dataset):
    # Due to numerical instability of MSE and too strict test, we limit the
    # maximal depth
    check_sparse_input(tree_type, dataset, 2)


@pytest.mark.parametrize("tree_type", SPARSE_TREES)
@pytest.mark.parametrize("dataset", ["sparse-pos", "sparse-neg", "sparse-mix", "zeros"])
@pytest.mark.parametrize("csc_container", CSC_CONTAINERS)
def test_sparse_parameters(tree_type, dataset, csc_container):
    TreeEstimator = ALL_TREES[tree_type]
    X = DATASETS[dataset]["X"]
    X_sparse = csc_container(X)
    y = DATASETS[dataset]["y"]

    # Check max_features
    d = TreeEstimator(random_state=0, max_features=1, max_depth=2).fit(X, y)
    s = TreeEstimator(random_state=0, max_features=1, max_depth=2).fit(X_sparse, y)
    assert_tree_equal(
        d.tree_,
        s.tree_,
        "{0} with dense and sparse format gave different trees".format(tree_type),
    )
    assert_array_almost_equal(s.predict(X), d.predict(X))

    # Check min_samples_split
    d = TreeEstimator(random_state=0, max_features=1, min_samples_split=10).fit(X, y)
    s = TreeEstimator(random_state=0, max_features=1, min_samples_split=10).fit(
        X_sparse, y
    )
    assert_tree_equal(
        d.tree_,
        s.tree_,
        "{0} with dense and sparse format gave different trees".format(tree_type),
    )
    assert_array_almost_equal(s.predict(X), d.predict(X))

    # Check min_samples_leaf
    d = TreeEstimator(random_state=0, min_samples_leaf=X_sparse.shape[0] // 2).fit(X, y)
    s = TreeEstimator(random_state=0, min_samples_leaf=X_sparse.shape[0] // 2).fit(
        X_sparse, y
    )
    assert_tree_equal(
        d.tree_,
        s.tree_,
        "{0} with dense and sparse format gave different trees".format(tree_type),
    )
    assert_array_almost_equal(s.predict(X), d.predict(X))

    # Check best-first search
    d = TreeEstimator(random_state=0, max_leaf_nodes=3).fit(X, y)
    s = TreeEstimator(random_state=0, max_leaf_nodes=3).fit(X_sparse, y)
    assert_tree_equal(
        d.tree_,
        s.tree_,
        "{0} with dense and sparse format gave different trees".format(tree_type),
    )
    assert_array_almost_equal(s.predict(X), d.predict(X))


@pytest.mark.parametrize(
    "tree_type, criterion",
    list(product([tree for tree in SPARSE_TREES if tree in REG_TREES], REG_CRITERIONS))
    + list(
        product([tree for tree in SPARSE_TREES if tree in CLF_TREES], CLF_CRITERIONS)
    ),
)
@pytest.mark.parametrize("dataset", ["sparse-pos", "sparse-neg", "sparse-mix", "zeros"])
@pytest.mark.parametrize("csc_container", CSC_CONTAINERS)
def test_sparse_criteria(tree_type, dataset, csc_container, criterion):
    TreeEstimator = ALL_TREES[tree_type]
    X = DATASETS[dataset]["X"]
    X_sparse = csc_container(X)
    y = DATASETS[dataset]["y"]

    d = TreeEstimator(random_state=0, max_depth=3, criterion=criterion).fit(X, y)
    s = TreeEstimator(random_state=0, max_depth=3, criterion=criterion).fit(X_sparse, y)

    assert_tree_equal(
        d.tree_,
        s.tree_,
        "{0} with dense and sparse format gave different trees".format(tree_type),
    )
    assert_array_almost_equal(s.predict(X), d.predict(X))


@pytest.mark.parametrize("tree_type", SPARSE_TREES)
@pytest.mark.parametrize(
    "csc_container,csr_container", zip(CSC_CONTAINERS, CSR_CONTAINERS)
)
def test_explicit_sparse_zeros(tree_type, csc_container, csr_container):
    TreeEstimator = ALL_TREES[tree_type]
    max_depth = 3
    n_features = 10

    # n_samples set n_feature to ease construction of a simultaneous
    # construction of a csr and csc matrix
    n_samples = n_features
    samples = np.arange(n_samples)

    # Generate X, y
    random_state = check_random_state(0)
    indices = []
    data = []
    offset = 0
    indptr = [offset]
    for i in range(n_features):
        n_nonzero_i = random_state.binomial(n_samples, 0.5)
        indices_i = random_state.permutation(samples)[:n_nonzero_i]
        indices.append(indices_i)
        data_i = random_state.binomial(3, 0.5, size=(n_nonzero_i,)) - 1
        data.append(data_i)
        offset += n_nonzero_i
        indptr.append(offset)

    indices = np.concatenate(indices).astype(np.int32)
    indptr = np.array(indptr, dtype=np.int32)
    data = np.array(np.concatenate(data), dtype=np.float32)
    X_sparse = csc_container((data, indices, indptr), shape=(n_samples, n_features))
    X = X_sparse.toarray()
    X_sparse_test = csr_container(
        (data, indices, indptr), shape=(n_samples, n_features)
    )
    X_test = X_sparse_test.toarray()
    y = random_state.randint(0, 3, size=(n_samples,))

    # Ensure that X_sparse_test owns its data, indices and indptr array
    X_sparse_test = X_sparse_test.copy()

    # Ensure that we have explicit zeros
    assert (X_sparse.data == 0.0).sum() > 0
    assert (X_sparse_test.data == 0.0).sum() > 0

    # Perform the comparison
    d = TreeEstimator(random_state=0, max_depth=max_depth).fit(X, y)
    s = TreeEstimator(random_state=0, max_depth=max_depth).fit(X_sparse, y)

    assert_tree_equal(
        d.tree_,
        s.tree_,
        "{0} with dense and sparse format gave different trees".format(tree),
    )

    Xs = (X_test, X_sparse_test)
    for X1, X2 in product(Xs, Xs):
        assert_array_almost_equal(s.tree_.apply(X1), d.tree_.apply(X2))
        assert_array_almost_equal(s.apply(X1), d.apply(X2))
        assert_array_almost_equal(s.apply(X1), s.tree_.apply(X1))

        assert_array_almost_equal(
            s.tree_.decision_path(X1).toarray(), d.tree_.decision_path(X2).toarray()
        )
        assert_array_almost_equal(
            s.decision_path(X1).toarray(), d.decision_path(X2).toarray()
        )
        assert_array_almost_equal(
            s.decision_path(X1).toarray(), s.tree_.decision_path(X1).toarray()
        )

        assert_array_almost_equal(s.predict(X1), d.predict(X2))

        if tree in CLF_TREES:
            assert_array_almost_equal(s.predict_proba(X1), d.predict_proba(X2))


@ignore_warnings
def check_raise_error_on_1d_input(name):
    TreeEstimator = ALL_TREES[name]

    X = iris.data[:, 0].ravel()
    X_2d = iris.data[:, 0].reshape((-1, 1))
    y = iris.target

    with pytest.raises(ValueError):
        TreeEstimator(random_state=0).fit(X, y)

    est = TreeEstimator(random_state=0)
    est.fit(X_2d, y)
    with pytest.raises(ValueError):
        est.predict([X])


@pytest.mark.parametrize("name", ALL_TREES)
def test_1d_input(name):
    with ignore_warnings():
        check_raise_error_on_1d_input(name)


@pytest.mark.parametrize("name", ALL_TREES)
@pytest.mark.parametrize("sparse_container", [None] + CSC_CONTAINERS)
def test_min_weight_leaf_split_level(name, sparse_container):
    TreeEstimator = ALL_TREES[name]

    X = np.array([[0], [0], [0], [0], [1]])
    y = [0, 0, 0, 0, 1]
    sample_weight = [0.2, 0.2, 0.2, 0.2, 0.2]
    if sparse_container is not None:
        X = sparse_container(X)

    est = TreeEstimator(random_state=0)
    est.fit(X, y, sample_weight=sample_weight)
    assert est.tree_.max_depth == 1

    est = TreeEstimator(random_state=0, min_weight_fraction_leaf=0.4)
    est.fit(X, y, sample_weight=sample_weight)
    assert est.tree_.max_depth == 0


@pytest.mark.parametrize("name", ALL_TREES)
def test_public_apply_all_trees(name):
    X_small32 = X_small.astype(tree._tree.DTYPE, copy=False)

    est = ALL_TREES[name]()
    est.fit(X_small, y_small)
    assert_array_equal(est.apply(X_small), est.tree_.apply(X_small32))


@pytest.mark.parametrize("name", SPARSE_TREES)
@pytest.mark.parametrize("csr_container", CSR_CONTAINERS)
def test_public_apply_sparse_trees(name, csr_container):
    X_small32 = csr_container(X_small.astype(tree._tree.DTYPE, copy=False))

    est = ALL_TREES[name]()
    est.fit(X_small, y_small)
    assert_array_equal(est.apply(X_small), est.tree_.apply(X_small32))


def test_decision_path_hardcoded():
    X = iris.data
    y = iris.target
    est = DecisionTreeClassifier(random_state=0, max_depth=1).fit(X, y)
    node_indicator = est.decision_path(X[:2]).toarray()
    assert_array_equal(node_indicator, [[1, 1, 0], [1, 0, 1]])


@pytest.mark.parametrize("name", ALL_TREES)
def test_decision_path(name):
    X = iris.data
    y = iris.target
    n_samples = X.shape[0]

    TreeEstimator = ALL_TREES[name]
    est = TreeEstimator(random_state=0, max_depth=2)
    est.fit(X, y)

    node_indicator_csr = est.decision_path(X)
    node_indicator = node_indicator_csr.toarray()
    assert node_indicator.shape == (n_samples, est.tree_.node_count)

    # Assert that leaves index are correct
    leaves = est.apply(X)
    leave_indicator = [node_indicator[i, j] for i, j in enumerate(leaves)]
    assert_array_almost_equal(leave_indicator, np.ones(shape=n_samples))

    # Ensure only one leave node per sample
    all_leaves = est.tree_.children_left == TREE_LEAF
    assert_array_almost_equal(
        np.dot(node_indicator, all_leaves), np.ones(shape=n_samples)
    )

    # Ensure max depth is consistent with sum of indicator
    max_depth = node_indicator.sum(axis=1).max()
    assert est.tree_.max_depth <= max_depth


@pytest.mark.parametrize("name", ALL_TREES)
@pytest.mark.parametrize("csr_container", CSR_CONTAINERS)
def test_no_sparse_y_support(name, csr_container):
    # Currently we don't support sparse y
    X, y = X_multilabel, csr_container(y_multilabel)
    TreeEstimator = ALL_TREES[name]
    with pytest.raises(TypeError):
        TreeEstimator(random_state=0).fit(X, y)


def test_mae():
    """Check MAE criterion produces correct results on small toy dataset:

    ------------------
    | X | y | weight |
    ------------------
    | 3 | 3 |  0.1   |
    | 5 | 3 |  0.3   |
    | 8 | 4 |  1.0   |
    | 3 | 6 |  0.6   |
    | 5 | 7 |  0.3   |
    ------------------
    |sum wt:|  2.3   |
    ------------------

    Because we are dealing with sample weights, we cannot find the median by
    simply choosing/averaging the centre value(s), instead we consider the
    median where 50% of the cumulative weight is found (in a y sorted data set)
    . Therefore with regards to this test data, the cumulative weight is >= 50%
    when y = 4.  Therefore:
    Median = 4

    For all the samples, we can get the total error by summing:
    Absolute(Median - y) * weight

    I.e., total error = (Absolute(4 - 3) * 0.1)
                      + (Absolute(4 - 3) * 0.3)
                      + (Absolute(4 - 4) * 1.0)
                      + (Absolute(4 - 6) * 0.6)
                      + (Absolute(4 - 7) * 0.3)
                      = 2.5

    Impurity = Total error / total weight
             = 2.5 / 2.3
             = 1.08695652173913
             ------------------

    From this root node, the next best split is between X values of 3 and 5.
    Thus, we have left and right child nodes:

    LEFT                    RIGHT
    ------------------      ------------------
    | X | y | weight |      | X | y | weight |
    ------------------      ------------------
    | 3 | 3 |  0.1   |      | 5 | 3 |  0.3   |
    | 3 | 6 |  0.6   |      | 8 | 4 |  1.0   |
    ------------------      | 5 | 7 |  0.3   |
    |sum wt:|  0.7   |      ------------------
    ------------------      |sum wt:|  1.6   |
                            ------------------

    Impurity is found in the same way:
    Left node Median = 6
    Total error = (Absolute(6 - 3) * 0.1)
                + (Absolute(6 - 6) * 0.6)
                = 0.3

    Left Impurity = Total error / total weight
            = 0.3 / 0.7
            = 0.428571428571429
            -------------------

    Likewise for Right node:
    Right node Median = 4
    Total error = (Absolute(4 - 3) * 0.3)
                + (Absolute(4 - 4) * 1.0)
                + (Absolute(4 - 7) * 0.3)
                = 1.2

    Right Impurity = Total error / total weight
            = 1.2 / 1.6
            = 0.75
            ------
    """
    dt_mae = DecisionTreeRegressor(
        random_state=0, criterion="absolute_error", max_leaf_nodes=2
    )

    # Test MAE where sample weights are non-uniform (as illustrated above):
    dt_mae.fit(
        X=[[3], [5], [3], [8], [5]],
        y=[6, 7, 3, 4, 3],
        sample_weight=[0.6, 0.3, 0.1, 1.0, 0.3],
    )
    assert_allclose(dt_mae.tree_.impurity, [2.5 / 2.3, 0.3 / 0.7, 1.2 / 1.6])
    assert_array_equal(dt_mae.tree_.value.flat, [4.0, 6.0, 4.0])

    # Test MAE where all sample weights are uniform:
    dt_mae.fit(X=[[3], [5], [3], [8], [5]], y=[6, 7, 3, 4, 3], sample_weight=np.ones(5))
    assert_array_equal(dt_mae.tree_.impurity, [1.4, 1.5, 4.0 / 3.0])
    assert_array_equal(dt_mae.tree_.value.flat, [4, 4.5, 4.0])

    # Test MAE where a `sample_weight` is not explicitly provided.
    # This is equivalent to providing uniform sample weights, though
    # the internal logic is different:
    dt_mae.fit(X=[[3], [5], [3], [8], [5]], y=[6, 7, 3, 4, 3])
    assert_array_equal(dt_mae.tree_.impurity, [1.4, 1.5, 4.0 / 3.0])
    assert_array_equal(dt_mae.tree_.value.flat, [4, 4.5, 4.0])


def test_criterion_copy():
    # Let's check whether copy of our criterion has the same type
    # and properties as original
    n_outputs = 3
    n_classes = np.arange(3, dtype=np.intp)
    n_samples = 100

    def _pickle_copy(obj):
        return pickle.loads(pickle.dumps(obj))

    for copy_func in [copy.copy, copy.deepcopy, _pickle_copy]:
        for _, typename in CRITERIA_CLF.items():
            criteria = typename(n_outputs, n_classes)
            result = copy_func(criteria).__reduce__()
            typename_, (n_outputs_, n_classes_), _ = result
            assert typename == typename_
            assert n_outputs == n_outputs_
            assert_array_equal(n_classes, n_classes_)

        for _, typename in CRITERIA_REG.items():
            criteria = typename(n_outputs, n_samples)
            result = copy_func(criteria).__reduce__()
            typename_, (n_outputs_, n_samples_), _ = result
            assert typename == typename_
            assert n_outputs == n_outputs_
            assert n_samples == n_samples_


@pytest.mark.parametrize("sparse_container", [None] + CSC_CONTAINERS)
def test_empty_leaf_infinite_threshold(sparse_container):
    # try to make empty leaf by using near infinite value.
    data = np.random.RandomState(0).randn(100, 11) * 2e38
    data = np.nan_to_num(data.astype("float32"))
    X = data[:, :-1]
    if sparse_container is not None:
        X = sparse_container(X)
    y = data[:, -1]

    tree = DecisionTreeRegressor(random_state=0).fit(X, y)
    terminal_regions = tree.apply(X)
    left_leaf = set(np.where(tree.tree_.children_left == TREE_LEAF)[0])
    empty_leaf = left_leaf.difference(terminal_regions)
    infinite_threshold = np.where(~np.isfinite(tree.tree_.threshold))[0]
    assert len(infinite_threshold) == 0
    assert len(empty_leaf) == 0


@pytest.mark.parametrize(
    "dataset", sorted(set(DATASETS.keys()) - {"reg_small", "diabetes"})
)
@pytest.mark.parametrize("tree_cls", [DecisionTreeClassifier, ExtraTreeClassifier])
def test_prune_tree_classifier_are_subtrees(dataset, tree_cls):
    dataset = DATASETS[dataset]
    X, y = dataset["X"], dataset["y"]
    est = tree_cls(max_leaf_nodes=20, random_state=0)
    info = est.cost_complexity_pruning_path(X, y)

    pruning_path = info.ccp_alphas
    impurities = info.impurities
    assert np.all(np.diff(pruning_path) >= 0)
    assert np.all(np.diff(impurities) >= 0)

    assert_pruning_creates_subtree(tree_cls, X, y, pruning_path)


@pytest.mark.parametrize("dataset", DATASETS.keys())
@pytest.mark.parametrize("tree_cls", [DecisionTreeRegressor, ExtraTreeRegressor])
def test_prune_tree_regression_are_subtrees(dataset, tree_cls):
    dataset = DATASETS[dataset]
    X, y = dataset["X"], dataset["y"]

    est = tree_cls(max_leaf_nodes=20, random_state=0)
    info = est.cost_complexity_pruning_path(X, y)

    pruning_path = info.ccp_alphas
    impurities = info.impurities
    assert np.all(np.diff(pruning_path) >= 0)
    assert np.all(np.diff(impurities) >= 0)

    assert_pruning_creates_subtree(tree_cls, X, y, pruning_path)


def test_prune_single_node_tree():
    # single node tree
    clf1 = DecisionTreeClassifier(random_state=0)
    clf1.fit([[0], [1]], [0, 0])

    # pruned single node tree
    clf2 = DecisionTreeClassifier(random_state=0, ccp_alpha=10)
    clf2.fit([[0], [1]], [0, 0])

    assert_is_subtree(clf1.tree_, clf2.tree_)


def assert_pruning_creates_subtree(estimator_cls, X, y, pruning_path):
    # generate trees with increasing alphas
    estimators = []
    for ccp_alpha in pruning_path:
        est = estimator_cls(max_leaf_nodes=20, ccp_alpha=ccp_alpha, random_state=0).fit(
            X, y
        )
        estimators.append(est)

    # A pruned tree must be a subtree of the previous tree (which had a
    # smaller ccp_alpha)
    for prev_est, next_est in zip(estimators, estimators[1:]):
        assert_is_subtree(prev_est.tree_, next_est.tree_)


def assert_is_subtree(tree, subtree):
    assert tree.node_count >= subtree.node_count
    assert tree.max_depth >= subtree.max_depth

    tree_c_left = tree.children_left
    tree_c_right = tree.children_right
    subtree_c_left = subtree.children_left
    subtree_c_right = subtree.children_right

    stack = [(0, 0)]
    while stack:
        tree_node_idx, subtree_node_idx = stack.pop()
        assert_array_almost_equal(
            tree.value[tree_node_idx], subtree.value[subtree_node_idx]
        )
        assert_almost_equal(
            tree.impurity[tree_node_idx], subtree.impurity[subtree_node_idx]
        )
        assert_almost_equal(
            tree.n_node_samples[tree_node_idx], subtree.n_node_samples[subtree_node_idx]
        )
        assert_almost_equal(
            tree.weighted_n_node_samples[tree_node_idx],
            subtree.weighted_n_node_samples[subtree_node_idx],
        )

        if subtree_c_left[subtree_node_idx] == subtree_c_right[subtree_node_idx]:
            # is a leaf
            assert_almost_equal(TREE_UNDEFINED, subtree.threshold[subtree_node_idx])
        else:
            # not a leaf
            assert_almost_equal(
                tree.threshold[tree_node_idx], subtree.threshold[subtree_node_idx]
            )
            stack.append((tree_c_left[tree_node_idx], subtree_c_left[subtree_node_idx]))
            stack.append(
                (tree_c_right[tree_node_idx], subtree_c_right[subtree_node_idx])
            )


@pytest.mark.parametrize("name", ALL_TREES)
@pytest.mark.parametrize("splitter", ["best", "random"])
@pytest.mark.parametrize("sparse_container", [None] + CSC_CONTAINERS + CSR_CONTAINERS)
def test_apply_path_readonly_all_trees(name, splitter, sparse_container):
    dataset = DATASETS["clf_small"]
    X_small = dataset["X"].astype(tree._tree.DTYPE, copy=False)
    if sparse_container is None:
        X_readonly = create_memmap_backed_data(X_small)
    else:
        X_readonly = sparse_container(dataset["X"])

        X_readonly.data = np.array(X_readonly.data, dtype=tree._tree.DTYPE)
        (
            X_readonly.data,
            X_readonly.indices,
            X_readonly.indptr,
        ) = create_memmap_backed_data(
            (X_readonly.data, X_readonly.indices, X_readonly.indptr)
        )

    y_readonly = create_memmap_backed_data(np.array(y_small, dtype=tree._tree.DTYPE))
    est = ALL_TREES[name](splitter=splitter)
    est.fit(X_readonly, y_readonly)
    assert_array_equal(est.predict(X_readonly), est.predict(X_small))
    assert_array_equal(
        est.decision_path(X_readonly).todense(), est.decision_path(X_small).todense()
    )


@pytest.mark.parametrize("criterion", ["squared_error", "friedman_mse", "poisson"])
@pytest.mark.parametrize("Tree", REG_TREES.values())
def test_balance_property(criterion, Tree):
    # Test that sum(y_pred)=sum(y_true) on training set.
    # This works if the mean is predicted (should even be true for each leaf).
    # MAE predicts the median and is therefore excluded from this test.

    # Choose a training set with non-negative targets (for poisson)
    X, y = diabetes.data, diabetes.target
    reg = Tree(criterion=criterion)
    reg.fit(X, y)
    assert np.sum(reg.predict(X)) == pytest.approx(np.sum(y))


@pytest.mark.parametrize("seed", range(3))
def test_poisson_zero_nodes(seed):
    # Test that sum(y)=0 and therefore y_pred=0 is forbidden on nodes.
    X = [[0, 0], [0, 1], [0, 2], [0, 3], [1, 0], [1, 2], [1, 2], [1, 3]]
    y = [0, 0, 0, 0, 1, 2, 3, 4]
    # Note that X[:, 0] == 0 is a 100% indicator for y == 0. The tree can
    # easily learn that:
    reg = DecisionTreeRegressor(criterion="squared_error", random_state=seed)
    reg.fit(X, y)
    assert np.amin(reg.predict(X)) == 0
    # whereas Poisson must predict strictly positive numbers
    reg = DecisionTreeRegressor(criterion="poisson", random_state=seed)
    reg.fit(X, y)
    assert np.all(reg.predict(X) > 0)

    # Test additional dataset where something could go wrong.
    n_features = 10
    X, y = datasets.make_regression(
        effective_rank=n_features * 2 // 3,
        tail_strength=0.6,
        n_samples=1_000,
        n_features=n_features,
        n_informative=n_features * 2 // 3,
        random_state=seed,
    )
    # some excess zeros
    y[(-1 < y) & (y < 0)] = 0
    # make sure the target is positive
    y = np.abs(y)
    reg = DecisionTreeRegressor(criterion="poisson", random_state=seed)
    reg.fit(X, y)
    assert np.all(reg.predict(X) > 0)


def test_poisson_vs_mse():
    # For a Poisson distributed target, Poisson loss should give better results
    # than squared error measured in Poisson deviance as metric.
    # We have a similar test, test_poisson(), in
    # sklearn/ensemble/_hist_gradient_boosting/tests/test_gradient_boosting.py
    rng = np.random.RandomState(42)
    n_train, n_test, n_features = 500, 500, 10
    X = datasets.make_low_rank_matrix(
        n_samples=n_train + n_test, n_features=n_features, random_state=rng
    )
    # We create a log-linear Poisson model and downscale coef as it will get
    # exponentiated.
    coef = rng.uniform(low=-2, high=2, size=n_features) / np.max(X, axis=0)
    y = rng.poisson(lam=np.exp(X @ coef))
    X_train, X_test, y_train, y_test = train_test_split(
        X, y, test_size=n_test, random_state=rng
    )
    # We prevent some overfitting by setting min_samples_split=10.
    tree_poi = DecisionTreeRegressor(
        criterion="poisson", min_samples_split=10, random_state=rng
    )
    tree_mse = DecisionTreeRegressor(
        criterion="squared_error", min_samples_split=10, random_state=rng
    )

    tree_poi.fit(X_train, y_train)
    tree_mse.fit(X_train, y_train)
    dummy = DummyRegressor(strategy="mean").fit(X_train, y_train)

    for X, y, val in [(X_train, y_train, "train"), (X_test, y_test, "test")]:
        metric_poi = mean_poisson_deviance(y, tree_poi.predict(X))
        # squared_error might produce non-positive predictions => clip
        metric_mse = mean_poisson_deviance(y, np.clip(tree_mse.predict(X), 1e-15, None))
        metric_dummy = mean_poisson_deviance(y, dummy.predict(X))
        # As squared_error might correctly predict 0 in train set, its train
        # score can be better than Poisson. This is no longer the case for the
        # test set.
        if val == "test":
            assert metric_poi < 0.5 * metric_mse
        assert metric_poi < 0.75 * metric_dummy


@pytest.mark.parametrize("criterion", REG_CRITERIONS)
def test_decision_tree_regressor_sample_weight_consistency(criterion):
    """Test that the impact of sample_weight is consistent."""
    tree_params = dict(criterion=criterion)
    tree = DecisionTreeRegressor(**tree_params, random_state=42)
    for kind in ["zeros", "ones"]:
        check_sample_weights_invariance(
            "DecisionTreeRegressor_" + criterion, tree, kind="zeros"
        )

    rng = np.random.RandomState(0)
    n_samples, n_features = 10, 5

    X = rng.rand(n_samples, n_features)
    y = np.mean(X, axis=1) + rng.rand(n_samples)
    # make it positive in order to work also for poisson criterion
    y += np.min(y) + 0.1

    # check that multiplying sample_weight by 2 is equivalent
    # to repeating corresponding samples twice
    X2 = np.concatenate([X, X[: n_samples // 2]], axis=0)
    y2 = np.concatenate([y, y[: n_samples // 2]])
    sample_weight_1 = np.ones(len(y))
    sample_weight_1[: n_samples // 2] = 2

    tree1 = DecisionTreeRegressor(**tree_params).fit(
        X, y, sample_weight=sample_weight_1
    )

    tree2 = DecisionTreeRegressor(**tree_params).fit(X2, y2, sample_weight=None)

    assert tree1.tree_.node_count == tree2.tree_.node_count
    # Thresholds, tree.tree_.threshold, and values, tree.tree_.value, are not
    # exactly the same, but on the training set, those differences do not
    # matter and thus predictions are the same.
    assert_allclose(tree1.predict(X), tree2.predict(X))


@pytest.mark.parametrize("Tree", [DecisionTreeClassifier, ExtraTreeClassifier])
@pytest.mark.parametrize("n_classes", [2, 4])
def test_criterion_entropy_same_as_log_loss(Tree, n_classes):
    """Test that criterion=entropy gives same as log_loss."""
    n_samples, n_features = 50, 5
    X, y = datasets.make_classification(
        n_classes=n_classes,
        n_samples=n_samples,
        n_features=n_features,
        n_informative=n_features,
        n_redundant=0,
        random_state=42,
    )
    tree_log_loss = Tree(criterion="log_loss", random_state=43).fit(X, y)
    tree_entropy = Tree(criterion="entropy", random_state=43).fit(X, y)

    assert_tree_equal(
        tree_log_loss.tree_,
        tree_entropy.tree_,
        f"{Tree!r} with criterion 'entropy' and 'log_loss' gave different trees.",
    )
    assert_allclose(tree_log_loss.predict(X), tree_entropy.predict(X))


def test_different_endianness_pickle():
    X, y = datasets.make_classification(random_state=0)

    clf = DecisionTreeClassifier(random_state=0, max_depth=3)
    clf.fit(X, y)
    score = clf.score(X, y)

    def reduce_ndarray(arr):
        return arr.byteswap().view(arr.dtype.newbyteorder()).__reduce__()

    def get_pickle_non_native_endianness():
        f = io.BytesIO()
        p = pickle.Pickler(f)
        p.dispatch_table = copyreg.dispatch_table.copy()
        p.dispatch_table[np.ndarray] = reduce_ndarray

        p.dump(clf)
        f.seek(0)
        return f

    new_clf = pickle.load(get_pickle_non_native_endianness())
    new_score = new_clf.score(X, y)
    assert np.isclose(score, new_score)


def test_different_endianness_joblib_pickle():
    X, y = datasets.make_classification(random_state=0)

    clf = DecisionTreeClassifier(random_state=0, max_depth=3)
    clf.fit(X, y)
    score = clf.score(X, y)

    class NonNativeEndiannessNumpyPickler(NumpyPickler):
        def save(self, obj):
            if isinstance(obj, np.ndarray):
                obj = obj.byteswap().view(obj.dtype.newbyteorder())
            super().save(obj)

    def get_joblib_pickle_non_native_endianness():
        f = io.BytesIO()
        p = NonNativeEndiannessNumpyPickler(f)

        p.dump(clf)
        f.seek(0)
        return f

    new_clf = joblib.load(get_joblib_pickle_non_native_endianness())
    new_score = new_clf.score(X, y)
    assert np.isclose(score, new_score)


def get_different_bitness_node_ndarray(node_ndarray):
    new_dtype_for_indexing_fields = np.int64 if _IS_32BIT else np.int32

    # field names in Node struct with SIZE_t types (see sklearn/tree/_tree.pxd)
    indexing_field_names = ["left_child", "right_child", "feature", "n_node_samples"]

    new_dtype_dict = {
        name: dtype for name, (dtype, _) in node_ndarray.dtype.fields.items()
    }
    for name in indexing_field_names:
        new_dtype_dict[name] = new_dtype_for_indexing_fields

    new_dtype = np.dtype(
        {"names": list(new_dtype_dict.keys()), "formats": list(new_dtype_dict.values())}
    )
    return node_ndarray.astype(new_dtype, casting="same_kind")


def get_different_alignment_node_ndarray(node_ndarray):
    new_dtype_dict = {
        name: dtype for name, (dtype, _) in node_ndarray.dtype.fields.items()
    }
    offsets = [offset for dtype, offset in node_ndarray.dtype.fields.values()]
    shifted_offsets = [8 + offset for offset in offsets]

    new_dtype = np.dtype(
        {
            "names": list(new_dtype_dict.keys()),
            "formats": list(new_dtype_dict.values()),
            "offsets": shifted_offsets,
        }
    )
    return node_ndarray.astype(new_dtype, casting="same_kind")


def reduce_tree_with_different_bitness(tree):
    new_dtype = np.int64 if _IS_32BIT else np.int32
    tree_cls, (n_features, n_classes, n_outputs), state = tree.__reduce__()
    new_n_classes = n_classes.astype(new_dtype, casting="same_kind")

    new_state = state.copy()
    new_state["nodes"] = get_different_bitness_node_ndarray(new_state["nodes"])

    return (tree_cls, (n_features, new_n_classes, n_outputs), new_state)


def test_different_bitness_pickle():
    X, y = datasets.make_classification(random_state=0)

    clf = DecisionTreeClassifier(random_state=0, max_depth=3)
    clf.fit(X, y)
    score = clf.score(X, y)

    def pickle_dump_with_different_bitness():
        f = io.BytesIO()
        p = pickle.Pickler(f)
        p.dispatch_table = copyreg.dispatch_table.copy()
        p.dispatch_table[CythonTree] = reduce_tree_with_different_bitness

        p.dump(clf)
        f.seek(0)
        return f

    new_clf = pickle.load(pickle_dump_with_different_bitness())
    new_score = new_clf.score(X, y)
    assert score == pytest.approx(new_score)


def test_different_bitness_joblib_pickle():
    # Make sure that a platform specific pickle generated on a 64 bit
    # platform can be converted at pickle load time into an estimator
    # with Cython code that works with the host's native integer precision
    # to index nodes in the tree data structure when the host is a 32 bit
    # platform (and vice versa).
    X, y = datasets.make_classification(random_state=0)

    clf = DecisionTreeClassifier(random_state=0, max_depth=3)
    clf.fit(X, y)
    score = clf.score(X, y)

    def joblib_dump_with_different_bitness():
        f = io.BytesIO()
        p = NumpyPickler(f)
        p.dispatch_table = copyreg.dispatch_table.copy()
        p.dispatch_table[CythonTree] = reduce_tree_with_different_bitness

        p.dump(clf)
        f.seek(0)
        return f

    new_clf = joblib.load(joblib_dump_with_different_bitness())
    new_score = new_clf.score(X, y)
    assert score == pytest.approx(new_score)


def test_check_n_classes():
    expected_dtype = np.dtype(np.int32) if _IS_32BIT else np.dtype(np.int64)
    allowed_dtypes = [np.dtype(np.int32), np.dtype(np.int64)]
    allowed_dtypes += [dt.newbyteorder() for dt in allowed_dtypes]

    n_classes = np.array([0, 1], dtype=expected_dtype)
    for dt in allowed_dtypes:
        _check_n_classes(n_classes.astype(dt), expected_dtype)

    with pytest.raises(ValueError, match="Wrong dimensions.+n_classes"):
        wrong_dim_n_classes = np.array([[0, 1]], dtype=expected_dtype)
        _check_n_classes(wrong_dim_n_classes, expected_dtype)

    with pytest.raises(ValueError, match="n_classes.+incompatible dtype"):
        wrong_dtype_n_classes = n_classes.astype(np.float64)
        _check_n_classes(wrong_dtype_n_classes, expected_dtype)


def test_check_value_ndarray():
    expected_dtype = np.dtype(np.float64)
    expected_shape = (5, 1, 2)
    value_ndarray = np.zeros(expected_shape, dtype=expected_dtype)

    allowed_dtypes = [expected_dtype, expected_dtype.newbyteorder()]

    for dt in allowed_dtypes:
        _check_value_ndarray(
            value_ndarray, expected_dtype=dt, expected_shape=expected_shape
        )

    with pytest.raises(ValueError, match="Wrong shape.+value array"):
        _check_value_ndarray(
            value_ndarray, expected_dtype=expected_dtype, expected_shape=(1, 2)
        )

    for problematic_arr in [value_ndarray[:, :, :1], np.asfortranarray(value_ndarray)]:
        with pytest.raises(ValueError, match="value array.+C-contiguous"):
            _check_value_ndarray(
                problematic_arr,
                expected_dtype=expected_dtype,
                expected_shape=problematic_arr.shape,
            )

    with pytest.raises(ValueError, match="value array.+incompatible dtype"):
        _check_value_ndarray(
            value_ndarray.astype(np.float32),
            expected_dtype=expected_dtype,
            expected_shape=expected_shape,
        )


def test_check_node_ndarray():
    expected_dtype = NODE_DTYPE

    node_ndarray = np.zeros((5,), dtype=expected_dtype)

    valid_node_ndarrays = [
        node_ndarray,
        get_different_bitness_node_ndarray(node_ndarray),
        get_different_alignment_node_ndarray(node_ndarray),
    ]
    valid_node_ndarrays += [
        arr.astype(arr.dtype.newbyteorder()) for arr in valid_node_ndarrays
    ]

    for arr in valid_node_ndarrays:
        _check_node_ndarray(node_ndarray, expected_dtype=expected_dtype)

    with pytest.raises(ValueError, match="Wrong dimensions.+node array"):
        problematic_node_ndarray = np.zeros((5, 2), dtype=expected_dtype)
        _check_node_ndarray(problematic_node_ndarray, expected_dtype=expected_dtype)

    with pytest.raises(ValueError, match="node array.+C-contiguous"):
        problematic_node_ndarray = node_ndarray[::2]
        _check_node_ndarray(problematic_node_ndarray, expected_dtype=expected_dtype)

    dtype_dict = {name: dtype for name, (dtype, _) in node_ndarray.dtype.fields.items()}

    # array with wrong 'threshold' field dtype (int64 rather than float64)
    new_dtype_dict = dtype_dict.copy()
    new_dtype_dict["threshold"] = np.int64

    new_dtype = np.dtype(
        {"names": list(new_dtype_dict.keys()), "formats": list(new_dtype_dict.values())}
    )
    problematic_node_ndarray = node_ndarray.astype(new_dtype)

    with pytest.raises(ValueError, match="node array.+incompatible dtype"):
        _check_node_ndarray(problematic_node_ndarray, expected_dtype=expected_dtype)

    # array with wrong 'left_child' field dtype (float64 rather than int64 or int32)
    new_dtype_dict = dtype_dict.copy()
    new_dtype_dict["left_child"] = np.float64
    new_dtype = np.dtype(
        {"names": list(new_dtype_dict.keys()), "formats": list(new_dtype_dict.values())}
    )

    problematic_node_ndarray = node_ndarray.astype(new_dtype)

    with pytest.raises(ValueError, match="node array.+incompatible dtype"):
        _check_node_ndarray(problematic_node_ndarray, expected_dtype=expected_dtype)


@pytest.mark.parametrize(
    "Splitter", chain(DENSE_SPLITTERS.values(), SPARSE_SPLITTERS.values())
)
def test_splitter_serializable(Splitter):
    """Check that splitters are serializable."""
    rng = np.random.RandomState(42)
    max_features = 10
    n_outputs, n_classes = 2, np.array([3, 2], dtype=np.intp)

    criterion = CRITERIA_CLF["gini"](n_outputs, n_classes)
    splitter = Splitter(criterion, max_features, 5, 0.5, rng, monotonic_cst=None)
    splitter_serialize = pickle.dumps(splitter)

    splitter_back = pickle.loads(splitter_serialize)
    assert splitter_back.max_features == max_features
    assert isinstance(splitter_back, Splitter)


def test_tree_deserialization_from_read_only_buffer(tmpdir):
    """Check that Trees can be deserialized with read only buffers.

    Non-regression test for gh-25584.
    """
    pickle_path = str(tmpdir.join("clf.joblib"))
    clf = DecisionTreeClassifier(random_state=0)
    clf.fit(X_small, y_small)

    joblib.dump(clf, pickle_path)
    loaded_clf = joblib.load(pickle_path, mmap_mode="r")

    assert_tree_equal(
        loaded_clf.tree_,
        clf.tree_,
        "The trees of the original and loaded classifiers are not equal.",
    )


@pytest.mark.parametrize("Tree", ALL_TREES.values())
def test_min_sample_split_1_error(Tree):
    """Check that an error is raised when min_sample_split=1.

    non-regression test for issue gh-25481.
    """
    X = np.array([[0, 0], [1, 1]])
    y = np.array([0, 1])

    # min_samples_split=1.0 is valid
    Tree(min_samples_split=1.0).fit(X, y)

    # min_samples_split=1 is invalid
    tree = Tree(min_samples_split=1)
    msg = (
        r"'min_samples_split' .* must be an int in the range \[2, inf\) "
        r"or a float in the range \(0.0, 1.0\]"
    )
    with pytest.raises(ValueError, match=msg):
        tree.fit(X, y)


@pytest.mark.parametrize("criterion", ["squared_error", "friedman_mse"])
def test_missing_values_best_splitter_on_equal_nodes_no_missing(criterion):
    """Check missing values goes to correct node during predictions"""
    X = np.array([[0, 1, 2, 3, 8, 9, 11, 12, 15]]).T
    y = np.array([0.1, 0.2, 0.3, 0.2, 1.4, 1.4, 1.5, 1.6, 2.6])

    dtc = DecisionTreeRegressor(random_state=42, max_depth=1, criterion=criterion)
    dtc.fit(X, y)

    # Goes to right node because it has the most data points
    y_pred = dtc.predict([[np.nan]])
    assert_allclose(y_pred, [np.mean(y[-5:])])

    # equal number of elements in both nodes
    X_equal = X[:-1]
    y_equal = y[:-1]

    dtc = DecisionTreeRegressor(random_state=42, max_depth=1, criterion=criterion)
    dtc.fit(X_equal, y_equal)

    # Goes to right node because the implementation sets:
    # missing_go_to_left = n_left > n_right, which is False
    y_pred = dtc.predict([[np.nan]])
    assert_allclose(y_pred, [np.mean(y_equal[-4:])])


@pytest.mark.parametrize("criterion", ["squared_error", "friedman_mse"])
def test_missing_values_random_splitter_on_equal_nodes_no_missing(criterion):
    """Check missing values goes to correct node during predictions.

    When there are no missing values during training, missing-values during
    prediction
    """
    X = np.array([[0, 1, 2, 3, 8, 9, 11, 12, 15]]).T
    y = np.array([0.1, 0.2, 0.3, 0.2, 1.4, 1.4, 1.5, 1.6, 2.6])

    dtc = ExtraTreeRegressor(random_state=42, max_depth=2, criterion=criterion)
    dtc.fit(X, y)

    # Goes to right node because it has the most data points
    decision_path = dtc.decision_path([[np.nan]])

    # Note: when max_leaf_nodes is not defined, the implementation will build
    # the tree using DFS
    # For a 7-node binary tree with DFS traversal, this results in the following
    # decision-path of the nodes, which is the right-side view of the binary tree
    expected_decision_path = [[1, 0, 0, 0, 1, 0, 1]]
    assert_array_equal(decision_path.toarray(), expected_decision_path)

    # BFS building of the binary tree
    dtc = ExtraTreeRegressor(
        random_state=42, max_depth=2, criterion=criterion, max_leaf_nodes=5
    )
    dtc.fit(X, y)
    decision_path = dtc.decision_path([[np.nan]])
    # Note: when max_leaf_nodes is defined, the implementation will build
    # the tree using BFS
    # For a 7-node binary tree with BFS traversal, this results in the following
    # decision-path of the nodes, which is the right-side view of the binary tree
    expected_decision_path = [[1, 0, 1, 0, 1, 0, 0]]
    assert_array_equal(decision_path.toarray(), expected_decision_path)


@pytest.mark.parametrize("criterion", ["entropy", "gini"])
def test_missing_values_best_splitter_three_classes(criterion):
    """Test when missing values are uniquely present in a class among 3 classes."""
    missing_values_class = 0
    X = np.array([[np.nan] * 4 + [0, 1, 2, 3, 8, 9, 11, 12]]).T
    y = np.array([missing_values_class] * 4 + [1] * 4 + [2] * 4)
    dtc = DecisionTreeClassifier(random_state=42, max_depth=2, criterion=criterion)
    dtc.fit(X, y)

    X_test = np.array([[np.nan, 3, 12]]).T
    y_nan_pred = dtc.predict(X_test)
    # Missing values necessarily are associated to the observed class.
    assert_array_equal(y_nan_pred, [missing_values_class, 1, 2])


@pytest.mark.parametrize("criterion", ["entropy", "gini"])
def test_missing_values_best_splitter_to_left(criterion):
    """Missing values spanning only one class at fit-time must make missing
    values at predict-time be classified has belonging to this class."""
    X = np.array([[np.nan] * 4 + [0, 1, 2, 3, 4, 5]]).T
    y = np.array([0] * 4 + [1] * 6)

    dtc = DecisionTreeClassifier(random_state=42, max_depth=2, criterion=criterion)
    dtc.fit(X, y)

    X_test = np.array([[np.nan, 5, np.nan]]).T
    y_pred = dtc.predict(X_test)

    assert_array_equal(y_pred, [0, 1, 0])


@pytest.mark.parametrize("criterion", ["entropy", "gini"])
def test_missing_values_best_splitter_to_right(criterion):
    """Missing values and non-missing values sharing one class at fit-time
    must make missing values at predict-time be classified has belonging
    to this class."""
    X = np.array([[np.nan] * 4 + [0, 1, 2, 3, 4, 5]]).T
    y = np.array([1] * 4 + [0] * 4 + [1] * 2)

    dtc = DecisionTreeClassifier(random_state=42, max_depth=2, criterion=criterion)
    dtc.fit(X, y)

    X_test = np.array([[np.nan, 1.2, 4.8]]).T
    y_pred = dtc.predict(X_test)

    assert_array_equal(y_pred, [1, 0, 1])


@pytest.mark.parametrize("criterion", ["entropy", "gini"])
def test_missing_values_best_splitter_missing_both_classes_has_nan(criterion):
    """Check behavior of missing value when there is one missing value in each class."""
    X = np.array([[1, 2, 3, 5, np.nan, 10, 20, 30, 60, np.nan]]).T
    y = np.array([0] * 5 + [1] * 5)

    dtc = DecisionTreeClassifier(random_state=42, max_depth=1, criterion=criterion)
    dtc.fit(X, y)
    X_test = np.array([[np.nan, 2.3, 34.2]]).T
    y_pred = dtc.predict(X_test)

    # Missing value goes to the class at the right (here 1) because the implementation
    # searches right first.
    assert_array_equal(y_pred, [1, 0, 1])


@pytest.mark.parametrize("sparse_container", [None] + CSR_CONTAINERS)
@pytest.mark.parametrize(
    "tree",
    [
        DecisionTreeRegressor(criterion="absolute_error"),
        ExtraTreeRegressor(criterion="absolute_error"),
    ],
)
def test_missing_value_errors(sparse_container, tree):
    """Check unsupported configurations for missing values."""

    X = np.array([[1, 2, 3, 5, np.nan, 10, 20, 30, 60, np.nan]]).T
    y = np.array([0] * 5 + [1] * 5)

    if sparse_container is not None:
        X = sparse_container(X)

    with pytest.raises(ValueError, match="Input X contains NaN"):
        tree.fit(X, y)


@pytest.mark.parametrize("Tree", REG_TREES.values())
def test_missing_values_poisson(Tree):
    """Smoke test for poisson regression and missing values."""
    X, y = diabetes.data.copy(), diabetes.target

    # Set some values missing
    X[::5, 0] = np.nan
    X[::6, -1] = np.nan

    reg = Tree(criterion="poisson", random_state=42)
    reg.fit(X, y)

    y_pred = reg.predict(X)
    assert (y_pred >= 0.0).all()


def make_friedman1_classification(*args, **kwargs):
    X, y = datasets.make_friedman1(*args, **kwargs)
    y = y > 14
    return X, y


@pytest.mark.parametrize(
    "make_data, Tree",
    [
        # Due to the sine link between X and y, we expect the native handling of
        # missing values to always be better than the naive mean imputation in the
        # regression case.
        (datasets.make_friedman1, DecisionTreeRegressor),
        (datasets.make_friedman1, ExtraTreeRegressor),
        (make_friedman1_classification, DecisionTreeClassifier),
        (make_friedman1_classification, ExtraTreeClassifier),
    ],
)
@pytest.mark.parametrize("sample_weight_train", [None, "ones"])
def test_missing_values_is_resilience(
    make_data, Tree, sample_weight_train, global_random_seed
):
    """Check that trees can deal with missing values have decent performance."""
    n_samples, n_features = 5_000, 10
    X, y = make_data(
        n_samples=n_samples, n_features=n_features, random_state=global_random_seed
    )

    X_missing = X.copy()
    rng = np.random.RandomState(global_random_seed)
    X_missing[rng.choice([False, True], size=X.shape, p=[0.9, 0.1])] = np.nan
    X_missing_train, X_missing_test, y_train, y_test = train_test_split(
        X_missing, y, random_state=global_random_seed
    )
    if sample_weight_train == "ones":
        sample_weight = np.ones(X_missing_train.shape[0])
    else:
        sample_weight = None

    native_tree = Tree(max_depth=10, random_state=global_random_seed)
    native_tree.fit(X_missing_train, y_train, sample_weight=sample_weight)
    score_native_tree = native_tree.score(X_missing_test, y_test)

    tree_with_imputer = make_pipeline(
        SimpleImputer(), Tree(max_depth=10, random_state=global_random_seed)
    )
    tree_with_imputer.fit(X_missing_train, y_train)
    score_tree_with_imputer = tree_with_imputer.score(X_missing_test, y_test)

    assert (
        score_native_tree > score_tree_with_imputer
    ), f"{score_native_tree=} should be strictly greater than {score_tree_with_imputer}"


<<<<<<< HEAD
@pytest.mark.parametrize("Tree, expected_score", zip(CLF_TREES.values(), [0.85, 0.82]))
def test_missing_value_is_predictive(Tree, expected_score):
=======
@pytest.mark.parametrize("Tree, expected_score", zip(CLF_TREES.values(), [0.85, 0.7]))
def test_missing_value_is_predictive(Tree, expected_score, global_random_seed):
>>>>>>> f0b03ab6
    """Check the tree learns when only the missing value is predictive."""
    rng = np.random.RandomState(0)
    n_samples = 1000

    X = rng.standard_normal(size=(n_samples, 10))
    y = rng.randint(0, high=2, size=n_samples)

    # Create a predictive feature using `y` and with some noise
    X_random_mask = rng.choice([False, True], size=n_samples, p=[0.95, 0.05])
    y_mask = y.copy().astype(bool)
    y_mask[X_random_mask] = ~y_mask[X_random_mask]

    X_predictive = rng.standard_normal(size=n_samples)
    X_predictive[y_mask] = np.nan

    X[:, 5] = X_predictive

    X_train, X_test, y_train, y_test = train_test_split(X, y, random_state=rng)
<<<<<<< HEAD
    tree = Tree(random_state=rng).fit(X_train, y_train)
=======
    tree = Tree(random_state=global_random_seed).fit(X_train, y_train)
>>>>>>> f0b03ab6

    assert tree.score(X_train, y_train) >= expected_score
    assert tree.score(X_test, y_test) >= expected_score


@pytest.mark.parametrize(
    "make_data, Tree",
    [
        (datasets.make_regression, DecisionTreeRegressor),
        (datasets.make_classification, DecisionTreeClassifier),
    ],
)
def test_sample_weight_non_uniform(make_data, Tree):
    """Check sample weight is correctly handled with missing values."""
    rng = np.random.RandomState(0)
    n_samples, n_features = 1000, 10
    X, y = make_data(n_samples=n_samples, n_features=n_features, random_state=rng)

    # Create dataset with missing values
    X[rng.choice([False, True], size=X.shape, p=[0.9, 0.1])] = np.nan

    # Zero sample weight is the same as removing the sample
    sample_weight = np.ones(X.shape[0])
    sample_weight[::2] = 0.0

    tree_with_sw = Tree(random_state=0)
    tree_with_sw.fit(X, y, sample_weight=sample_weight)

    tree_samples_removed = Tree(random_state=0)
    tree_samples_removed.fit(X[1::2, :], y[1::2])

    assert_allclose(tree_samples_removed.predict(X), tree_with_sw.predict(X))


def test_deterministic_pickle():
    # Non-regression test for:
    # https://github.com/scikit-learn/scikit-learn/issues/27268
    # Uninitialised memory would lead to the two pickle strings being different.
    tree1 = DecisionTreeClassifier(random_state=0).fit(iris.data, iris.target)
    tree2 = DecisionTreeClassifier(random_state=0).fit(iris.data, iris.target)

    pickle1 = pickle.dumps(tree1)
    pickle2 = pickle.dumps(tree2)

    assert pickle1 == pickle2


@pytest.mark.parametrize("Tree", [DecisionTreeRegressor, ExtraTreeRegressor])
@pytest.mark.parametrize(
    "X",
    [
        # missing values will go left for greedy splits
        np.array([np.nan, 2, np.nan, 4, 5, 6]),
        np.array([np.nan, np.nan, 3, 4, 5, 6]),
        # missing values will go right for greedy splits
        np.array([1, 2, 3, 4, np.nan, np.nan]),
        np.array([1, 2, 3, np.nan, 6, np.nan]),
    ],
)
@pytest.mark.parametrize("criterion", ["squared_error", "friedman_mse"])
def test_regression_tree_missing_values_toy(Tree, X, criterion):
    """Check that we properly handle missing values in regression trees using a toy
    dataset.

    The regression targeted by this test was that we were not reinitializing the
    criterion when it comes to the number of missing values. Therefore, the value
    of the critetion (i.e. MSE) was completely wrong.

    This test check that the MSE is null when there is a single sample in the leaf.

    Non-regression test for:
    https://github.com/scikit-learn/scikit-learn/issues/28254
    https://github.com/scikit-learn/scikit-learn/issues/28316
    """
    X = X.reshape(-1, 1)
    y = np.arange(6)

    tree = Tree(criterion=criterion, random_state=0).fit(X, y)
    tree_ref = clone(tree).fit(y.reshape(-1, 1), y)

    assert all(tree.tree_.impurity >= 0)  # MSE should always be positive

    # Note: the impurity matches after the first split only on greedy trees
    if Tree is DecisionTreeRegressor:
        # Check the impurity match after the first split
        assert_allclose(tree.tree_.impurity[:2], tree_ref.tree_.impurity[:2])

    # Find the leaves with a single sample where the MSE should be 0
    leaves_idx = np.flatnonzero(
        (tree.tree_.children_left == -1) & (tree.tree_.n_node_samples == 1)
    )
    assert_allclose(tree.tree_.impurity[leaves_idx], 0.0)


def test_classification_tree_missing_values_toy():
    """Check that we properly handle missing values in clasification trees using a toy
    dataset.

    The test is more involved because we use a case where we detected a regression
    in a random forest. We therefore define the seed and bootstrap indices to detect
    one of the non-frequent regression.

    Here, we check that the impurity is null or positive in the leaves.

    Non-regression test for:
    https://github.com/scikit-learn/scikit-learn/issues/28254
    """
    X, y = datasets.load_iris(return_X_y=True)

    rng = np.random.RandomState(42)
    X_missing = X.copy()
    mask = rng.binomial(
        n=np.ones(shape=(1, 4), dtype=np.int32), p=X[:, [2]] / 8
    ).astype(bool)
    X_missing[mask] = np.nan
    X_train, _, y_train, _ = train_test_split(X_missing, y, random_state=13)

    # fmt: off
    # no black reformatting for this specific array
    indices = np.array([
        2, 81, 39, 97, 91, 38, 46, 31, 101, 13, 89, 82, 100, 42, 69, 27, 81, 16, 73, 74,
        51, 47, 107, 17, 75, 110, 20, 15, 104, 57, 26, 15, 75, 79, 35, 77, 90, 51, 46,
        13, 94, 91, 23, 8, 93, 93, 73, 77, 12, 13, 74, 109, 110, 24, 10, 23, 104, 27,
        92, 52, 20, 109, 8, 8, 28, 27, 35, 12, 12, 7, 43, 0, 30, 31, 78, 12, 24, 105,
        50, 0, 73, 12, 102, 105, 13, 31, 1, 69, 11, 32, 75, 90, 106, 94, 60, 56, 35, 17,
        62, 85, 81, 39, 80, 16, 63, 6, 80, 84, 3, 3, 76, 78
    ], dtype=np.int32)
    # fmt: on

    tree = DecisionTreeClassifier(
        max_depth=3, max_features="sqrt", random_state=1857819720
    )
    tree.fit(X_train[indices], y_train[indices])
    assert all(tree.tree_.impurity >= 0)

    leaves_idx = np.flatnonzero(
        (tree.tree_.children_left == -1) & (tree.tree_.n_node_samples == 1)
    )
    assert_allclose(tree.tree_.impurity[leaves_idx], 0.0)<|MERGE_RESOLUTION|>--- conflicted
+++ resolved
@@ -2604,13 +2604,8 @@
     ), f"{score_native_tree=} should be strictly greater than {score_tree_with_imputer}"
 
 
-<<<<<<< HEAD
-@pytest.mark.parametrize("Tree, expected_score", zip(CLF_TREES.values(), [0.85, 0.82]))
-def test_missing_value_is_predictive(Tree, expected_score):
-=======
 @pytest.mark.parametrize("Tree, expected_score", zip(CLF_TREES.values(), [0.85, 0.7]))
 def test_missing_value_is_predictive(Tree, expected_score, global_random_seed):
->>>>>>> f0b03ab6
     """Check the tree learns when only the missing value is predictive."""
     rng = np.random.RandomState(0)
     n_samples = 1000
@@ -2629,11 +2624,7 @@
     X[:, 5] = X_predictive
 
     X_train, X_test, y_train, y_test = train_test_split(X, y, random_state=rng)
-<<<<<<< HEAD
-    tree = Tree(random_state=rng).fit(X_train, y_train)
-=======
     tree = Tree(random_state=global_random_seed).fit(X_train, y_train)
->>>>>>> f0b03ab6
 
     assert tree.score(X_train, y_train) >= expected_score
     assert tree.score(X_test, y_test) >= expected_score
@@ -2713,7 +2704,6 @@
 
     tree = Tree(criterion=criterion, random_state=0).fit(X, y)
     tree_ref = clone(tree).fit(y.reshape(-1, 1), y)
-
     assert all(tree.tree_.impurity >= 0)  # MSE should always be positive
 
     # Note: the impurity matches after the first split only on greedy trees
