"""
Testing for the tree module (sklearn.tree).
"""
import copy
import pickle
from itertools import product, chain
import struct
import io
import copyreg

import pytest
import numpy as np
from numpy.testing import assert_allclose
from scipy.sparse import csc_matrix
from scipy.sparse import csr_matrix
from scipy.sparse import coo_matrix

import joblib
from joblib.numpy_pickle import NumpyPickler

from sklearn.random_projection import _sparse_random_matrix

from sklearn.dummy import DummyRegressor

from sklearn.metrics import accuracy_score
from sklearn.metrics import mean_squared_error
from sklearn.metrics import mean_poisson_deviance

from sklearn.model_selection import train_test_split

from sklearn.utils._testing import assert_array_equal
from sklearn.utils._testing import assert_array_almost_equal
from sklearn.utils._testing import assert_almost_equal
from sklearn.utils._testing import create_memmap_backed_data
from sklearn.utils._testing import ignore_warnings
from sklearn.utils._testing import skip_if_32bit

from sklearn.utils.estimator_checks import check_sample_weights_invariance
from sklearn.utils.validation import check_random_state
from sklearn.utils import _IS_32BIT

from sklearn.exceptions import NotFittedError

from sklearn.tree import DecisionTreeClassifier
from sklearn.tree import DecisionTreeRegressor
from sklearn.tree import ExtraTreeClassifier
from sklearn.tree import ExtraTreeRegressor

from sklearn import tree
from sklearn.tree._tree import TREE_LEAF, TREE_UNDEFINED
from sklearn.tree._tree import Tree as CythonTree
from sklearn.tree._tree import _check_n_classes
from sklearn.tree._tree import _check_value_ndarray
from sklearn.tree._tree import _check_node_ndarray
from sklearn.tree._tree import NODE_DTYPE

from sklearn.tree._classes import CRITERIA_CLF
from sklearn.tree._classes import CRITERIA_REG
from sklearn import datasets

from sklearn.utils import compute_sample_weight
from sklearn.tree._classes import DENSE_SPLITTERS, SPARSE_SPLITTERS


CLF_CRITERIONS = ("gini", "log_loss")
REG_CRITERIONS = ("squared_error", "absolute_error", "friedman_mse", "poisson")

CLF_TREES = {
    "DecisionTreeClassifier": DecisionTreeClassifier,
    "ExtraTreeClassifier": ExtraTreeClassifier,
}

REG_TREES = {
    "DecisionTreeRegressor": DecisionTreeRegressor,
    "ExtraTreeRegressor": ExtraTreeRegressor,
}

ALL_TREES: dict = dict()
ALL_TREES.update(CLF_TREES)
ALL_TREES.update(REG_TREES)

SPARSE_TREES = [
    "DecisionTreeClassifier",
    "DecisionTreeRegressor",
    "ExtraTreeClassifier",
    "ExtraTreeRegressor",
]


X_small = np.array(
    [
        [0, 0, 4, 0, 0, 0, 1, -14, 0, -4, 0, 0, 0, 0],
        [0, 0, 5, 3, 0, -4, 0, 0, 1, -5, 0.2, 0, 4, 1],
        [-1, -1, 0, 0, -4.5, 0, 0, 2.1, 1, 0, 0, -4.5, 0, 1],
        [-1, -1, 0, -1.2, 0, 0, 0, 0, 0, 0, 0.2, 0, 0, 1],
        [-1, -1, 0, 0, 0, 0, 0, 3, 0, 0, 0, 0, 0, 1],
        [-1, -2, 0, 4, -3, 10, 4, 0, -3.2, 0, 4, 3, -4, 1],
        [2.11, 0, -6, -0.5, 0, 11, 0, 0, -3.2, 6, 0.5, 0, -3, 1],
        [2.11, 0, -6, -0.5, 0, 11, 0, 0, -3.2, 6, 0, 0, -2, 1],
        [2.11, 8, -6, -0.5, 0, 11, 0, 0, -3.2, 6, 0, 0, -2, 1],
        [2.11, 8, -6, -0.5, 0, 11, 0, 0, -3.2, 6, 0.5, 0, -1, 0],
        [2, 8, 5, 1, 0.5, -4, 10, 0, 1, -5, 3, 0, 2, 0],
        [2, 0, 1, 1, 1, -1, 1, 0, 0, -2, 3, 0, 1, 0],
        [2, 0, 1, 2, 3, -1, 10, 2, 0, -1, 1, 2, 2, 0],
        [1, 1, 0, 2, 2, -1, 1, 2, 0, -5, 1, 2, 3, 0],
        [3, 1, 0, 3, 0, -4, 10, 0, 1, -5, 3, 0, 3, 1],
        [2.11, 8, -6, -0.5, 0, 1, 0, 0, -3.2, 6, 0.5, 0, -3, 1],
        [2.11, 8, -6, -0.5, 0, 1, 0, 0, -3.2, 6, 1.5, 1, -1, -1],
        [2.11, 8, -6, -0.5, 0, 10, 0, 0, -3.2, 6, 0.5, 0, -1, -1],
        [2, 0, 5, 1, 0.5, -2, 10, 0, 1, -5, 3, 1, 0, -1],
        [2, 0, 1, 1, 1, -2, 1, 0, 0, -2, 0, 0, 0, 1],
        [2, 1, 1, 1, 2, -1, 10, 2, 0, -1, 0, 2, 1, 1],
        [1, 1, 0, 0, 1, -3, 1, 2, 0, -5, 1, 2, 1, 1],
        [3, 1, 0, 1, 0, -4, 1, 0, 1, -2, 0, 0, 1, 0],
    ]
)

y_small = [1, 1, 0, 0, 0, 0, 1, 1, 1, 1, 1, 1, 0, 0, 0, 1, 0, 0, 1, 0, 0, 0, 0]
y_small_reg = [
    1.0,
    2.1,
    1.2,
    0.05,
    10,
    2.4,
    3.1,
    1.01,
    0.01,
    2.98,
    3.1,
    1.1,
    0.0,
    1.2,
    2,
    11,
    0,
    0,
    4.5,
    0.201,
    1.06,
    0.9,
    0,
]

# toy sample
X = [[-2, -1], [-1, -1], [-1, -2], [1, 1], [1, 2], [2, 1]]
y = [-1, -1, -1, 1, 1, 1]
T = [[-1, -1], [2, 2], [3, 2]]
true_result = [-1, 1, 1]

# also load the iris dataset
# and randomly permute it
iris = datasets.load_iris()
rng = np.random.RandomState(1)
perm = rng.permutation(iris.target.size)
iris.data = iris.data[perm]
iris.target = iris.target[perm]

# also load the diabetes dataset
# and randomly permute it
diabetes = datasets.load_diabetes()
perm = rng.permutation(diabetes.target.size)
diabetes.data = diabetes.data[perm]
diabetes.target = diabetes.target[perm]

digits = datasets.load_digits()
perm = rng.permutation(digits.target.size)
digits.data = digits.data[perm]
digits.target = digits.target[perm]

random_state = check_random_state(0)
X_multilabel, y_multilabel = datasets.make_multilabel_classification(
    random_state=0, n_samples=30, n_features=10
)

# NB: despite their names X_sparse_* are numpy arrays (and not sparse matrices)
X_sparse_pos = random_state.uniform(size=(20, 5))
X_sparse_pos[X_sparse_pos <= 0.8] = 0.0
y_random = random_state.randint(0, 4, size=(20,))
X_sparse_mix = _sparse_random_matrix(20, 10, density=0.25, random_state=0).toarray()


DATASETS = {
    "iris": {"X": iris.data, "y": iris.target},
    "diabetes": {"X": diabetes.data, "y": diabetes.target},
    "digits": {"X": digits.data, "y": digits.target},
    "toy": {"X": X, "y": y},
    "clf_small": {"X": X_small, "y": y_small},
    "reg_small": {"X": X_small, "y": y_small_reg},
    "multilabel": {"X": X_multilabel, "y": y_multilabel},
    "sparse-pos": {"X": X_sparse_pos, "y": y_random},
    "sparse-neg": {"X": -X_sparse_pos, "y": y_random},
    "sparse-mix": {"X": X_sparse_mix, "y": y_random},
    "zeros": {"X": np.zeros((20, 3)), "y": y_random},
}

for name in DATASETS:
    DATASETS[name]["X_sparse"] = csc_matrix(DATASETS[name]["X"])


def assert_tree_equal(d, s, message):
    assert (
        s.node_count == d.node_count
    ), "{0}: inequal number of node ({1} != {2})".format(
        message, s.node_count, d.node_count
    )

    assert_array_equal(
        d.children_right, s.children_right, message + ": inequal children_right"
    )
    assert_array_equal(
        d.children_left, s.children_left, message + ": inequal children_left"
    )

    external = d.children_right == TREE_LEAF
    internal = np.logical_not(external)

    assert_array_equal(
        d.feature[internal], s.feature[internal], message + ": inequal features"
    )
    assert_array_equal(
        d.threshold[internal], s.threshold[internal], message + ": inequal threshold"
    )
    assert_array_equal(
        d.n_node_samples.sum(),
        s.n_node_samples.sum(),
        message + ": inequal sum(n_node_samples)",
    )
    assert_array_equal(
        d.n_node_samples, s.n_node_samples, message + ": inequal n_node_samples"
    )

    assert_almost_equal(d.impurity, s.impurity, err_msg=message + ": inequal impurity")

    assert_array_almost_equal(
        d.value[external], s.value[external], err_msg=message + ": inequal value"
    )


def test_classification_toy():
    # Check classification on a toy dataset.
    for name, Tree in CLF_TREES.items():
        clf = Tree(random_state=0)
        clf.fit(X, y)
        assert_array_equal(clf.predict(T), true_result, "Failed with {0}".format(name))

        clf = Tree(max_features=1, random_state=1)
        clf.fit(X, y)
        assert_array_equal(clf.predict(T), true_result, "Failed with {0}".format(name))


def test_weighted_classification_toy():
    # Check classification on a weighted toy dataset.
    for name, Tree in CLF_TREES.items():
        clf = Tree(random_state=0)

        clf.fit(X, y, sample_weight=np.ones(len(X)))
        assert_array_equal(clf.predict(T), true_result, "Failed with {0}".format(name))

        clf.fit(X, y, sample_weight=np.full(len(X), 0.5))
        assert_array_equal(clf.predict(T), true_result, "Failed with {0}".format(name))


@pytest.mark.parametrize("Tree", REG_TREES.values())
@pytest.mark.parametrize("criterion", REG_CRITERIONS)
def test_regression_toy(Tree, criterion):
    # Check regression on a toy dataset.
    if criterion == "poisson":
        # make target positive while not touching the original y and
        # true_result
        a = np.abs(np.min(y)) + 1
        y_train = np.array(y) + a
        y_test = np.array(true_result) + a
    else:
        y_train = y
        y_test = true_result

    reg = Tree(criterion=criterion, random_state=1)
    reg.fit(X, y_train)
    assert_allclose(reg.predict(T), y_test)

    clf = Tree(criterion=criterion, max_features=1, random_state=1)
    clf.fit(X, y_train)
    assert_allclose(reg.predict(T), y_test)


def test_xor():
    # Check on a XOR problem
    y = np.zeros((10, 10))
    y[:5, :5] = 1
    y[5:, 5:] = 1

    gridx, gridy = np.indices(y.shape)

    X = np.vstack([gridx.ravel(), gridy.ravel()]).T
    y = y.ravel()

    for name, Tree in CLF_TREES.items():
        clf = Tree(random_state=0)
        clf.fit(X, y)
        assert clf.score(X, y) == 1.0, "Failed with {0}".format(name)

        clf = Tree(random_state=0, max_features=1)
        clf.fit(X, y)
        assert clf.score(X, y) == 1.0, "Failed with {0}".format(name)


def test_iris():
    # Check consistency on dataset iris.
    for (name, Tree), criterion in product(CLF_TREES.items(), CLF_CRITERIONS):
        clf = Tree(criterion=criterion, random_state=0)
        clf.fit(iris.data, iris.target)
        score = accuracy_score(clf.predict(iris.data), iris.target)
        assert score > 0.9, "Failed with {0}, criterion = {1} and score = {2}".format(
            name, criterion, score
        )

        clf = Tree(criterion=criterion, max_features=2, random_state=0)
        clf.fit(iris.data, iris.target)
        score = accuracy_score(clf.predict(iris.data), iris.target)
        assert score > 0.5, "Failed with {0}, criterion = {1} and score = {2}".format(
            name, criterion, score
        )


@pytest.mark.parametrize("name, Tree", REG_TREES.items())
@pytest.mark.parametrize("criterion", REG_CRITERIONS)
def test_diabetes_overfit(name, Tree, criterion):
    # check consistency of overfitted trees on the diabetes dataset
    # since the trees will overfit, we expect an MSE of 0
    reg = Tree(criterion=criterion, random_state=0)
    reg.fit(diabetes.data, diabetes.target)
    score = mean_squared_error(diabetes.target, reg.predict(diabetes.data))
    assert score == pytest.approx(
        0
    ), f"Failed with {name}, criterion = {criterion} and score = {score}"


@skip_if_32bit
@pytest.mark.parametrize("name, Tree", REG_TREES.items())
@pytest.mark.parametrize(
    "criterion, max_depth, metric, max_loss",
    [
        ("squared_error", 15, mean_squared_error, 60),
        ("absolute_error", 20, mean_squared_error, 60),
        ("friedman_mse", 15, mean_squared_error, 60),
        ("poisson", 15, mean_poisson_deviance, 30),
    ],
)
def test_diabetes_underfit(name, Tree, criterion, max_depth, metric, max_loss):
    # check consistency of trees when the depth and the number of features are
    # limited

    reg = Tree(criterion=criterion, max_depth=max_depth, max_features=6, random_state=0)
    reg.fit(diabetes.data, diabetes.target)
    loss = metric(diabetes.target, reg.predict(diabetes.data))
    assert 0 < loss < max_loss


def test_probability():
    # Predict probabilities using DecisionTreeClassifier.

    for name, Tree in CLF_TREES.items():
        clf = Tree(max_depth=1, max_features=1, random_state=42)
        clf.fit(iris.data, iris.target)

        prob_predict = clf.predict_proba(iris.data)
        assert_array_almost_equal(
            np.sum(prob_predict, 1),
            np.ones(iris.data.shape[0]),
            err_msg="Failed with {0}".format(name),
        )
        assert_array_equal(
            np.argmax(prob_predict, 1),
            clf.predict(iris.data),
            err_msg="Failed with {0}".format(name),
        )
        assert_almost_equal(
            clf.predict_proba(iris.data),
            np.exp(clf.predict_log_proba(iris.data)),
            8,
            err_msg="Failed with {0}".format(name),
        )


def test_arrayrepr():
    # Check the array representation.
    # Check resize
    X = np.arange(10000)[:, np.newaxis]
    y = np.arange(10000)

    for name, Tree in REG_TREES.items():
        reg = Tree(max_depth=None, random_state=0)
        reg.fit(X, y)


def test_pure_set():
    # Check when y is pure.
    X = [[-2, -1], [-1, -1], [-1, -2], [1, 1], [1, 2], [2, 1]]
    y = [1, 1, 1, 1, 1, 1]

    for name, TreeClassifier in CLF_TREES.items():
        clf = TreeClassifier(random_state=0)
        clf.fit(X, y)
        assert_array_equal(clf.predict(X), y, err_msg="Failed with {0}".format(name))

    for name, TreeRegressor in REG_TREES.items():
        reg = TreeRegressor(random_state=0)
        reg.fit(X, y)
        assert_almost_equal(reg.predict(X), y, err_msg="Failed with {0}".format(name))


def test_numerical_stability():
    # Check numerical stability.
    X = np.array(
        [
            [152.08097839, 140.40744019, 129.75102234, 159.90493774],
            [142.50700378, 135.81935120, 117.82884979, 162.75781250],
            [127.28772736, 140.40744019, 129.75102234, 159.90493774],
            [132.37025452, 143.71923828, 138.35694885, 157.84558105],
            [103.10237122, 143.71928406, 138.35696411, 157.84559631],
            [127.71276855, 143.71923828, 138.35694885, 157.84558105],
            [120.91514587, 140.40744019, 129.75102234, 159.90493774],
        ]
    )

    y = np.array([1.0, 0.70209277, 0.53896582, 0.0, 0.90914464, 0.48026916, 0.49622521])

    with np.errstate(all="raise"):
        for name, Tree in REG_TREES.items():
            reg = Tree(random_state=0)
            reg.fit(X, y)
            reg.fit(X, -y)
            reg.fit(-X, y)
            reg.fit(-X, -y)


def test_importances():
    # Check variable importances.
    X, y = datasets.make_classification(
        n_samples=5000,
        n_features=10,
        n_informative=3,
        n_redundant=0,
        n_repeated=0,
        shuffle=False,
        random_state=0,
    )

    for name, Tree in CLF_TREES.items():
        clf = Tree(random_state=0)

        clf.fit(X, y)
        importances = clf.feature_importances_
        n_important = np.sum(importances > 0.1)

        assert importances.shape[0] == 10, "Failed with {0}".format(name)
        assert n_important == 3, "Failed with {0}".format(name)

    # Check on iris that importances are the same for all builders
    clf = DecisionTreeClassifier(random_state=0)
    clf.fit(iris.data, iris.target)
    clf2 = DecisionTreeClassifier(random_state=0, max_leaf_nodes=len(iris.data))
    clf2.fit(iris.data, iris.target)

    assert_array_equal(clf.feature_importances_, clf2.feature_importances_)


def test_importances_raises():
    # Check if variable importance before fit raises ValueError.
    clf = DecisionTreeClassifier()
    with pytest.raises(ValueError):
        getattr(clf, "feature_importances_")


def test_importances_gini_equal_squared_error():
    # Check that gini is equivalent to squared_error for binary output variable

    X, y = datasets.make_classification(
        n_samples=2000,
        n_features=10,
        n_informative=3,
        n_redundant=0,
        n_repeated=0,
        shuffle=False,
        random_state=0,
    )

    # The gini index and the mean square error (variance) might differ due
    # to numerical instability. Since those instabilities mainly occurs at
    # high tree depth, we restrict this maximal depth.
    clf = DecisionTreeClassifier(criterion="gini", max_depth=5, random_state=0).fit(
        X, y
    )
    reg = DecisionTreeRegressor(
        criterion="squared_error", max_depth=5, random_state=0
    ).fit(X, y)

    assert_almost_equal(clf.feature_importances_, reg.feature_importances_)
    assert_array_equal(clf.tree_.feature, reg.tree_.feature)
    assert_array_equal(clf.tree_.children_left, reg.tree_.children_left)
    assert_array_equal(clf.tree_.children_right, reg.tree_.children_right)
    assert_array_equal(clf.tree_.n_node_samples, reg.tree_.n_node_samples)


def test_max_features():
    # Check max_features.
    for name, TreeEstimator in ALL_TREES.items():
        est = TreeEstimator(max_features="sqrt")
        est.fit(iris.data, iris.target)
        assert est.max_features_ == int(np.sqrt(iris.data.shape[1]))

        est = TreeEstimator(max_features="log2")
        est.fit(iris.data, iris.target)
        assert est.max_features_ == int(np.log2(iris.data.shape[1]))

        est = TreeEstimator(max_features=1)
        est.fit(iris.data, iris.target)
        assert est.max_features_ == 1

        est = TreeEstimator(max_features=3)
        est.fit(iris.data, iris.target)
        assert est.max_features_ == 3

        est = TreeEstimator(max_features=0.01)
        est.fit(iris.data, iris.target)
        assert est.max_features_ == 1

        est = TreeEstimator(max_features=0.5)
        est.fit(iris.data, iris.target)
        assert est.max_features_ == int(0.5 * iris.data.shape[1])

        est = TreeEstimator(max_features=1.0)
        est.fit(iris.data, iris.target)
        assert est.max_features_ == iris.data.shape[1]

        est = TreeEstimator(max_features=None)
        est.fit(iris.data, iris.target)
        assert est.max_features_ == iris.data.shape[1]


def test_error():
    # Test that it gives proper exception on deficient input.
    for name, TreeEstimator in CLF_TREES.items():
        # predict before fit
        est = TreeEstimator()
        with pytest.raises(NotFittedError):
            est.predict_proba(X)

        est.fit(X, y)
        X2 = [[-2, -1, 1]]  # wrong feature shape for sample
        with pytest.raises(ValueError):
            est.predict_proba(X2)

        # Wrong dimensions
        est = TreeEstimator()
        y2 = y[:-1]
        with pytest.raises(ValueError):
            est.fit(X, y2)

        # Test with arrays that are non-contiguous.
        Xf = np.asfortranarray(X)
        est = TreeEstimator()
        est.fit(Xf, y)
        assert_almost_equal(est.predict(T), true_result)

        # predict before fitting
        est = TreeEstimator()
        with pytest.raises(NotFittedError):
            est.predict(T)

        # predict on vector with different dims
        est.fit(X, y)
        t = np.asarray(T)
        with pytest.raises(ValueError):
            est.predict(t[:, 1:])

        # wrong sample shape
        Xt = np.array(X).T

        est = TreeEstimator()
        est.fit(np.dot(X, Xt), y)
        with pytest.raises(ValueError):
            est.predict(X)
        with pytest.raises(ValueError):
            est.apply(X)

        clf = TreeEstimator()
        clf.fit(X, y)
        with pytest.raises(ValueError):
            clf.predict(Xt)
        with pytest.raises(ValueError):
            clf.apply(Xt)

        # apply before fitting
        est = TreeEstimator()
        with pytest.raises(NotFittedError):
            est.apply(T)

    # non positive target for Poisson splitting Criterion
    est = DecisionTreeRegressor(criterion="poisson")
    with pytest.raises(ValueError, match="y is not positive.*Poisson"):
        est.fit([[0, 1, 2]], [0, 0, 0])
    with pytest.raises(ValueError, match="Some.*y are negative.*Poisson"):
        est.fit([[0, 1, 2]], [5, -0.1, 2])


def test_min_samples_split():
    """Test min_samples_split parameter"""
    X = np.asfortranarray(iris.data, dtype=tree._tree.DTYPE)
    y = iris.target

    # test both DepthFirstTreeBuilder and BestFirstTreeBuilder
    # by setting max_leaf_nodes
    for max_leaf_nodes, name in product((None, 1000), ALL_TREES.keys()):
        TreeEstimator = ALL_TREES[name]

        # test for integer parameter
        est = TreeEstimator(
            min_samples_split=10, max_leaf_nodes=max_leaf_nodes, random_state=0
        )
        est.fit(X, y)
        # count samples on nodes, -1 means it is a leaf
        node_samples = est.tree_.n_node_samples[est.tree_.children_left != -1]

        assert np.min(node_samples) > 9, "Failed with {0}".format(name)

        # test for float parameter
        est = TreeEstimator(
            min_samples_split=0.2, max_leaf_nodes=max_leaf_nodes, random_state=0
        )
        est.fit(X, y)
        # count samples on nodes, -1 means it is a leaf
        node_samples = est.tree_.n_node_samples[est.tree_.children_left != -1]

        assert np.min(node_samples) > 9, "Failed with {0}".format(name)


def test_min_samples_leaf():
    # Test if leaves contain more than leaf_count training examples
    X = np.asfortranarray(iris.data, dtype=tree._tree.DTYPE)
    y = iris.target

    # test both DepthFirstTreeBuilder and BestFirstTreeBuilder
    # by setting max_leaf_nodes
    for max_leaf_nodes, name in product((None, 1000), ALL_TREES.keys()):
        TreeEstimator = ALL_TREES[name]

        # test integer parameter
        est = TreeEstimator(
            min_samples_leaf=5, max_leaf_nodes=max_leaf_nodes, random_state=0
        )
        est.fit(X, y)
        out = est.tree_.apply(X)
        node_counts = np.bincount(out)
        # drop inner nodes
        leaf_count = node_counts[node_counts != 0]
        assert np.min(leaf_count) > 4, "Failed with {0}".format(name)

        # test float parameter
        est = TreeEstimator(
            min_samples_leaf=0.1, max_leaf_nodes=max_leaf_nodes, random_state=0
        )
        est.fit(X, y)
        out = est.tree_.apply(X)
        node_counts = np.bincount(out)
        # drop inner nodes
        leaf_count = node_counts[node_counts != 0]
        assert np.min(leaf_count) > 4, "Failed with {0}".format(name)


def check_min_weight_fraction_leaf(name, datasets, sparse=False):
    """Test if leaves contain at least min_weight_fraction_leaf of the
    training set"""
    if sparse:
        X = DATASETS[datasets]["X_sparse"].astype(np.float32)
    else:
        X = DATASETS[datasets]["X"].astype(np.float32)
    y = DATASETS[datasets]["y"]

    weights = rng.rand(X.shape[0])
    total_weight = np.sum(weights)

    TreeEstimator = ALL_TREES[name]

    # test both DepthFirstTreeBuilder and BestFirstTreeBuilder
    # by setting max_leaf_nodes
    for max_leaf_nodes, frac in product((None, 1000), np.linspace(0, 0.5, 6)):
        est = TreeEstimator(
            min_weight_fraction_leaf=frac, max_leaf_nodes=max_leaf_nodes, random_state=0
        )
        est.fit(X, y, sample_weight=weights)

        if sparse:
            out = est.tree_.apply(X.tocsr())

        else:
            out = est.tree_.apply(X)

        node_weights = np.bincount(out, weights=weights)
        # drop inner nodes
        leaf_weights = node_weights[node_weights != 0]
        assert (
            np.min(leaf_weights) >= total_weight * est.min_weight_fraction_leaf
        ), "Failed with {0} min_weight_fraction_leaf={1}".format(
            name, est.min_weight_fraction_leaf
        )

    # test case with no weights passed in
    total_weight = X.shape[0]

    for max_leaf_nodes, frac in product((None, 1000), np.linspace(0, 0.5, 6)):
        est = TreeEstimator(
            min_weight_fraction_leaf=frac, max_leaf_nodes=max_leaf_nodes, random_state=0
        )
        est.fit(X, y)

        if sparse:
            out = est.tree_.apply(X.tocsr())
        else:
            out = est.tree_.apply(X)

        node_weights = np.bincount(out)
        # drop inner nodes
        leaf_weights = node_weights[node_weights != 0]
        assert (
            np.min(leaf_weights) >= total_weight * est.min_weight_fraction_leaf
        ), "Failed with {0} min_weight_fraction_leaf={1}".format(
            name, est.min_weight_fraction_leaf
        )


@pytest.mark.parametrize("name", ALL_TREES)
def test_min_weight_fraction_leaf_on_dense_input(name):
    check_min_weight_fraction_leaf(name, "iris")


@pytest.mark.parametrize("name", SPARSE_TREES)
def test_min_weight_fraction_leaf_on_sparse_input(name):
    check_min_weight_fraction_leaf(name, "multilabel", True)


def check_min_weight_fraction_leaf_with_min_samples_leaf(name, datasets, sparse=False):
    """Test the interaction between min_weight_fraction_leaf and
    min_samples_leaf when sample_weights is not provided in fit."""
    if sparse:
        X = DATASETS[datasets]["X_sparse"].astype(np.float32)
    else:
        X = DATASETS[datasets]["X"].astype(np.float32)
    y = DATASETS[datasets]["y"]

    total_weight = X.shape[0]
    TreeEstimator = ALL_TREES[name]
    for max_leaf_nodes, frac in product((None, 1000), np.linspace(0, 0.5, 3)):
        # test integer min_samples_leaf
        est = TreeEstimator(
            min_weight_fraction_leaf=frac,
            max_leaf_nodes=max_leaf_nodes,
            min_samples_leaf=5,
            random_state=0,
        )
        est.fit(X, y)

        if sparse:
            out = est.tree_.apply(X.tocsr())
        else:
            out = est.tree_.apply(X)

        node_weights = np.bincount(out)
        # drop inner nodes
        leaf_weights = node_weights[node_weights != 0]
        assert np.min(leaf_weights) >= max(
            (total_weight * est.min_weight_fraction_leaf), 5
        ), "Failed with {0} min_weight_fraction_leaf={1}, min_samples_leaf={2}".format(
            name, est.min_weight_fraction_leaf, est.min_samples_leaf
        )
    for max_leaf_nodes, frac in product((None, 1000), np.linspace(0, 0.5, 3)):
        # test float min_samples_leaf
        est = TreeEstimator(
            min_weight_fraction_leaf=frac,
            max_leaf_nodes=max_leaf_nodes,
            min_samples_leaf=0.1,
            random_state=0,
        )
        est.fit(X, y)

        if sparse:
            out = est.tree_.apply(X.tocsr())
        else:
            out = est.tree_.apply(X)

        node_weights = np.bincount(out)
        # drop inner nodes
        leaf_weights = node_weights[node_weights != 0]
        assert np.min(leaf_weights) >= max(
            (total_weight * est.min_weight_fraction_leaf),
            (total_weight * est.min_samples_leaf),
        ), "Failed with {0} min_weight_fraction_leaf={1}, min_samples_leaf={2}".format(
            name, est.min_weight_fraction_leaf, est.min_samples_leaf
        )


@pytest.mark.parametrize("name", ALL_TREES)
def test_min_weight_fraction_leaf_with_min_samples_leaf_on_dense_input(name):
    check_min_weight_fraction_leaf_with_min_samples_leaf(name, "iris")


@pytest.mark.parametrize("name", SPARSE_TREES)
def test_min_weight_fraction_leaf_with_min_samples_leaf_on_sparse_input(name):
    check_min_weight_fraction_leaf_with_min_samples_leaf(name, "multilabel", True)


def test_min_impurity_decrease():
    # test if min_impurity_decrease ensure that a split is made only if
    # if the impurity decrease is at least that value
    X, y = datasets.make_classification(n_samples=10000, random_state=42)

    # test both DepthFirstTreeBuilder and BestFirstTreeBuilder
    # by setting max_leaf_nodes
    for max_leaf_nodes, name in product((None, 1000), ALL_TREES.keys()):
        TreeEstimator = ALL_TREES[name]

        # Check default value of min_impurity_decrease, 1e-7
        est1 = TreeEstimator(max_leaf_nodes=max_leaf_nodes, random_state=0)
        # Check with explicit value of 0.05
        est2 = TreeEstimator(
            max_leaf_nodes=max_leaf_nodes, min_impurity_decrease=0.05, random_state=0
        )
        # Check with a much lower value of 0.0001
        est3 = TreeEstimator(
            max_leaf_nodes=max_leaf_nodes, min_impurity_decrease=0.0001, random_state=0
        )
        # Check with a much lower value of 0.1
        est4 = TreeEstimator(
            max_leaf_nodes=max_leaf_nodes, min_impurity_decrease=0.1, random_state=0
        )

        for est, expected_decrease in (
            (est1, 1e-7),
            (est2, 0.05),
            (est3, 0.0001),
            (est4, 0.1),
        ):
            assert (
                est.min_impurity_decrease <= expected_decrease
            ), "Failed, min_impurity_decrease = {0} > {1}".format(
                est.min_impurity_decrease, expected_decrease
            )
            est.fit(X, y)
            for node in range(est.tree_.node_count):
                # If current node is a not leaf node, check if the split was
                # justified w.r.t the min_impurity_decrease
                if est.tree_.children_left[node] != TREE_LEAF:
                    imp_parent = est.tree_.impurity[node]
                    wtd_n_node = est.tree_.weighted_n_node_samples[node]

                    left = est.tree_.children_left[node]
                    wtd_n_left = est.tree_.weighted_n_node_samples[left]
                    imp_left = est.tree_.impurity[left]
                    wtd_imp_left = wtd_n_left * imp_left

                    right = est.tree_.children_right[node]
                    wtd_n_right = est.tree_.weighted_n_node_samples[right]
                    imp_right = est.tree_.impurity[right]
                    wtd_imp_right = wtd_n_right * imp_right

                    wtd_avg_left_right_imp = wtd_imp_right + wtd_imp_left
                    wtd_avg_left_right_imp /= wtd_n_node

                    fractional_node_weight = (
                        est.tree_.weighted_n_node_samples[node] / X.shape[0]
                    )

                    actual_decrease = fractional_node_weight * (
                        imp_parent - wtd_avg_left_right_imp
                    )

                    assert (
                        actual_decrease >= expected_decrease
                    ), "Failed with {0} expected min_impurity_decrease={1}".format(
                        actual_decrease, expected_decrease
                    )


def test_pickle():
    """Test pickling preserves Tree properties and performance."""
    for name, TreeEstimator in ALL_TREES.items():
        if "Classifier" in name:
            X, y = iris.data, iris.target
        else:
            X, y = diabetes.data, diabetes.target

        est = TreeEstimator(random_state=0)
        est.fit(X, y)
        score = est.score(X, y)

        # test that all class properties are maintained
        attributes = [
            "max_depth",
            "node_count",
            "capacity",
            "n_classes",
            "children_left",
            "children_right",
            "n_leaves",
            "feature",
            "threshold",
            "impurity",
            "n_node_samples",
            "weighted_n_node_samples",
            "value",
        ]
        fitted_attribute = {
            attribute: getattr(est.tree_, attribute) for attribute in attributes
        }

        serialized_object = pickle.dumps(est)
        est2 = pickle.loads(serialized_object)
        assert type(est2) == est.__class__

        score2 = est2.score(X, y)
        assert (
            score == score2
        ), "Failed to generate same score  after pickling with {0}".format(name)
        for attribute in fitted_attribute:
            assert_array_equal(
                getattr(est2.tree_, attribute),
                fitted_attribute[attribute],
                err_msg=(
                    f"Failed to generate same attribute {attribute} after pickling with"
                    f" {name}"
                ),
            )


def test_multioutput():
    # Check estimators on multi-output problems.
    X = [
        [-2, -1],
        [-1, -1],
        [-1, -2],
        [1, 1],
        [1, 2],
        [2, 1],
        [-2, 1],
        [-1, 1],
        [-1, 2],
        [2, -1],
        [1, -1],
        [1, -2],
    ]

    y = [
        [-1, 0],
        [-1, 0],
        [-1, 0],
        [1, 1],
        [1, 1],
        [1, 1],
        [-1, 2],
        [-1, 2],
        [-1, 2],
        [1, 3],
        [1, 3],
        [1, 3],
    ]

    T = [[-1, -1], [1, 1], [-1, 1], [1, -1]]
    y_true = [[-1, 0], [1, 1], [-1, 2], [1, 3]]

    # toy classification problem
    for name, TreeClassifier in CLF_TREES.items():
        clf = TreeClassifier(random_state=0)
        y_hat = clf.fit(X, y).predict(T)
        assert_array_equal(y_hat, y_true)
        assert y_hat.shape == (4, 2)

        proba = clf.predict_proba(T)
        assert len(proba) == 2
        assert proba[0].shape == (4, 2)
        assert proba[1].shape == (4, 4)

        log_proba = clf.predict_log_proba(T)
        assert len(log_proba) == 2
        assert log_proba[0].shape == (4, 2)
        assert log_proba[1].shape == (4, 4)

    # toy regression problem
    for name, TreeRegressor in REG_TREES.items():
        reg = TreeRegressor(random_state=0)
        y_hat = reg.fit(X, y).predict(T)
        assert_almost_equal(y_hat, y_true)
        assert y_hat.shape == (4, 2)


def test_classes_shape():
    # Test that n_classes_ and classes_ have proper shape.
    for name, TreeClassifier in CLF_TREES.items():
        # Classification, single output
        clf = TreeClassifier(random_state=0)
        clf.fit(X, y)

        assert clf.n_classes_ == 2
        assert_array_equal(clf.classes_, [-1, 1])

        # Classification, multi-output
        _y = np.vstack((y, np.array(y) * 2)).T
        clf = TreeClassifier(random_state=0)
        clf.fit(X, _y)
        assert len(clf.n_classes_) == 2
        assert len(clf.classes_) == 2
        assert_array_equal(clf.n_classes_, [2, 2])
        assert_array_equal(clf.classes_, [[-1, 1], [-2, 2]])


def test_unbalanced_iris():
    # Check class rebalancing.
    unbalanced_X = iris.data[:125]
    unbalanced_y = iris.target[:125]
    sample_weight = compute_sample_weight("balanced", unbalanced_y)

    for name, TreeClassifier in CLF_TREES.items():
        clf = TreeClassifier(random_state=0)
        clf.fit(unbalanced_X, unbalanced_y, sample_weight=sample_weight)
        assert_almost_equal(clf.predict(unbalanced_X), unbalanced_y)


def test_memory_layout():
    # Check that it works no matter the memory layout
    for (name, TreeEstimator), dtype in product(
        ALL_TREES.items(), [np.float64, np.float32]
    ):
        est = TreeEstimator(random_state=0)

        # Nothing
        X = np.asarray(iris.data, dtype=dtype)
        y = iris.target
        assert_array_equal(est.fit(X, y).predict(X), y)

        # C-order
        X = np.asarray(iris.data, order="C", dtype=dtype)
        y = iris.target
        assert_array_equal(est.fit(X, y).predict(X), y)

        # F-order
        X = np.asarray(iris.data, order="F", dtype=dtype)
        y = iris.target
        assert_array_equal(est.fit(X, y).predict(X), y)

        # Contiguous
        X = np.ascontiguousarray(iris.data, dtype=dtype)
        y = iris.target
        assert_array_equal(est.fit(X, y).predict(X), y)

        # csr matrix
        X = csr_matrix(iris.data, dtype=dtype)
        y = iris.target
        assert_array_equal(est.fit(X, y).predict(X), y)

        # csc_matrix
        X = csc_matrix(iris.data, dtype=dtype)
        y = iris.target
        assert_array_equal(est.fit(X, y).predict(X), y)

        # Strided
        X = np.asarray(iris.data[::3], dtype=dtype)
        y = iris.target[::3]
        assert_array_equal(est.fit(X, y).predict(X), y)


def test_sample_weight():
    # Check sample weighting.
    # Test that zero-weighted samples are not taken into account
    X = np.arange(100)[:, np.newaxis]
    y = np.ones(100)
    y[:50] = 0.0

    sample_weight = np.ones(100)
    sample_weight[y == 0] = 0.0

    clf = DecisionTreeClassifier(random_state=0)
    clf.fit(X, y, sample_weight=sample_weight)
    assert_array_equal(clf.predict(X), np.ones(100))

    # Test that low weighted samples are not taken into account at low depth
    X = np.arange(200)[:, np.newaxis]
    y = np.zeros(200)
    y[50:100] = 1
    y[100:200] = 2
    X[100:200, 0] = 200

    sample_weight = np.ones(200)

    sample_weight[y == 2] = 0.51  # Samples of class '2' are still weightier
    clf = DecisionTreeClassifier(max_depth=1, random_state=0)
    clf.fit(X, y, sample_weight=sample_weight)
    assert clf.tree_.threshold[0] == 149.5

    sample_weight[y == 2] = 0.5  # Samples of class '2' are no longer weightier
    clf = DecisionTreeClassifier(max_depth=1, random_state=0)
    clf.fit(X, y, sample_weight=sample_weight)
    assert clf.tree_.threshold[0] == 49.5  # Threshold should have moved

    # Test that sample weighting is the same as having duplicates
    X = iris.data
    y = iris.target

    duplicates = rng.randint(0, X.shape[0], 100)

    clf = DecisionTreeClassifier(random_state=1)
    clf.fit(X[duplicates], y[duplicates])

    sample_weight = np.bincount(duplicates, minlength=X.shape[0])
    clf2 = DecisionTreeClassifier(random_state=1)
    clf2.fit(X, y, sample_weight=sample_weight)

    internal = clf.tree_.children_left != tree._tree.TREE_LEAF
    assert_array_almost_equal(
        clf.tree_.threshold[internal], clf2.tree_.threshold[internal]
    )


def test_sample_weight_invalid():
    # Check sample weighting raises errors.
    X = np.arange(100)[:, np.newaxis]
    y = np.ones(100)
    y[:50] = 0.0

    clf = DecisionTreeClassifier(random_state=0)

    sample_weight = np.random.rand(100, 1)
    with pytest.raises(ValueError):
        clf.fit(X, y, sample_weight=sample_weight)

    sample_weight = np.array(0)
    expected_err = r"Singleton.* cannot be considered a valid collection"
    with pytest.raises(TypeError, match=expected_err):
        clf.fit(X, y, sample_weight=sample_weight)


def check_class_weights(name):
    """Check class_weights resemble sample_weights behavior."""
    TreeClassifier = CLF_TREES[name]

    # Iris is balanced, so no effect expected for using 'balanced' weights
    clf1 = TreeClassifier(random_state=0)
    clf1.fit(iris.data, iris.target)
    clf2 = TreeClassifier(class_weight="balanced", random_state=0)
    clf2.fit(iris.data, iris.target)
    assert_almost_equal(clf1.feature_importances_, clf2.feature_importances_)

    # Make a multi-output problem with three copies of Iris
    iris_multi = np.vstack((iris.target, iris.target, iris.target)).T
    # Create user-defined weights that should balance over the outputs
    clf3 = TreeClassifier(
        class_weight=[
            {0: 2.0, 1: 2.0, 2: 1.0},
            {0: 2.0, 1: 1.0, 2: 2.0},
            {0: 1.0, 1: 2.0, 2: 2.0},
        ],
        random_state=0,
    )
    clf3.fit(iris.data, iris_multi)
    assert_almost_equal(clf2.feature_importances_, clf3.feature_importances_)
    # Check against multi-output "auto" which should also have no effect
    clf4 = TreeClassifier(class_weight="balanced", random_state=0)
    clf4.fit(iris.data, iris_multi)
    assert_almost_equal(clf3.feature_importances_, clf4.feature_importances_)

    # Inflate importance of class 1, check against user-defined weights
    sample_weight = np.ones(iris.target.shape)
    sample_weight[iris.target == 1] *= 100
    class_weight = {0: 1.0, 1: 100.0, 2: 1.0}
    clf1 = TreeClassifier(random_state=0)
    clf1.fit(iris.data, iris.target, sample_weight)
    clf2 = TreeClassifier(class_weight=class_weight, random_state=0)
    clf2.fit(iris.data, iris.target)
    assert_almost_equal(clf1.feature_importances_, clf2.feature_importances_)

    # Check that sample_weight and class_weight are multiplicative
    clf1 = TreeClassifier(random_state=0)
    clf1.fit(iris.data, iris.target, sample_weight**2)
    clf2 = TreeClassifier(class_weight=class_weight, random_state=0)
    clf2.fit(iris.data, iris.target, sample_weight)
    assert_almost_equal(clf1.feature_importances_, clf2.feature_importances_)


@pytest.mark.parametrize("name", CLF_TREES)
def test_class_weights(name):
    check_class_weights(name)


def check_class_weight_errors(name):
    # Test if class_weight raises errors and warnings when expected.
    TreeClassifier = CLF_TREES[name]
    _y = np.vstack((y, np.array(y) * 2)).T

    # Incorrect length list for multi-output
    clf = TreeClassifier(class_weight=[{-1: 0.5, 1: 1.0}], random_state=0)
    err_msg = "number of elements in class_weight should match number of outputs."
    with pytest.raises(ValueError, match=err_msg):
        clf.fit(X, _y)


@pytest.mark.parametrize("name", CLF_TREES)
def test_class_weight_errors(name):
    check_class_weight_errors(name)


def test_max_leaf_nodes():
    # Test greedy trees with max_depth + 1 leafs.
    X, y = datasets.make_hastie_10_2(n_samples=100, random_state=1)
    k = 4
    for name, TreeEstimator in ALL_TREES.items():
        est = TreeEstimator(max_depth=None, max_leaf_nodes=k + 1).fit(X, y)
        assert est.get_n_leaves() == k + 1


def test_max_leaf_nodes_max_depth():
    # Test precedence of max_leaf_nodes over max_depth.
    X, y = datasets.make_hastie_10_2(n_samples=100, random_state=1)
    k = 4
    for name, TreeEstimator in ALL_TREES.items():
        est = TreeEstimator(max_depth=1, max_leaf_nodes=k).fit(X, y)
        assert est.get_depth() == 1


def test_arrays_persist():
    # Ensure property arrays' memory stays alive when tree disappears
    # non-regression for #2726
    for attr in [
        "n_classes",
        "value",
        "children_left",
        "children_right",
        "threshold",
        "impurity",
        "feature",
        "n_node_samples",
    ]:
        value = getattr(DecisionTreeClassifier().fit([[0], [1]], [0, 1]).tree_, attr)
        # if pointing to freed memory, contents may be arbitrary
        assert -3 <= value.flat[0] < 3, "Array points to arbitrary memory"


def test_only_constant_features():
    random_state = check_random_state(0)
    X = np.zeros((10, 20))
    y = random_state.randint(0, 2, (10,))
    for name, TreeEstimator in ALL_TREES.items():
        est = TreeEstimator(random_state=0)
        est.fit(X, y)
        assert est.tree_.max_depth == 0


def test_behaviour_constant_feature_after_splits():
    X = np.transpose(
        np.vstack(([[0, 0, 0, 0, 0, 1, 2, 4, 5, 6, 7]], np.zeros((4, 11))))
    )
    y = [0, 0, 0, 1, 1, 2, 2, 2, 3, 3, 3]
    for name, TreeEstimator in ALL_TREES.items():
        # do not check extra random trees
        if "ExtraTree" not in name:
            est = TreeEstimator(random_state=0, max_features=1)
            est.fit(X, y)
            assert est.tree_.max_depth == 2
            assert est.tree_.node_count == 5


def test_with_only_one_non_constant_features():
    X = np.hstack([np.array([[1.0], [1.0], [0.0], [0.0]]), np.zeros((4, 1000))])

    y = np.array([0.0, 1.0, 0.0, 1.0])
    for name, TreeEstimator in CLF_TREES.items():
        est = TreeEstimator(random_state=0, max_features=1)
        est.fit(X, y)
        assert est.tree_.max_depth == 1
        assert_array_equal(est.predict_proba(X), np.full((4, 2), 0.5))

    for name, TreeEstimator in REG_TREES.items():
        est = TreeEstimator(random_state=0, max_features=1)
        est.fit(X, y)
        assert est.tree_.max_depth == 1
        assert_array_equal(est.predict(X), np.full((4,), 0.5))


def test_big_input():
    # Test if the warning for too large inputs is appropriate.
    X = np.repeat(10**40.0, 4).astype(np.float64).reshape(-1, 1)
    clf = DecisionTreeClassifier()
    with pytest.raises(ValueError, match="float32"):
        clf.fit(X, [0, 1, 0, 1])


def test_realloc():
    from sklearn.tree._utils import _realloc_test

    with pytest.raises(MemoryError):
        _realloc_test()


def test_huge_allocations():
    n_bits = 8 * struct.calcsize("P")

    X = np.random.randn(10, 2)
    y = np.random.randint(0, 2, 10)

    # Sanity check: we cannot request more memory than the size of the address
    # space. Currently raises OverflowError.
    huge = 2 ** (n_bits + 1)
    clf = DecisionTreeClassifier(splitter="best", max_leaf_nodes=huge)
    with pytest.raises(Exception):
        clf.fit(X, y)

    # Non-regression test: MemoryError used to be dropped by Cython
    # because of missing "except *".
    huge = 2 ** (n_bits - 1) - 1
    clf = DecisionTreeClassifier(splitter="best", max_leaf_nodes=huge)
    with pytest.raises(MemoryError):
        clf.fit(X, y)


def check_sparse_input(tree, dataset, max_depth=None):
    TreeEstimator = ALL_TREES[tree]
    X = DATASETS[dataset]["X"]
    X_sparse = DATASETS[dataset]["X_sparse"]
    y = DATASETS[dataset]["y"]

    # Gain testing time
    if dataset in ["digits", "diabetes"]:
        n_samples = X.shape[0] // 5
        X = X[:n_samples]
        X_sparse = X_sparse[:n_samples]
        y = y[:n_samples]

    for sparse_format in (csr_matrix, csc_matrix, coo_matrix):
        X_sparse = sparse_format(X_sparse)

        # Check the default (depth first search)
        d = TreeEstimator(random_state=0, max_depth=max_depth).fit(X, y)
        s = TreeEstimator(random_state=0, max_depth=max_depth).fit(X_sparse, y)

        assert_tree_equal(
            d.tree_,
            s.tree_,
            "{0} with dense and sparse format gave different trees".format(tree),
        )

        y_pred = d.predict(X)
        if tree in CLF_TREES:
            y_proba = d.predict_proba(X)
            y_log_proba = d.predict_log_proba(X)

        for sparse_matrix in (csr_matrix, csc_matrix, coo_matrix):
            X_sparse_test = sparse_matrix(X_sparse, dtype=np.float32)

            assert_array_almost_equal(s.predict(X_sparse_test), y_pred)

            if tree in CLF_TREES:
                assert_array_almost_equal(s.predict_proba(X_sparse_test), y_proba)
                assert_array_almost_equal(
                    s.predict_log_proba(X_sparse_test), y_log_proba
                )


@pytest.mark.parametrize("tree_type", SPARSE_TREES)
@pytest.mark.parametrize(
    "dataset",
    (
        "clf_small",
        "toy",
        "digits",
        "multilabel",
        "sparse-pos",
        "sparse-neg",
        "sparse-mix",
        "zeros",
    ),
)
def test_sparse_input(tree_type, dataset):
    max_depth = 3 if dataset == "digits" else None
    check_sparse_input(tree_type, dataset, max_depth)


@pytest.mark.parametrize("tree_type", sorted(set(SPARSE_TREES).intersection(REG_TREES)))
@pytest.mark.parametrize("dataset", ["diabetes", "reg_small"])
def test_sparse_input_reg_trees(tree_type, dataset):
    # Due to numerical instability of MSE and too strict test, we limit the
    # maximal depth
    check_sparse_input(tree_type, dataset, 2)


def check_sparse_parameters(tree, dataset):
    TreeEstimator = ALL_TREES[tree]
    X = DATASETS[dataset]["X"]
    X_sparse = DATASETS[dataset]["X_sparse"]
    y = DATASETS[dataset]["y"]

    # Check max_features
    d = TreeEstimator(random_state=0, max_features=1, max_depth=2).fit(X, y)
    s = TreeEstimator(random_state=0, max_features=1, max_depth=2).fit(X_sparse, y)
    assert_tree_equal(
        d.tree_,
        s.tree_,
        "{0} with dense and sparse format gave different trees".format(tree),
    )
    assert_array_almost_equal(s.predict(X), d.predict(X))

    # Check min_samples_split
    d = TreeEstimator(random_state=0, max_features=1, min_samples_split=10).fit(X, y)
    s = TreeEstimator(random_state=0, max_features=1, min_samples_split=10).fit(
        X_sparse, y
    )
    assert_tree_equal(
        d.tree_,
        s.tree_,
        "{0} with dense and sparse format gave different trees".format(tree),
    )
    assert_array_almost_equal(s.predict(X), d.predict(X))

    # Check min_samples_leaf
    d = TreeEstimator(random_state=0, min_samples_leaf=X_sparse.shape[0] // 2).fit(X, y)
    s = TreeEstimator(random_state=0, min_samples_leaf=X_sparse.shape[0] // 2).fit(
        X_sparse, y
    )
    assert_tree_equal(
        d.tree_,
        s.tree_,
        "{0} with dense and sparse format gave different trees".format(tree),
    )
    assert_array_almost_equal(s.predict(X), d.predict(X))

    # Check best-first search
    d = TreeEstimator(random_state=0, max_leaf_nodes=3).fit(X, y)
    s = TreeEstimator(random_state=0, max_leaf_nodes=3).fit(X_sparse, y)
    assert_tree_equal(
        d.tree_,
        s.tree_,
        "{0} with dense and sparse format gave different trees".format(tree),
    )
    assert_array_almost_equal(s.predict(X), d.predict(X))


def check_sparse_criterion(tree, dataset):
    TreeEstimator = ALL_TREES[tree]
    X = DATASETS[dataset]["X"]
    X_sparse = DATASETS[dataset]["X_sparse"]
    y = DATASETS[dataset]["y"]

    # Check various criterion
    CRITERIONS = REG_CRITERIONS if tree in REG_TREES else CLF_CRITERIONS
    for criterion in CRITERIONS:
        d = TreeEstimator(random_state=0, max_depth=3, criterion=criterion).fit(X, y)
        s = TreeEstimator(random_state=0, max_depth=3, criterion=criterion).fit(
            X_sparse, y
        )

        assert_tree_equal(
            d.tree_,
            s.tree_,
            "{0} with dense and sparse format gave different trees".format(tree),
        )
        assert_array_almost_equal(s.predict(X), d.predict(X))


@pytest.mark.parametrize("tree_type", SPARSE_TREES)
@pytest.mark.parametrize("dataset", ["sparse-pos", "sparse-neg", "sparse-mix", "zeros"])
@pytest.mark.parametrize("check", [check_sparse_parameters, check_sparse_criterion])
def test_sparse(tree_type, dataset, check):
    check(tree_type, dataset)


def check_explicit_sparse_zeros(tree, max_depth=3, n_features=10):
    TreeEstimator = ALL_TREES[tree]

    # n_samples set n_feature to ease construction of a simultaneous
    # construction of a csr and csc matrix
    n_samples = n_features
    samples = np.arange(n_samples)

    # Generate X, y
    random_state = check_random_state(0)
    indices = []
    data = []
    offset = 0
    indptr = [offset]
    for i in range(n_features):
        n_nonzero_i = random_state.binomial(n_samples, 0.5)
        indices_i = random_state.permutation(samples)[:n_nonzero_i]
        indices.append(indices_i)
        data_i = random_state.binomial(3, 0.5, size=(n_nonzero_i,)) - 1
        data.append(data_i)
        offset += n_nonzero_i
        indptr.append(offset)

    indices = np.concatenate(indices)
    data = np.array(np.concatenate(data), dtype=np.float32)
    X_sparse = csc_matrix((data, indices, indptr), shape=(n_samples, n_features))
    X = X_sparse.toarray()
    X_sparse_test = csr_matrix((data, indices, indptr), shape=(n_samples, n_features))
    X_test = X_sparse_test.toarray()
    y = random_state.randint(0, 3, size=(n_samples,))

    # Ensure that X_sparse_test owns its data, indices and indptr array
    X_sparse_test = X_sparse_test.copy()

    # Ensure that we have explicit zeros
    assert (X_sparse.data == 0.0).sum() > 0
    assert (X_sparse_test.data == 0.0).sum() > 0

    # Perform the comparison
    d = TreeEstimator(random_state=0, max_depth=max_depth).fit(X, y)
    s = TreeEstimator(random_state=0, max_depth=max_depth).fit(X_sparse, y)

    assert_tree_equal(
        d.tree_,
        s.tree_,
        "{0} with dense and sparse format gave different trees".format(tree),
    )

    Xs = (X_test, X_sparse_test)
    for X1, X2 in product(Xs, Xs):
        assert_array_almost_equal(s.tree_.apply(X1), d.tree_.apply(X2))
        assert_array_almost_equal(s.apply(X1), d.apply(X2))
        assert_array_almost_equal(s.apply(X1), s.tree_.apply(X1))

        assert_array_almost_equal(
            s.tree_.decision_path(X1).toarray(), d.tree_.decision_path(X2).toarray()
        )
        assert_array_almost_equal(
            s.decision_path(X1).toarray(), d.decision_path(X2).toarray()
        )
        assert_array_almost_equal(
            s.decision_path(X1).toarray(), s.tree_.decision_path(X1).toarray()
        )

        assert_array_almost_equal(s.predict(X1), d.predict(X2))

        if tree in CLF_TREES:
            assert_array_almost_equal(s.predict_proba(X1), d.predict_proba(X2))


@pytest.mark.parametrize("tree_type", SPARSE_TREES)
def test_explicit_sparse_zeros(tree_type):
    check_explicit_sparse_zeros(tree_type)


@ignore_warnings
def check_raise_error_on_1d_input(name):
    TreeEstimator = ALL_TREES[name]

    X = iris.data[:, 0].ravel()
    X_2d = iris.data[:, 0].reshape((-1, 1))
    y = iris.target

    with pytest.raises(ValueError):
        TreeEstimator(random_state=0).fit(X, y)

    est = TreeEstimator(random_state=0)
    est.fit(X_2d, y)
    with pytest.raises(ValueError):
        est.predict([X])


@pytest.mark.parametrize("name", ALL_TREES)
def test_1d_input(name):
    with ignore_warnings():
        check_raise_error_on_1d_input(name)


def _check_min_weight_leaf_split_level(TreeEstimator, X, y, sample_weight):
    est = TreeEstimator(random_state=0)
    est.fit(X, y, sample_weight=sample_weight)
    assert est.tree_.max_depth == 1

    est = TreeEstimator(random_state=0, min_weight_fraction_leaf=0.4)
    est.fit(X, y, sample_weight=sample_weight)
    assert est.tree_.max_depth == 0


def check_min_weight_leaf_split_level(name):
    TreeEstimator = ALL_TREES[name]

    X = np.array([[0], [0], [0], [0], [1]])
    y = [0, 0, 0, 0, 1]
    sample_weight = [0.2, 0.2, 0.2, 0.2, 0.2]
    _check_min_weight_leaf_split_level(TreeEstimator, X, y, sample_weight)

    _check_min_weight_leaf_split_level(TreeEstimator, csc_matrix(X), y, sample_weight)


@pytest.mark.parametrize("name", ALL_TREES)
def test_min_weight_leaf_split_level(name):
    check_min_weight_leaf_split_level(name)


def check_public_apply(name):
    X_small32 = X_small.astype(tree._tree.DTYPE, copy=False)

    est = ALL_TREES[name]()
    est.fit(X_small, y_small)
    assert_array_equal(est.apply(X_small), est.tree_.apply(X_small32))


def check_public_apply_sparse(name):
    X_small32 = csr_matrix(X_small.astype(tree._tree.DTYPE, copy=False))

    est = ALL_TREES[name]()
    est.fit(X_small, y_small)
    assert_array_equal(est.apply(X_small), est.tree_.apply(X_small32))


@pytest.mark.parametrize("name", ALL_TREES)
def test_public_apply_all_trees(name):
    check_public_apply(name)


@pytest.mark.parametrize("name", SPARSE_TREES)
def test_public_apply_sparse_trees(name):
    check_public_apply_sparse(name)


def test_decision_path_hardcoded():
    X = iris.data
    y = iris.target
    est = DecisionTreeClassifier(random_state=0, max_depth=1).fit(X, y)
    node_indicator = est.decision_path(X[:2]).toarray()
    assert_array_equal(node_indicator, [[1, 1, 0], [1, 0, 1]])


def check_decision_path(name):
    X = iris.data
    y = iris.target
    n_samples = X.shape[0]

    TreeEstimator = ALL_TREES[name]
    est = TreeEstimator(random_state=0, max_depth=2)
    est.fit(X, y)

    node_indicator_csr = est.decision_path(X)
    node_indicator = node_indicator_csr.toarray()
    assert node_indicator.shape == (n_samples, est.tree_.node_count)

    # Assert that leaves index are correct
    leaves = est.apply(X)
    leave_indicator = [node_indicator[i, j] for i, j in enumerate(leaves)]
    assert_array_almost_equal(leave_indicator, np.ones(shape=n_samples))

    # Ensure only one leave node per sample
    all_leaves = est.tree_.children_left == TREE_LEAF
    assert_array_almost_equal(
        np.dot(node_indicator, all_leaves), np.ones(shape=n_samples)
    )

    # Ensure max depth is consistent with sum of indicator
    max_depth = node_indicator.sum(axis=1).max()
    assert est.tree_.max_depth <= max_depth


@pytest.mark.parametrize("name", ALL_TREES)
def test_decision_path(name):
    check_decision_path(name)


def check_no_sparse_y_support(name):
    X, y = X_multilabel, csr_matrix(y_multilabel)
    TreeEstimator = ALL_TREES[name]
    with pytest.raises(TypeError):
        TreeEstimator(random_state=0).fit(X, y)


@pytest.mark.parametrize("name", ALL_TREES)
def test_no_sparse_y_support(name):
    # Currently we don't support sparse y
    check_no_sparse_y_support(name)


def test_mae():
    """Check MAE criterion produces correct results on small toy dataset:

    ------------------
    | X | y | weight |
    ------------------
    | 3 | 3 |  0.1   |
    | 5 | 3 |  0.3   |
    | 8 | 4 |  1.0   |
    | 3 | 6 |  0.6   |
    | 5 | 7 |  0.3   |
    ------------------
    |sum wt:|  2.3   |
    ------------------

    Because we are dealing with sample weights, we cannot find the median by
    simply choosing/averaging the centre value(s), instead we consider the
    median where 50% of the cumulative weight is found (in a y sorted data set)
    . Therefore with regards to this test data, the cumulative weight is >= 50%
    when y = 4.  Therefore:
    Median = 4

    For all the samples, we can get the total error by summing:
    Absolute(Median - y) * weight

    I.e., total error = (Absolute(4 - 3) * 0.1)
                      + (Absolute(4 - 3) * 0.3)
                      + (Absolute(4 - 4) * 1.0)
                      + (Absolute(4 - 6) * 0.6)
                      + (Absolute(4 - 7) * 0.3)
                      = 2.5

    Impurity = Total error / total weight
             = 2.5 / 2.3
             = 1.08695652173913
             ------------------

    From this root node, the next best split is between X values of 3 and 5.
    Thus, we have left and right child nodes:

    LEFT                    RIGHT
    ------------------      ------------------
    | X | y | weight |      | X | y | weight |
    ------------------      ------------------
    | 3 | 3 |  0.1   |      | 5 | 3 |  0.3   |
    | 3 | 6 |  0.6   |      | 8 | 4 |  1.0   |
    ------------------      | 5 | 7 |  0.3   |
    |sum wt:|  0.7   |      ------------------
    ------------------      |sum wt:|  1.6   |
                            ------------------

    Impurity is found in the same way:
    Left node Median = 6
    Total error = (Absolute(6 - 3) * 0.1)
                + (Absolute(6 - 6) * 0.6)
                = 0.3

    Left Impurity = Total error / total weight
            = 0.3 / 0.7
            = 0.428571428571429
            -------------------

    Likewise for Right node:
    Right node Median = 4
    Total error = (Absolute(4 - 3) * 0.3)
                + (Absolute(4 - 4) * 1.0)
                + (Absolute(4 - 7) * 0.3)
                = 1.2

    Right Impurity = Total error / total weight
            = 1.2 / 1.6
            = 0.75
            ------
    """
    dt_mae = DecisionTreeRegressor(
        random_state=0, criterion="absolute_error", max_leaf_nodes=2
    )

    # Test MAE where sample weights are non-uniform (as illustrated above):
    dt_mae.fit(
        X=[[3], [5], [3], [8], [5]],
        y=[6, 7, 3, 4, 3],
        sample_weight=[0.6, 0.3, 0.1, 1.0, 0.3],
    )
    assert_allclose(dt_mae.tree_.impurity, [2.5 / 2.3, 0.3 / 0.7, 1.2 / 1.6])
    assert_array_equal(dt_mae.tree_.value.flat, [4.0, 6.0, 4.0])

    # Test MAE where all sample weights are uniform:
    dt_mae.fit(X=[[3], [5], [3], [8], [5]], y=[6, 7, 3, 4, 3], sample_weight=np.ones(5))
    assert_array_equal(dt_mae.tree_.impurity, [1.4, 1.5, 4.0 / 3.0])
    assert_array_equal(dt_mae.tree_.value.flat, [4, 4.5, 4.0])

    # Test MAE where a `sample_weight` is not explicitly provided.
    # This is equivalent to providing uniform sample weights, though
    # the internal logic is different:
    dt_mae.fit(X=[[3], [5], [3], [8], [5]], y=[6, 7, 3, 4, 3])
    assert_array_equal(dt_mae.tree_.impurity, [1.4, 1.5, 4.0 / 3.0])
    assert_array_equal(dt_mae.tree_.value.flat, [4, 4.5, 4.0])


def test_criterion_copy():
    # Let's check whether copy of our criterion has the same type
    # and properties as original
    n_outputs = 3
    n_classes = np.arange(3, dtype=np.intp)
    n_samples = 100

    def _pickle_copy(obj):
        return pickle.loads(pickle.dumps(obj))

    for copy_func in [copy.copy, copy.deepcopy, _pickle_copy]:
        for _, typename in CRITERIA_CLF.items():
            criteria = typename(n_outputs, n_classes)
            result = copy_func(criteria).__reduce__()
            typename_, (n_outputs_, n_classes_), _ = result
            assert typename == typename_
            assert n_outputs == n_outputs_
            assert_array_equal(n_classes, n_classes_)

        for _, typename in CRITERIA_REG.items():
            criteria = typename(n_outputs, n_samples)
            result = copy_func(criteria).__reduce__()
            typename_, (n_outputs_, n_samples_), _ = result
            assert typename == typename_
            assert n_outputs == n_outputs_
            assert n_samples == n_samples_


def test_empty_leaf_infinite_threshold():
    # try to make empty leaf by using near infinite value.
    data = np.random.RandomState(0).randn(100, 11) * 2e38
    data = np.nan_to_num(data.astype("float32"))
    X_full = data[:, :-1]
    X_sparse = csc_matrix(X_full)
    y = data[:, -1]
    for X in [X_full, X_sparse]:
        tree = DecisionTreeRegressor(random_state=0).fit(X, y)
        terminal_regions = tree.apply(X)
        left_leaf = set(np.where(tree.tree_.children_left == TREE_LEAF)[0])
        empty_leaf = left_leaf.difference(terminal_regions)
        infinite_threshold = np.where(~np.isfinite(tree.tree_.threshold))[0]
        assert len(infinite_threshold) == 0
        assert len(empty_leaf) == 0


@pytest.mark.parametrize("criterion", CLF_CRITERIONS)
@pytest.mark.parametrize(
    "dataset", sorted(set(DATASETS.keys()) - {"reg_small", "diabetes"})
)
@pytest.mark.parametrize("tree_cls", [DecisionTreeClassifier, ExtraTreeClassifier])
def test_prune_tree_classifier_are_subtrees(criterion, dataset, tree_cls):
    dataset = DATASETS[dataset]
    X, y = dataset["X"], dataset["y"]
    est = tree_cls(max_leaf_nodes=20, random_state=0)
    info = est.cost_complexity_pruning_path(X, y)

    pruning_path = info.ccp_alphas
    impurities = info.impurities
    assert np.all(np.diff(pruning_path) >= 0)
    assert np.all(np.diff(impurities) >= 0)

    assert_pruning_creates_subtree(tree_cls, X, y, pruning_path)


@pytest.mark.parametrize("criterion", REG_CRITERIONS)
@pytest.mark.parametrize("dataset", DATASETS.keys())
@pytest.mark.parametrize("tree_cls", [DecisionTreeRegressor, ExtraTreeRegressor])
def test_prune_tree_regression_are_subtrees(criterion, dataset, tree_cls):
    dataset = DATASETS[dataset]
    X, y = dataset["X"], dataset["y"]

    est = tree_cls(max_leaf_nodes=20, random_state=0)
    info = est.cost_complexity_pruning_path(X, y)

    pruning_path = info.ccp_alphas
    impurities = info.impurities
    assert np.all(np.diff(pruning_path) >= 0)
    assert np.all(np.diff(impurities) >= 0)

    assert_pruning_creates_subtree(tree_cls, X, y, pruning_path)


def test_prune_single_node_tree():
    # single node tree
    clf1 = DecisionTreeClassifier(random_state=0)
    clf1.fit([[0], [1]], [0, 0])

    # pruned single node tree
    clf2 = DecisionTreeClassifier(random_state=0, ccp_alpha=10)
    clf2.fit([[0], [1]], [0, 0])

    assert_is_subtree(clf1.tree_, clf2.tree_)


def assert_pruning_creates_subtree(estimator_cls, X, y, pruning_path):
    # generate trees with increasing alphas
    estimators = []
    for ccp_alpha in pruning_path:
        est = estimator_cls(max_leaf_nodes=20, ccp_alpha=ccp_alpha, random_state=0).fit(
            X, y
        )
        estimators.append(est)

    # A pruned tree must be a subtree of the previous tree (which had a
    # smaller ccp_alpha)
    for prev_est, next_est in zip(estimators, estimators[1:]):
        assert_is_subtree(prev_est.tree_, next_est.tree_)


def assert_is_subtree(tree, subtree):
    assert tree.node_count >= subtree.node_count
    assert tree.max_depth >= subtree.max_depth

    tree_c_left = tree.children_left
    tree_c_right = tree.children_right
    subtree_c_left = subtree.children_left
    subtree_c_right = subtree.children_right

    stack = [(0, 0)]
    while stack:
        tree_node_idx, subtree_node_idx = stack.pop()
        assert_array_almost_equal(
            tree.value[tree_node_idx], subtree.value[subtree_node_idx]
        )
        assert_almost_equal(
            tree.impurity[tree_node_idx], subtree.impurity[subtree_node_idx]
        )
        assert_almost_equal(
            tree.n_node_samples[tree_node_idx], subtree.n_node_samples[subtree_node_idx]
        )
        assert_almost_equal(
            tree.weighted_n_node_samples[tree_node_idx],
            subtree.weighted_n_node_samples[subtree_node_idx],
        )

        if subtree_c_left[subtree_node_idx] == subtree_c_right[subtree_node_idx]:
            # is a leaf
            assert_almost_equal(TREE_UNDEFINED, subtree.threshold[subtree_node_idx])
        else:
            # not a leaf
            assert_almost_equal(
                tree.threshold[tree_node_idx], subtree.threshold[subtree_node_idx]
            )
            stack.append((tree_c_left[tree_node_idx], subtree_c_left[subtree_node_idx]))
            stack.append(
                (tree_c_right[tree_node_idx], subtree_c_right[subtree_node_idx])
            )


@pytest.mark.parametrize("name", ALL_TREES)
@pytest.mark.parametrize("splitter", ["best", "random"])
@pytest.mark.parametrize("X_format", ["dense", "csr", "csc"])
def test_apply_path_readonly_all_trees(name, splitter, X_format):
    dataset = DATASETS["clf_small"]
    X_small = dataset["X"].astype(tree._tree.DTYPE, copy=False)
    if X_format == "dense":
        X_readonly = create_memmap_backed_data(X_small)
    else:
        X_readonly = dataset["X_sparse"]  # CSR
        if X_format == "csc":
            # Cheap CSR to CSC conversion
            X_readonly = X_readonly.tocsc()

        X_readonly.data = np.array(X_readonly.data, dtype=tree._tree.DTYPE)
        (
            X_readonly.data,
            X_readonly.indices,
            X_readonly.indptr,
        ) = create_memmap_backed_data(
            (X_readonly.data, X_readonly.indices, X_readonly.indptr)
        )

    y_readonly = create_memmap_backed_data(np.array(y_small, dtype=tree._tree.DTYPE))
    est = ALL_TREES[name](splitter=splitter)
    est.fit(X_readonly, y_readonly)
    assert_array_equal(est.predict(X_readonly), est.predict(X_small))
    assert_array_equal(
        est.decision_path(X_readonly).todense(), est.decision_path(X_small).todense()
    )


@pytest.mark.parametrize("criterion", ["squared_error", "friedman_mse", "poisson"])
@pytest.mark.parametrize("Tree", REG_TREES.values())
def test_balance_property(criterion, Tree):
    # Test that sum(y_pred)=sum(y_true) on training set.
    # This works if the mean is predicted (should even be true for each leaf).
    # MAE predicts the median and is therefore excluded from this test.

    # Choose a training set with non-negative targets (for poisson)
    X, y = diabetes.data, diabetes.target
    reg = Tree(criterion=criterion)
    reg.fit(X, y)
    assert np.sum(reg.predict(X)) == pytest.approx(np.sum(y))


@pytest.mark.parametrize("seed", range(3))
def test_poisson_zero_nodes(seed):
    # Test that sum(y)=0 and therefore y_pred=0 is forbidden on nodes.
    X = [[0, 0], [0, 1], [0, 2], [0, 3], [1, 0], [1, 2], [1, 2], [1, 3]]
    y = [0, 0, 0, 0, 1, 2, 3, 4]
    # Note that X[:, 0] == 0 is a 100% indicator for y == 0. The tree can
    # easily learn that:
    reg = DecisionTreeRegressor(criterion="squared_error", random_state=seed)
    reg.fit(X, y)
    assert np.amin(reg.predict(X)) == 0
    # whereas Poisson must predict strictly positive numbers
    reg = DecisionTreeRegressor(criterion="poisson", random_state=seed)
    reg.fit(X, y)
    assert np.all(reg.predict(X) > 0)

    # Test additional dataset where something could go wrong.
    n_features = 10
    X, y = datasets.make_regression(
        effective_rank=n_features * 2 // 3,
        tail_strength=0.6,
        n_samples=1_000,
        n_features=n_features,
        n_informative=n_features * 2 // 3,
        random_state=seed,
    )
    # some excess zeros
    y[(-1 < y) & (y < 0)] = 0
    # make sure the target is positive
    y = np.abs(y)
    reg = DecisionTreeRegressor(criterion="poisson", random_state=seed)
    reg.fit(X, y)
    assert np.all(reg.predict(X) > 0)


def test_poisson_vs_mse():
    # For a Poisson distributed target, Poisson loss should give better results
    # than squared error measured in Poisson deviance as metric.
    # We have a similar test, test_poisson(), in
    # sklearn/ensemble/_hist_gradient_boosting/tests/test_gradient_boosting.py
    rng = np.random.RandomState(42)
    n_train, n_test, n_features = 500, 500, 10
    X = datasets.make_low_rank_matrix(
        n_samples=n_train + n_test, n_features=n_features, random_state=rng
    )
    # We create a log-linear Poisson model and downscale coef as it will get
    # exponentiated.
    coef = rng.uniform(low=-2, high=2, size=n_features) / np.max(X, axis=0)
    y = rng.poisson(lam=np.exp(X @ coef))
    X_train, X_test, y_train, y_test = train_test_split(
        X, y, test_size=n_test, random_state=rng
    )
    # We prevent some overfitting by setting min_samples_split=10.
    tree_poi = DecisionTreeRegressor(
        criterion="poisson", min_samples_split=10, random_state=rng
    )
    tree_mse = DecisionTreeRegressor(
        criterion="squared_error", min_samples_split=10, random_state=rng
    )

    tree_poi.fit(X_train, y_train)
    tree_mse.fit(X_train, y_train)
    dummy = DummyRegressor(strategy="mean").fit(X_train, y_train)

    for X, y, val in [(X_train, y_train, "train"), (X_test, y_test, "test")]:
        metric_poi = mean_poisson_deviance(y, tree_poi.predict(X))
        # squared_error might produce non-positive predictions => clip
        metric_mse = mean_poisson_deviance(y, np.clip(tree_mse.predict(X), 1e-15, None))
        metric_dummy = mean_poisson_deviance(y, dummy.predict(X))
        # As squared_error might correctly predict 0 in train set, its train
        # score can be better than Poisson. This is no longer the case for the
        # test set.
        if val == "test":
            assert metric_poi < 0.5 * metric_mse
        assert metric_poi < 0.75 * metric_dummy


@pytest.mark.parametrize("criterion", REG_CRITERIONS)
def test_decision_tree_regressor_sample_weight_consistency(criterion):
    """Test that the impact of sample_weight is consistent."""
    tree_params = dict(criterion=criterion)
    tree = DecisionTreeRegressor(**tree_params, random_state=42)
    for kind in ["zeros", "ones"]:
        check_sample_weights_invariance(
            "DecisionTreeRegressor_" + criterion, tree, kind="zeros"
        )

    rng = np.random.RandomState(0)
    n_samples, n_features = 10, 5

    X = rng.rand(n_samples, n_features)
    y = np.mean(X, axis=1) + rng.rand(n_samples)
    # make it positive in order to work also for poisson criterion
    y += np.min(y) + 0.1

    # check that multiplying sample_weight by 2 is equivalent
    # to repeating corresponding samples twice
    X2 = np.concatenate([X, X[: n_samples // 2]], axis=0)
    y2 = np.concatenate([y, y[: n_samples // 2]])
    sample_weight_1 = np.ones(len(y))
    sample_weight_1[: n_samples // 2] = 2

    tree1 = DecisionTreeRegressor(**tree_params).fit(
        X, y, sample_weight=sample_weight_1
    )

    tree2 = DecisionTreeRegressor(**tree_params).fit(X2, y2, sample_weight=None)

    assert tree1.tree_.node_count == tree2.tree_.node_count
    # Thresholds, tree.tree_.threshold, and values, tree.tree_.value, are not
    # exactly the same, but on the training set, those differences do not
    # matter and thus predictions are the same.
    assert_allclose(tree1.predict(X), tree2.predict(X))


@pytest.mark.parametrize("Tree", [DecisionTreeClassifier, ExtraTreeClassifier])
@pytest.mark.parametrize("n_classes", [2, 4])
def test_criterion_entropy_same_as_log_loss(Tree, n_classes):
    """Test that criterion=entropy gives same as log_loss."""
    n_samples, n_features = 50, 5
    X, y = datasets.make_classification(
        n_classes=n_classes,
        n_samples=n_samples,
        n_features=n_features,
        n_informative=n_features,
        n_redundant=0,
        random_state=42,
    )
    tree_log_loss = Tree(criterion="log_loss", random_state=43).fit(X, y)
    tree_entropy = Tree(criterion="entropy", random_state=43).fit(X, y)

    assert_tree_equal(
        tree_log_loss.tree_,
        tree_entropy.tree_,
        f"{Tree!r} with criterion 'entropy' and 'log_loss' gave different trees.",
    )
    assert_allclose(tree_log_loss.predict(X), tree_entropy.predict(X))


def test_different_endianness_pickle():
    X, y = datasets.make_classification(random_state=0)

    clf = DecisionTreeClassifier(random_state=0, max_depth=3)
    clf.fit(X, y)
    score = clf.score(X, y)

    def reduce_ndarray(arr):
        return arr.byteswap().newbyteorder().__reduce__()

    def get_pickle_non_native_endianness():
        f = io.BytesIO()
        p = pickle.Pickler(f)
        p.dispatch_table = copyreg.dispatch_table.copy()
        p.dispatch_table[np.ndarray] = reduce_ndarray

        p.dump(clf)
        f.seek(0)
        return f

    new_clf = pickle.load(get_pickle_non_native_endianness())
    new_score = new_clf.score(X, y)
    assert np.isclose(score, new_score)


def test_different_endianness_joblib_pickle():
    X, y = datasets.make_classification(random_state=0)

    clf = DecisionTreeClassifier(random_state=0, max_depth=3)
    clf.fit(X, y)
    score = clf.score(X, y)

    class NonNativeEndiannessNumpyPickler(NumpyPickler):
        def save(self, obj):
            if isinstance(obj, np.ndarray):
                obj = obj.byteswap().newbyteorder()
            super().save(obj)

    def get_joblib_pickle_non_native_endianness():
        f = io.BytesIO()
        p = NonNativeEndiannessNumpyPickler(f)

        p.dump(clf)
        f.seek(0)
        return f

    new_clf = joblib.load(get_joblib_pickle_non_native_endianness())
    new_score = new_clf.score(X, y)
    assert np.isclose(score, new_score)


def get_different_bitness_node_ndarray(node_ndarray):
    new_dtype_for_indexing_fields = np.int64 if _IS_32BIT else np.int32

    # field names in Node struct with SIZE_t types (see sklearn/tree/_tree.pxd)
    indexing_field_names = ["left_child", "right_child", "feature", "n_node_samples"]

    new_dtype_dict = {
        name: dtype for name, (dtype, _) in node_ndarray.dtype.fields.items()
    }
    for name in indexing_field_names:
        new_dtype_dict[name] = new_dtype_for_indexing_fields

    new_dtype = np.dtype(
        {"names": list(new_dtype_dict.keys()), "formats": list(new_dtype_dict.values())}
    )
    return node_ndarray.astype(new_dtype, casting="same_kind")


def get_different_alignment_node_ndarray(node_ndarray):
    new_dtype_dict = {
        name: dtype for name, (dtype, _) in node_ndarray.dtype.fields.items()
    }
    offsets = [offset for dtype, offset in node_ndarray.dtype.fields.values()]
    shifted_offsets = [8 + offset for offset in offsets]

    new_dtype = np.dtype(
        {
            "names": list(new_dtype_dict.keys()),
            "formats": list(new_dtype_dict.values()),
            "offsets": shifted_offsets,
        }
    )
    return node_ndarray.astype(new_dtype, casting="same_kind")


def reduce_tree_with_different_bitness(tree):
    new_dtype = np.int64 if _IS_32BIT else np.int32
    tree_cls, (n_features, n_classes, n_outputs), state = tree.__reduce__()
    new_n_classes = n_classes.astype(new_dtype, casting="same_kind")

    new_state = state.copy()
    new_state["nodes"] = get_different_bitness_node_ndarray(new_state["nodes"])

    return (tree_cls, (n_features, new_n_classes, n_outputs), new_state)


def test_different_bitness_pickle():
    X, y = datasets.make_classification(random_state=0)

    clf = DecisionTreeClassifier(random_state=0, max_depth=3)
    clf.fit(X, y)
    score = clf.score(X, y)

    def pickle_dump_with_different_bitness():
        f = io.BytesIO()
        p = pickle.Pickler(f)
        p.dispatch_table = copyreg.dispatch_table.copy()
        p.dispatch_table[CythonTree] = reduce_tree_with_different_bitness

        p.dump(clf)
        f.seek(0)
        return f

    new_clf = pickle.load(pickle_dump_with_different_bitness())
    new_score = new_clf.score(X, y)
    assert score == pytest.approx(new_score)


def test_different_bitness_joblib_pickle():
    # Make sure that a platform specific pickle generated on a 64 bit
    # platform can be converted at pickle load time into an estimator
    # with Cython code that works with the host's native integer precision
    # to index nodes in the tree data structure when the host is a 32 bit
    # platform (and vice versa).
    X, y = datasets.make_classification(random_state=0)

    clf = DecisionTreeClassifier(random_state=0, max_depth=3)
    clf.fit(X, y)
    score = clf.score(X, y)

    def joblib_dump_with_different_bitness():
        f = io.BytesIO()
        p = NumpyPickler(f)
        p.dispatch_table = copyreg.dispatch_table.copy()
        p.dispatch_table[CythonTree] = reduce_tree_with_different_bitness

        p.dump(clf)
        f.seek(0)
        return f

    new_clf = joblib.load(joblib_dump_with_different_bitness())
    new_score = new_clf.score(X, y)
    assert score == pytest.approx(new_score)


def test_check_n_classes():
    expected_dtype = np.dtype(np.int32) if _IS_32BIT else np.dtype(np.int64)
    allowed_dtypes = [np.dtype(np.int32), np.dtype(np.int64)]
    allowed_dtypes += [dt.newbyteorder() for dt in allowed_dtypes]

    n_classes = np.array([0, 1], dtype=expected_dtype)
    for dt in allowed_dtypes:
        _check_n_classes(n_classes.astype(dt), expected_dtype)

    with pytest.raises(ValueError, match="Wrong dimensions.+n_classes"):
        wrong_dim_n_classes = np.array([[0, 1]], dtype=expected_dtype)
        _check_n_classes(wrong_dim_n_classes, expected_dtype)

    with pytest.raises(ValueError, match="n_classes.+incompatible dtype"):
        wrong_dtype_n_classes = n_classes.astype(np.float64)
        _check_n_classes(wrong_dtype_n_classes, expected_dtype)


def test_check_value_ndarray():
    expected_dtype = np.dtype(np.float64)
    expected_shape = (5, 1, 2)
    value_ndarray = np.zeros(expected_shape, dtype=expected_dtype)

    allowed_dtypes = [expected_dtype, expected_dtype.newbyteorder()]

    for dt in allowed_dtypes:
        _check_value_ndarray(
            value_ndarray, expected_dtype=dt, expected_shape=expected_shape
        )

    with pytest.raises(ValueError, match="Wrong shape.+value array"):
        _check_value_ndarray(
            value_ndarray, expected_dtype=expected_dtype, expected_shape=(1, 2)
        )

    for problematic_arr in [value_ndarray[:, :, :1], np.asfortranarray(value_ndarray)]:
        with pytest.raises(ValueError, match="value array.+C-contiguous"):
            _check_value_ndarray(
                problematic_arr,
                expected_dtype=expected_dtype,
                expected_shape=problematic_arr.shape,
            )

    with pytest.raises(ValueError, match="value array.+incompatible dtype"):
        _check_value_ndarray(
            value_ndarray.astype(np.float32),
            expected_dtype=expected_dtype,
            expected_shape=expected_shape,
        )


def test_check_node_ndarray():
    expected_dtype = NODE_DTYPE

    node_ndarray = np.zeros((5,), dtype=expected_dtype)

    valid_node_ndarrays = [
        node_ndarray,
        get_different_bitness_node_ndarray(node_ndarray),
        get_different_alignment_node_ndarray(node_ndarray),
    ]
    valid_node_ndarrays += [
        arr.astype(arr.dtype.newbyteorder()) for arr in valid_node_ndarrays
    ]

    for arr in valid_node_ndarrays:
        _check_node_ndarray(node_ndarray, expected_dtype=expected_dtype)

    with pytest.raises(ValueError, match="Wrong dimensions.+node array"):
        problematic_node_ndarray = np.zeros((5, 2), dtype=expected_dtype)
        _check_node_ndarray(problematic_node_ndarray, expected_dtype=expected_dtype)

    with pytest.raises(ValueError, match="node array.+C-contiguous"):
        problematic_node_ndarray = node_ndarray[::2]
        _check_node_ndarray(problematic_node_ndarray, expected_dtype=expected_dtype)

    dtype_dict = {name: dtype for name, (dtype, _) in node_ndarray.dtype.fields.items()}

    # array with wrong 'threshold' field dtype (int64 rather than float64)
    new_dtype_dict = dtype_dict.copy()
    new_dtype_dict["threshold"] = np.int64

    new_dtype = np.dtype(
        {"names": list(new_dtype_dict.keys()), "formats": list(new_dtype_dict.values())}
    )
    problematic_node_ndarray = node_ndarray.astype(new_dtype)

    with pytest.raises(ValueError, match="node array.+incompatible dtype"):
        _check_node_ndarray(problematic_node_ndarray, expected_dtype=expected_dtype)

    # array with wrong 'left_child' field dtype (float64 rather than int64 or int32)
    new_dtype_dict = dtype_dict.copy()
    new_dtype_dict["left_child"] = np.float64
    new_dtype = np.dtype(
        {"names": list(new_dtype_dict.keys()), "formats": list(new_dtype_dict.values())}
    )

    problematic_node_ndarray = node_ndarray.astype(new_dtype)

    with pytest.raises(ValueError, match="node array.+incompatible dtype"):
        _check_node_ndarray(problematic_node_ndarray, expected_dtype=expected_dtype)


@pytest.mark.parametrize(
    "Splitter", chain(DENSE_SPLITTERS.values(), SPARSE_SPLITTERS.values())
)
def test_splitter_serializable(Splitter):
    """Check that splitters are serializable."""
    rng = np.random.RandomState(42)
    max_features = 10
    n_outputs, n_classes = 2, np.array([3, 2], dtype=np.intp)

    criterion = CRITERIA_CLF["gini"](n_outputs, n_classes)
    splitter = Splitter(criterion, max_features, 5, 0.5, rng)
    splitter_serialize = pickle.dumps(splitter)

    splitter_back = pickle.loads(splitter_serialize)
    assert splitter_back.max_features == max_features
    assert isinstance(splitter_back, Splitter)


def test_tree_deserialization_from_read_only_buffer(tmpdir):
    """Check that Trees can be deserialized with read only buffers.

    Non-regression test for gh-25584.
    """
    pickle_path = str(tmpdir.join("clf.joblib"))
    clf = DecisionTreeClassifier(random_state=0)
    clf.fit(X_small, y_small)

    joblib.dump(clf, pickle_path)
    loaded_clf = joblib.load(pickle_path, mmap_mode="r")

    assert_tree_equal(
        loaded_clf.tree_,
        clf.tree_,
        "The trees of the original and loaded classifiers are not equal.",
    )


<<<<<<< HEAD
@pytest.mark.parametrize("criterion", ["squared_error", "friedman_mse"])
def test_missing_values_on_equal_nodes_no_missing(criterion):
    """Check missing values goes to correct node during predictions"""
    X = np.array([[0, 1, 2, 3, 8, 9, 11, 12, 15]]).T
    y = np.array([0.1, 0.2, 0.3, 0.2, 1.4, 1.4, 1.5, 1.6, 2.6])

    dtc = DecisionTreeRegressor(random_state=42, max_depth=1, criterion=criterion)
    dtc.fit(X, y)

    # Goes to right node because it has the most data points
    y_pred = dtc.predict([[np.nan]])
    assert_allclose(y_pred, [np.mean(y[-5:])])

    # equal number of elements in both nodes
    X_equal = X[:-1]
    y_equal = y[:-1]

    dtc = DecisionTreeRegressor(random_state=42, max_depth=1, criterion=criterion)
    dtc.fit(X_equal, y_equal)

    # Goes to right node because the implementation sets:
    # missing_go_to_left = n_left > n_right, which is False
    y_pred = dtc.predict([[np.nan]])
    assert_allclose(y_pred, [np.mean(y_equal[-4:])])


@pytest.mark.parametrize("criterion", ["entropy", "gini"])
def test_missing_values_best_splitter_three_classes(criterion):
    """Test when missing values is uniquely present in a class among 3 classes."""
    missing_values_class = 0
    X = np.array([[np.nan] * 4 + [0, 1, 2, 3, 8, 9, 11, 12]]).T
    y = np.array([missing_values_class] * 4 + [1] * 4 + [2] * 4)
    dtc = DecisionTreeClassifier(random_state=42, max_depth=2, criterion=criterion)
    dtc.fit(X, y)

    X_test = np.array([[np.nan, 3, 12]]).T
    y_nan_pred = dtc.predict(X_test)
    # Missing values necessarily are associated the observed class.
    assert_array_equal(y_nan_pred, [missing_values_class, 1, 2])


@pytest.mark.parametrize("criterion", ["entropy", "gini"])
def test_missing_values_best_splitter_to_left(criterion):
    """Missing value uniquely defines class."""
    X = np.array([[np.nan] * 4 + [0, 1, 2, 3, 4, 5]]).T
    y = np.array([0] * 4 + [1] * 6)

    dtc = DecisionTreeClassifier(random_state=42, max_depth=2, criterion=criterion)
    dtc.fit(X, y)

    X_test = np.array([[np.nan, 4, np.nan]]).T
    y_pred = dtc.predict(X_test)

    assert_array_equal(y_pred, [0, 1, 0])


@pytest.mark.parametrize("criterion", ["entropy", "gini"])
def test_missing_values_best_splitter_to_right(criterion):
    """Missing value shares a class with non-missing values."""
    X = np.array([[np.nan] * 4 + [0, 1, 2, 3, 4, 5]]).T
    y = np.array([1] * 4 + [0] * 4 + [1] * 2)

    dtc = DecisionTreeClassifier(random_state=42, max_depth=2, criterion=criterion)
    dtc.fit(X, y)

    X_test = np.array([[np.nan, 1.2, 4.8]]).T
    y_pred = dtc.predict(X_test)

    # Missing value goes to the class at the right (here 1) because the implementation
    # searches right first.
    assert_array_equal(y_pred, [1, 0, 1])


@pytest.mark.parametrize("criterion", ["entropy", "gini"])
def test_missing_values_missing_both_classes_has_nan(criterion):
    """Check behavior of missing value when there is one missing value in each class."""
    X = np.array([[1, 2, 3, 5, np.nan, 10, 20, 30, 60, np.nan]]).T
    y = np.array([0] * 5 + [1] * 5)

    dtc = DecisionTreeClassifier(random_state=42, max_depth=1, criterion=criterion)
    dtc.fit(X, y)
    X_test = np.array([[np.nan, 2.3, 34.2]]).T
    y_pred = dtc.predict(X_test)

    # Missing value goes to the class at the right (here 1) because the implementation
    # searches right first.
    assert_array_equal(y_pred, [1, 0, 1])


@pytest.mark.parametrize("is_sparse", [True, False])
@pytest.mark.parametrize(
    "tree",
    [
        DecisionTreeClassifier(splitter="random"),
        DecisionTreeRegressor(criterion="absolute_error"),
    ],
)
def test_missing_value_errors(is_sparse, tree):
    """Check unsupported configurations for missing values."""

    X = np.array([[1, 2, 3, 5, np.nan, 10, 20, 30, 60, np.nan]]).T
    y = np.array([0] * 5 + [1] * 5)

    if is_sparse:
        X = csr_matrix(X)

    with pytest.raises(ValueError, match="Input X contains NaN"):
        tree.fit(X, y)


def test_missing_values_poisson():
    """Smoke test for poisson regression and missing values."""
    X, y = diabetes.data.copy(), diabetes.target

    # Set some values missing
    X[::5, 0] = np.nan
    X[::6, -1] = np.nan

    reg = DecisionTreeRegressor(criterion="poisson", random_state=42)
    reg.fit(X, y)

    y_pred = reg.predict(X)
    assert (y_pred >= 0.0).all()


@pytest.mark.parametrize(
    "make_data, Tree",
    [
        (datasets.make_regression, DecisionTreeRegressor),
        (datasets.make_classification, DecisionTreeClassifier),
    ],
)
def test_missing_values_is_resilience(make_data, Tree):
    """Check that tree can deal with missing values and have decent performance."""

    rng = np.random.RandomState(0)
    n_samples, n_features = 1000, 50
    X, y = make_data(n_samples=n_samples, n_features=n_features, random_state=rng)

    # Create dataset with missing values
    X_missing = X.copy()
    X_missing[rng.choice([False, True], size=X.shape, p=[0.9, 0.1])] = np.nan
    X_missing_train, X_missing_test, y_train, y_test = train_test_split(
        X_missing, y, random_state=0
    )

    # Train tree with missing values
    tree_with_missing = Tree(random_state=rng)
    tree_with_missing.fit(X_missing_train, y_train)
    score_with_missing = tree_with_missing.score(X_missing_test, y_test)

    # Train tree without missing values
    X_train, X_test, y_train, y_test = train_test_split(X, y, random_state=0)
    tree = Tree(random_state=rng)
    tree.fit(X_train, y_train)
    score_without_missing = tree.score(X_test, y_test)

    # Score is still 90 percent of the tree's score that had no missing values
    assert score_with_missing >= 0.9 * score_without_missing


def test_missing_value_is_predictive():
    """Checks that adding tree uses missing value to split on when it is informative."""
    rng = np.random.RandomState(0)
    n_samples = 1000

    X = rng.standard_normal(size=(n_samples, 10))
    y = rng.randint(0, high=2, size=n_samples)

    # Create a predictive feature using `y` and with some noise
    X_random_mask = rng.choice([False, True], size=n_samples, p=[0.95, 0.05])
    y_mask = y.copy().astype(bool)
    y_mask[X_random_mask] = ~y_mask[X_random_mask]

    X_predictive = rng.standard_normal(size=n_samples)
    X_predictive[y_mask] = np.nan

    X[:, 5] = X_predictive

    X_train, X_test, y_train, y_test = train_test_split(X, y, random_state=rng)
    tree = DecisionTreeClassifier(random_state=rng).fit(X_train, y_train)

    assert tree.score(X_train, y_train) >= 0.85
    assert tree.score(X_test, y_test) >= 0.85
=======
@pytest.mark.parametrize("Tree", ALL_TREES.values())
def test_min_sample_split_1_error(Tree):
    """Check that an error is raised when min_sample_split=1.

    non-regression test for issue gh-25481.
    """
    X = np.array([[0, 0], [1, 1]])
    y = np.array([0, 1])

    # min_samples_split=1.0 is valid
    Tree(min_samples_split=1.0).fit(X, y)

    # min_samples_split=1 is invalid
    tree = Tree(min_samples_split=1)
    msg = (
        r"'min_samples_split' .* must be an int in the range \[2, inf\) "
        r"or a float in the range \(0.0, 1.0\]"
    )
    with pytest.raises(ValueError, match=msg):
        tree.fit(X, y)
>>>>>>> 49a937e9
<|MERGE_RESOLUTION|>--- conflicted
+++ resolved
@@ -2394,7 +2394,28 @@
     )
 
 
-<<<<<<< HEAD
+@pytest.mark.parametrize("Tree", ALL_TREES.values())
+def test_min_sample_split_1_error(Tree):
+    """Check that an error is raised when min_sample_split=1.
+
+    non-regression test for issue gh-25481.
+    """
+    X = np.array([[0, 0], [1, 1]])
+    y = np.array([0, 1])
+
+    # min_samples_split=1.0 is valid
+    Tree(min_samples_split=1.0).fit(X, y)
+
+    # min_samples_split=1 is invalid
+    tree = Tree(min_samples_split=1)
+    msg = (
+        r"'min_samples_split' .* must be an int in the range \[2, inf\) "
+        r"or a float in the range \(0.0, 1.0\]"
+    )
+    with pytest.raises(ValueError, match=msg):
+        tree.fit(X, y)
+
+
 @pytest.mark.parametrize("criterion", ["squared_error", "friedman_mse"])
 def test_missing_values_on_equal_nodes_no_missing(criterion):
     """Check missing values goes to correct node during predictions"""
@@ -2578,26 +2599,4 @@
     tree = DecisionTreeClassifier(random_state=rng).fit(X_train, y_train)
 
     assert tree.score(X_train, y_train) >= 0.85
-    assert tree.score(X_test, y_test) >= 0.85
-=======
-@pytest.mark.parametrize("Tree", ALL_TREES.values())
-def test_min_sample_split_1_error(Tree):
-    """Check that an error is raised when min_sample_split=1.
-
-    non-regression test for issue gh-25481.
-    """
-    X = np.array([[0, 0], [1, 1]])
-    y = np.array([0, 1])
-
-    # min_samples_split=1.0 is valid
-    Tree(min_samples_split=1.0).fit(X, y)
-
-    # min_samples_split=1 is invalid
-    tree = Tree(min_samples_split=1)
-    msg = (
-        r"'min_samples_split' .* must be an int in the range \[2, inf\) "
-        r"or a float in the range \(0.0, 1.0\]"
-    )
-    with pytest.raises(ValueError, match=msg):
-        tree.fit(X, y)
->>>>>>> 49a937e9
+    assert tree.score(X_test, y_test) >= 0.85