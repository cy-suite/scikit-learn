"""
Testing for the tree module (sklearn.tree).
"""
import copy
import copyreg
import io
import pickle
import struct
from itertools import chain, product

import joblib
import numpy as np
import pytest
from joblib.numpy_pickle import NumpyPickler
from numpy.testing import assert_allclose

from sklearn import datasets, tree
from sklearn.dummy import DummyRegressor
from sklearn.exceptions import NotFittedError
from sklearn.metrics import accuracy_score, mean_poisson_deviance, mean_squared_error
from sklearn.model_selection import train_test_split
from sklearn.random_projection import _sparse_random_matrix
from sklearn.tree import (
    DecisionTreeClassifier,
    DecisionTreeRegressor,
    ExtraTreeClassifier,
    ExtraTreeRegressor,
)
from sklearn.tree._classes import (
    CRITERIA_CLF,
    CRITERIA_REG,
    DENSE_SPLITTERS,
    SPARSE_SPLITTERS,
)
from sklearn.tree._tree import (
    NODE_DTYPE,
    TREE_LEAF,
    TREE_UNDEFINED,
    _check_n_classes,
    _check_node_ndarray,
    _check_value_ndarray,
)
from sklearn.tree._tree import Tree as CythonTree
from sklearn.utils import _IS_32BIT, compute_sample_weight
from sklearn.utils._testing import (
    assert_almost_equal,
    assert_array_almost_equal,
    assert_array_equal,
    create_memmap_backed_data,
    ignore_warnings,
    skip_if_32bit,
)
from sklearn.utils.estimator_checks import check_sample_weights_invariance
from sklearn.utils.fixes import COO_CONTAINERS, CSC_CONTAINERS, CSR_CONTAINERS
from sklearn.utils.validation import check_random_state

CLF_CRITERIONS = ("gini", "log_loss")
REG_CRITERIONS = ("squared_error", "absolute_error", "friedman_mse", "poisson")

CLF_TREES = {
    "DecisionTreeClassifier": DecisionTreeClassifier,
    "ExtraTreeClassifier": ExtraTreeClassifier,
}

REG_TREES = {
    "DecisionTreeRegressor": DecisionTreeRegressor,
    "ExtraTreeRegressor": ExtraTreeRegressor,
}

ALL_TREES: dict = dict()
ALL_TREES.update(CLF_TREES)
ALL_TREES.update(REG_TREES)

SPARSE_TREES = [
    "DecisionTreeClassifier",
    "DecisionTreeRegressor",
    "ExtraTreeClassifier",
    "ExtraTreeRegressor",
]


X_small = np.array(
    [
        [0, 0, 4, 0, 0, 0, 1, -14, 0, -4, 0, 0, 0, 0],
        [0, 0, 5, 3, 0, -4, 0, 0, 1, -5, 0.2, 0, 4, 1],
        [-1, -1, 0, 0, -4.5, 0, 0, 2.1, 1, 0, 0, -4.5, 0, 1],
        [-1, -1, 0, -1.2, 0, 0, 0, 0, 0, 0, 0.2, 0, 0, 1],
        [-1, -1, 0, 0, 0, 0, 0, 3, 0, 0, 0, 0, 0, 1],
        [-1, -2, 0, 4, -3, 10, 4, 0, -3.2, 0, 4, 3, -4, 1],
        [2.11, 0, -6, -0.5, 0, 11, 0, 0, -3.2, 6, 0.5, 0, -3, 1],
        [2.11, 0, -6, -0.5, 0, 11, 0, 0, -3.2, 6, 0, 0, -2, 1],
        [2.11, 8, -6, -0.5, 0, 11, 0, 0, -3.2, 6, 0, 0, -2, 1],
        [2.11, 8, -6, -0.5, 0, 11, 0, 0, -3.2, 6, 0.5, 0, -1, 0],
        [2, 8, 5, 1, 0.5, -4, 10, 0, 1, -5, 3, 0, 2, 0],
        [2, 0, 1, 1, 1, -1, 1, 0, 0, -2, 3, 0, 1, 0],
        [2, 0, 1, 2, 3, -1, 10, 2, 0, -1, 1, 2, 2, 0],
        [1, 1, 0, 2, 2, -1, 1, 2, 0, -5, 1, 2, 3, 0],
        [3, 1, 0, 3, 0, -4, 10, 0, 1, -5, 3, 0, 3, 1],
        [2.11, 8, -6, -0.5, 0, 1, 0, 0, -3.2, 6, 0.5, 0, -3, 1],
        [2.11, 8, -6, -0.5, 0, 1, 0, 0, -3.2, 6, 1.5, 1, -1, -1],
        [2.11, 8, -6, -0.5, 0, 10, 0, 0, -3.2, 6, 0.5, 0, -1, -1],
        [2, 0, 5, 1, 0.5, -2, 10, 0, 1, -5, 3, 1, 0, -1],
        [2, 0, 1, 1, 1, -2, 1, 0, 0, -2, 0, 0, 0, 1],
        [2, 1, 1, 1, 2, -1, 10, 2, 0, -1, 0, 2, 1, 1],
        [1, 1, 0, 0, 1, -3, 1, 2, 0, -5, 1, 2, 1, 1],
        [3, 1, 0, 1, 0, -4, 1, 0, 1, -2, 0, 0, 1, 0],
    ]
)

y_small = [1, 1, 0, 0, 0, 0, 1, 1, 1, 1, 1, 1, 0, 0, 0, 1, 0, 0, 1, 0, 0, 0, 0]
y_small_reg = [
    1.0,
    2.1,
    1.2,
    0.05,
    10,
    2.4,
    3.1,
    1.01,
    0.01,
    2.98,
    3.1,
    1.1,
    0.0,
    1.2,
    2,
    11,
    0,
    0,
    4.5,
    0.201,
    1.06,
    0.9,
    0,
]

# toy sample
X = [[-2, -1], [-1, -1], [-1, -2], [1, 1], [1, 2], [2, 1]]
y = [-1, -1, -1, 1, 1, 1]
T = [[-1, -1], [2, 2], [3, 2]]
true_result = [-1, 1, 1]

# also load the iris dataset
# and randomly permute it
iris = datasets.load_iris()
rng = np.random.RandomState(1)
perm = rng.permutation(iris.target.size)
iris.data = iris.data[perm]
iris.target = iris.target[perm]

# also load the diabetes dataset
# and randomly permute it
diabetes = datasets.load_diabetes()
perm = rng.permutation(diabetes.target.size)
diabetes.data = diabetes.data[perm]
diabetes.target = diabetes.target[perm]

digits = datasets.load_digits()
perm = rng.permutation(digits.target.size)
digits.data = digits.data[perm]
digits.target = digits.target[perm]

random_state = check_random_state(0)
X_multilabel, y_multilabel = datasets.make_multilabel_classification(
    random_state=0, n_samples=30, n_features=10
)

# NB: despite their names X_sparse_* are numpy arrays (and not sparse matrices)
X_sparse_pos = random_state.uniform(size=(20, 5))
X_sparse_pos[X_sparse_pos <= 0.8] = 0.0
y_random = random_state.randint(0, 4, size=(20,))
X_sparse_mix = _sparse_random_matrix(20, 10, density=0.25, random_state=0).toarray()


DATASETS = {
    "iris": {"X": iris.data, "y": iris.target},
    "diabetes": {"X": diabetes.data, "y": diabetes.target},
    "digits": {"X": digits.data, "y": digits.target},
    "toy": {"X": X, "y": y},
    "clf_small": {"X": X_small, "y": y_small},
    "reg_small": {"X": X_small, "y": y_small_reg},
    "multilabel": {"X": X_multilabel, "y": y_multilabel},
    "sparse-pos": {"X": X_sparse_pos, "y": y_random},
    "sparse-neg": {"X": -X_sparse_pos, "y": y_random},
    "sparse-mix": {"X": X_sparse_mix, "y": y_random},
    "zeros": {"X": np.zeros((20, 3)), "y": y_random},
}


def assert_tree_equal(d, s, message):
    assert (
        s.node_count == d.node_count
    ), "{0}: inequal number of node ({1} != {2})".format(
        message, s.node_count, d.node_count
    )

    assert_array_equal(
        d.children_right, s.children_right, message + ": inequal children_right"
    )
    assert_array_equal(
        d.children_left, s.children_left, message + ": inequal children_left"
    )

    external = d.children_right == TREE_LEAF
    internal = np.logical_not(external)

    assert_array_equal(
        d.feature[internal], s.feature[internal], message + ": inequal features"
    )
    assert_array_equal(
        d.threshold[internal], s.threshold[internal], message + ": inequal threshold"
    )
    assert_array_equal(
        d.n_node_samples.sum(),
        s.n_node_samples.sum(),
        message + ": inequal sum(n_node_samples)",
    )
    assert_array_equal(
        d.n_node_samples, s.n_node_samples, message + ": inequal n_node_samples"
    )

    assert_almost_equal(d.impurity, s.impurity, err_msg=message + ": inequal impurity")

    assert_array_almost_equal(
        d.value[external], s.value[external], err_msg=message + ": inequal value"
    )


def test_classification_toy():
    # Check classification on a toy dataset.
    for name, Tree in CLF_TREES.items():
        clf = Tree(random_state=0)
        clf.fit(X, y)
        assert_array_equal(clf.predict(T), true_result, "Failed with {0}".format(name))

        clf = Tree(max_features=1, random_state=1)
        clf.fit(X, y)
        assert_array_equal(clf.predict(T), true_result, "Failed with {0}".format(name))


def test_weighted_classification_toy():
    # Check classification on a weighted toy dataset.
    for name, Tree in CLF_TREES.items():
        clf = Tree(random_state=0)

        clf.fit(X, y, sample_weight=np.ones(len(X)))
        assert_array_equal(clf.predict(T), true_result, "Failed with {0}".format(name))

        clf.fit(X, y, sample_weight=np.full(len(X), 0.5))
        assert_array_equal(clf.predict(T), true_result, "Failed with {0}".format(name))


@pytest.mark.parametrize("Tree", REG_TREES.values())
@pytest.mark.parametrize("criterion", REG_CRITERIONS)
def test_regression_toy(Tree, criterion):
    # Check regression on a toy dataset.
    if criterion == "poisson":
        # make target positive while not touching the original y and
        # true_result
        a = np.abs(np.min(y)) + 1
        y_train = np.array(y) + a
        y_test = np.array(true_result) + a
    else:
        y_train = y
        y_test = true_result

    reg = Tree(criterion=criterion, random_state=1)
    reg.fit(X, y_train)
    assert_allclose(reg.predict(T), y_test)

    clf = Tree(criterion=criterion, max_features=1, random_state=1)
    clf.fit(X, y_train)
    assert_allclose(reg.predict(T), y_test)


def test_xor():
    # Check on a XOR problem
    y = np.zeros((10, 10))
    y[:5, :5] = 1
    y[5:, 5:] = 1

    gridx, gridy = np.indices(y.shape)

    X = np.vstack([gridx.ravel(), gridy.ravel()]).T
    y = y.ravel()

    for name, Tree in CLF_TREES.items():
        clf = Tree(random_state=0)
        clf.fit(X, y)
        assert clf.score(X, y) == 1.0, "Failed with {0}".format(name)

        clf = Tree(random_state=0, max_features=1)
        clf.fit(X, y)
        assert clf.score(X, y) == 1.0, "Failed with {0}".format(name)


def test_iris():
    # Check consistency on dataset iris.
    for (name, Tree), criterion in product(CLF_TREES.items(), CLF_CRITERIONS):
        clf = Tree(criterion=criterion, random_state=0)
        clf.fit(iris.data, iris.target)
        score = accuracy_score(clf.predict(iris.data), iris.target)
        assert score > 0.9, "Failed with {0}, criterion = {1} and score = {2}".format(
            name, criterion, score
        )

        clf = Tree(criterion=criterion, max_features=2, random_state=0)
        clf.fit(iris.data, iris.target)
        score = accuracy_score(clf.predict(iris.data), iris.target)
        assert score > 0.5, "Failed with {0}, criterion = {1} and score = {2}".format(
            name, criterion, score
        )


@pytest.mark.parametrize("name, Tree", REG_TREES.items())
@pytest.mark.parametrize("criterion", REG_CRITERIONS)
def test_diabetes_overfit(name, Tree, criterion):
    # check consistency of overfitted trees on the diabetes dataset
    # since the trees will overfit, we expect an MSE of 0
    reg = Tree(criterion=criterion, random_state=0)
    reg.fit(diabetes.data, diabetes.target)
    score = mean_squared_error(diabetes.target, reg.predict(diabetes.data))
    assert score == pytest.approx(
        0
    ), f"Failed with {name}, criterion = {criterion} and score = {score}"


@skip_if_32bit
@pytest.mark.parametrize("name, Tree", REG_TREES.items())
@pytest.mark.parametrize(
    "criterion, max_depth, metric, max_loss",
    [
        ("squared_error", 15, mean_squared_error, 60),
        ("absolute_error", 20, mean_squared_error, 60),
        ("friedman_mse", 15, mean_squared_error, 60),
        ("poisson", 15, mean_poisson_deviance, 30),
    ],
)
def test_diabetes_underfit(name, Tree, criterion, max_depth, metric, max_loss):
    # check consistency of trees when the depth and the number of features are
    # limited

    reg = Tree(criterion=criterion, max_depth=max_depth, max_features=6, random_state=0)
    reg.fit(diabetes.data, diabetes.target)
    loss = metric(diabetes.target, reg.predict(diabetes.data))
    assert 0 < loss < max_loss


def test_probability():
    # Predict probabilities using DecisionTreeClassifier.

    for name, Tree in CLF_TREES.items():
        clf = Tree(max_depth=1, max_features=1, random_state=42)
        clf.fit(iris.data, iris.target)

        prob_predict = clf.predict_proba(iris.data)
        assert_array_almost_equal(
            np.sum(prob_predict, 1),
            np.ones(iris.data.shape[0]),
            err_msg="Failed with {0}".format(name),
        )
        assert_array_equal(
            np.argmax(prob_predict, 1),
            clf.predict(iris.data),
            err_msg="Failed with {0}".format(name),
        )
        assert_almost_equal(
            clf.predict_proba(iris.data),
            np.exp(clf.predict_log_proba(iris.data)),
            8,
            err_msg="Failed with {0}".format(name),
        )


def test_arrayrepr():
    # Check the array representation.
    # Check resize
    X = np.arange(10000)[:, np.newaxis]
    y = np.arange(10000)

    for name, Tree in REG_TREES.items():
        reg = Tree(max_depth=None, random_state=0)
        reg.fit(X, y)


def test_pure_set():
    # Check when y is pure.
    X = [[-2, -1], [-1, -1], [-1, -2], [1, 1], [1, 2], [2, 1]]
    y = [1, 1, 1, 1, 1, 1]

    for name, TreeClassifier in CLF_TREES.items():
        clf = TreeClassifier(random_state=0)
        clf.fit(X, y)
        assert_array_equal(clf.predict(X), y, err_msg="Failed with {0}".format(name))

    for name, TreeRegressor in REG_TREES.items():
        reg = TreeRegressor(random_state=0)
        reg.fit(X, y)
        assert_almost_equal(reg.predict(X), y, err_msg="Failed with {0}".format(name))


def test_numerical_stability():
    # Check numerical stability.
    X = np.array(
        [
            [152.08097839, 140.40744019, 129.75102234, 159.90493774],
            [142.50700378, 135.81935120, 117.82884979, 162.75781250],
            [127.28772736, 140.40744019, 129.75102234, 159.90493774],
            [132.37025452, 143.71923828, 138.35694885, 157.84558105],
            [103.10237122, 143.71928406, 138.35696411, 157.84559631],
            [127.71276855, 143.71923828, 138.35694885, 157.84558105],
            [120.91514587, 140.40744019, 129.75102234, 159.90493774],
        ]
    )

    y = np.array([1.0, 0.70209277, 0.53896582, 0.0, 0.90914464, 0.48026916, 0.49622521])

    with np.errstate(all="raise"):
        for name, Tree in REG_TREES.items():
            reg = Tree(random_state=0)
            reg.fit(X, y)
            reg.fit(X, -y)
            reg.fit(-X, y)
            reg.fit(-X, -y)


def test_importances():
    # Check variable importances.
    X, y = datasets.make_classification(
        n_samples=5000,
        n_features=10,
        n_informative=3,
        n_redundant=0,
        n_repeated=0,
        shuffle=False,
        random_state=0,
    )

    for name, Tree in CLF_TREES.items():
        clf = Tree(random_state=0)

        clf.fit(X, y)
        importances = clf.feature_importances_
        n_important = np.sum(importances > 0.1)

        assert importances.shape[0] == 10, "Failed with {0}".format(name)
        assert n_important == 3, "Failed with {0}".format(name)

    # Check on iris that importances are the same for all builders
    clf = DecisionTreeClassifier(random_state=0)
    clf.fit(iris.data, iris.target)
    clf2 = DecisionTreeClassifier(random_state=0, max_leaf_nodes=len(iris.data))
    clf2.fit(iris.data, iris.target)

    assert_array_equal(clf.feature_importances_, clf2.feature_importances_)


def test_importances_raises():
    # Check if variable importance before fit raises ValueError.
    clf = DecisionTreeClassifier()
    with pytest.raises(ValueError):
        getattr(clf, "feature_importances_")


def test_importances_gini_equal_squared_error():
    # Check that gini is equivalent to squared_error for binary output variable

    X, y = datasets.make_classification(
        n_samples=2000,
        n_features=10,
        n_informative=3,
        n_redundant=0,
        n_repeated=0,
        shuffle=False,
        random_state=0,
    )

    # The gini index and the mean square error (variance) might differ due
    # to numerical instability. Since those instabilities mainly occurs at
    # high tree depth, we restrict this maximal depth.
    clf = DecisionTreeClassifier(criterion="gini", max_depth=5, random_state=0).fit(
        X, y
    )
    reg = DecisionTreeRegressor(
        criterion="squared_error", max_depth=5, random_state=0
    ).fit(X, y)

    assert_almost_equal(clf.feature_importances_, reg.feature_importances_)
    assert_array_equal(clf.tree_.feature, reg.tree_.feature)
    assert_array_equal(clf.tree_.children_left, reg.tree_.children_left)
    assert_array_equal(clf.tree_.children_right, reg.tree_.children_right)
    assert_array_equal(clf.tree_.n_node_samples, reg.tree_.n_node_samples)


def test_max_features():
    # Check max_features.
    for name, TreeEstimator in ALL_TREES.items():
        est = TreeEstimator(max_features="sqrt")
        est.fit(iris.data, iris.target)
        assert est.max_features_ == int(np.sqrt(iris.data.shape[1]))

        est = TreeEstimator(max_features="log2")
        est.fit(iris.data, iris.target)
        assert est.max_features_ == int(np.log2(iris.data.shape[1]))

        est = TreeEstimator(max_features=1)
        est.fit(iris.data, iris.target)
        assert est.max_features_ == 1

        est = TreeEstimator(max_features=3)
        est.fit(iris.data, iris.target)
        assert est.max_features_ == 3

        est = TreeEstimator(max_features=0.01)
        est.fit(iris.data, iris.target)
        assert est.max_features_ == 1

        est = TreeEstimator(max_features=0.5)
        est.fit(iris.data, iris.target)
        assert est.max_features_ == int(0.5 * iris.data.shape[1])

        est = TreeEstimator(max_features=1.0)
        est.fit(iris.data, iris.target)
        assert est.max_features_ == iris.data.shape[1]

        est = TreeEstimator(max_features=None)
        est.fit(iris.data, iris.target)
        assert est.max_features_ == iris.data.shape[1]


def test_error():
    # Test that it gives proper exception on deficient input.
    for name, TreeEstimator in CLF_TREES.items():
        # predict before fit
        est = TreeEstimator()
        with pytest.raises(NotFittedError):
            est.predict_proba(X)

        est.fit(X, y)
        X2 = [[-2, -1, 1]]  # wrong feature shape for sample
        with pytest.raises(ValueError):
            est.predict_proba(X2)

        # Wrong dimensions
        est = TreeEstimator()
        y2 = y[:-1]
        with pytest.raises(ValueError):
            est.fit(X, y2)

        # Test with arrays that are non-contiguous.
        Xf = np.asfortranarray(X)
        est = TreeEstimator()
        est.fit(Xf, y)
        assert_almost_equal(est.predict(T), true_result)

        # predict before fitting
        est = TreeEstimator()
        with pytest.raises(NotFittedError):
            est.predict(T)

        # predict on vector with different dims
        est.fit(X, y)
        t = np.asarray(T)
        with pytest.raises(ValueError):
            est.predict(t[:, 1:])

        # wrong sample shape
        Xt = np.array(X).T

        est = TreeEstimator()
        est.fit(np.dot(X, Xt), y)
        with pytest.raises(ValueError):
            est.predict(X)
        with pytest.raises(ValueError):
            est.apply(X)

        clf = TreeEstimator()
        clf.fit(X, y)
        with pytest.raises(ValueError):
            clf.predict(Xt)
        with pytest.raises(ValueError):
            clf.apply(Xt)

        # apply before fitting
        est = TreeEstimator()
        with pytest.raises(NotFittedError):
            est.apply(T)

    # non positive target for Poisson splitting Criterion
    est = DecisionTreeRegressor(criterion="poisson")
    with pytest.raises(ValueError, match="y is not positive.*Poisson"):
        est.fit([[0, 1, 2]], [0, 0, 0])
    with pytest.raises(ValueError, match="Some.*y are negative.*Poisson"):
        est.fit([[0, 1, 2]], [5, -0.1, 2])


def test_min_samples_split():
    """Test min_samples_split parameter"""
    X = np.asfortranarray(iris.data, dtype=tree._tree.DTYPE)
    y = iris.target

    # test both DepthFirstTreeBuilder and BestFirstTreeBuilder
    # by setting max_leaf_nodes
    for max_leaf_nodes, name in product((None, 1000), ALL_TREES.keys()):
        TreeEstimator = ALL_TREES[name]

        # test for integer parameter
        est = TreeEstimator(
            min_samples_split=10, max_leaf_nodes=max_leaf_nodes, random_state=0
        )
        est.fit(X, y)
        # count samples on nodes, -1 means it is a leaf
        node_samples = est.tree_.n_node_samples[est.tree_.children_left != -1]

        assert np.min(node_samples) > 9, "Failed with {0}".format(name)

        # test for float parameter
        est = TreeEstimator(
            min_samples_split=0.2, max_leaf_nodes=max_leaf_nodes, random_state=0
        )
        est.fit(X, y)
        # count samples on nodes, -1 means it is a leaf
        node_samples = est.tree_.n_node_samples[est.tree_.children_left != -1]

        assert np.min(node_samples) > 9, "Failed with {0}".format(name)


def test_min_samples_leaf():
    # Test if leaves contain more than leaf_count training examples
    X = np.asfortranarray(iris.data, dtype=tree._tree.DTYPE)
    y = iris.target

    # test both DepthFirstTreeBuilder and BestFirstTreeBuilder
    # by setting max_leaf_nodes
    for max_leaf_nodes, name in product((None, 1000), ALL_TREES.keys()):
        TreeEstimator = ALL_TREES[name]

        # test integer parameter
        est = TreeEstimator(
            min_samples_leaf=5, max_leaf_nodes=max_leaf_nodes, random_state=0
        )
        est.fit(X, y)
        out = est.tree_.apply(X)
        node_counts = np.bincount(out)
        # drop inner nodes
        leaf_count = node_counts[node_counts != 0]
        assert np.min(leaf_count) > 4, "Failed with {0}".format(name)

        # test float parameter
        est = TreeEstimator(
            min_samples_leaf=0.1, max_leaf_nodes=max_leaf_nodes, random_state=0
        )
        est.fit(X, y)
        out = est.tree_.apply(X)
        node_counts = np.bincount(out)
        # drop inner nodes
        leaf_count = node_counts[node_counts != 0]
        assert np.min(leaf_count) > 4, "Failed with {0}".format(name)


def check_min_weight_fraction_leaf(name, datasets, sparse_container=None):
    """Test if leaves contain at least min_weight_fraction_leaf of the
    training set"""
    X = DATASETS[datasets]["X"].astype(np.float32)
    if sparse_container is not None:
        X = sparse_container(X)
    y = DATASETS[datasets]["y"]

    weights = rng.rand(X.shape[0])
    total_weight = np.sum(weights)

    TreeEstimator = ALL_TREES[name]

    # test both DepthFirstTreeBuilder and BestFirstTreeBuilder
    # by setting max_leaf_nodes
    for max_leaf_nodes, frac in product((None, 1000), np.linspace(0, 0.5, 6)):
        est = TreeEstimator(
            min_weight_fraction_leaf=frac, max_leaf_nodes=max_leaf_nodes, random_state=0
        )
        est.fit(X, y, sample_weight=weights)

        if sparse_container is not None:
            out = est.tree_.apply(X.tocsr())
        else:
            out = est.tree_.apply(X)

        node_weights = np.bincount(out, weights=weights)
        # drop inner nodes
        leaf_weights = node_weights[node_weights != 0]
        assert (
            np.min(leaf_weights) >= total_weight * est.min_weight_fraction_leaf
        ), "Failed with {0} min_weight_fraction_leaf={1}".format(
            name, est.min_weight_fraction_leaf
        )

    # test case with no weights passed in
    total_weight = X.shape[0]

    for max_leaf_nodes, frac in product((None, 1000), np.linspace(0, 0.5, 6)):
        est = TreeEstimator(
            min_weight_fraction_leaf=frac, max_leaf_nodes=max_leaf_nodes, random_state=0
        )
        est.fit(X, y)

        if sparse_container is not None:
            out = est.tree_.apply(X.tocsr())
        else:
            out = est.tree_.apply(X)

        node_weights = np.bincount(out)
        # drop inner nodes
        leaf_weights = node_weights[node_weights != 0]
        assert (
            np.min(leaf_weights) >= total_weight * est.min_weight_fraction_leaf
        ), "Failed with {0} min_weight_fraction_leaf={1}".format(
            name, est.min_weight_fraction_leaf
        )


@pytest.mark.parametrize("name", ALL_TREES)
def test_min_weight_fraction_leaf_on_dense_input(name):
    check_min_weight_fraction_leaf(name, "iris")


@pytest.mark.parametrize("name", SPARSE_TREES)
@pytest.mark.parametrize("csc_container", CSC_CONTAINERS)
def test_min_weight_fraction_leaf_on_sparse_input(name, csc_container):
    check_min_weight_fraction_leaf(name, "multilabel", sparse_container=csc_container)


def check_min_weight_fraction_leaf_with_min_samples_leaf(
    name, datasets, sparse_container=None
):
    """Test the interaction between min_weight_fraction_leaf and
    min_samples_leaf when sample_weights is not provided in fit."""
    X = DATASETS[datasets]["X"].astype(np.float32)
    if sparse_container is not None:
        X = sparse_container(X)
    y = DATASETS[datasets]["y"]

    total_weight = X.shape[0]
    TreeEstimator = ALL_TREES[name]
    for max_leaf_nodes, frac in product((None, 1000), np.linspace(0, 0.5, 3)):
        # test integer min_samples_leaf
        est = TreeEstimator(
            min_weight_fraction_leaf=frac,
            max_leaf_nodes=max_leaf_nodes,
            min_samples_leaf=5,
            random_state=0,
        )
        est.fit(X, y)

        if sparse_container is not None:
            out = est.tree_.apply(X.tocsr())
        else:
            out = est.tree_.apply(X)

        node_weights = np.bincount(out)
        # drop inner nodes
        leaf_weights = node_weights[node_weights != 0]
        assert np.min(leaf_weights) >= max(
            (total_weight * est.min_weight_fraction_leaf), 5
        ), "Failed with {0} min_weight_fraction_leaf={1}, min_samples_leaf={2}".format(
            name, est.min_weight_fraction_leaf, est.min_samples_leaf
        )
    for max_leaf_nodes, frac in product((None, 1000), np.linspace(0, 0.5, 3)):
        # test float min_samples_leaf
        est = TreeEstimator(
            min_weight_fraction_leaf=frac,
            max_leaf_nodes=max_leaf_nodes,
            min_samples_leaf=0.1,
            random_state=0,
        )
        est.fit(X, y)

        if sparse_container is not None:
            out = est.tree_.apply(X.tocsr())
        else:
            out = est.tree_.apply(X)

        node_weights = np.bincount(out)
        # drop inner nodes
        leaf_weights = node_weights[node_weights != 0]
        assert np.min(leaf_weights) >= max(
            (total_weight * est.min_weight_fraction_leaf),
            (total_weight * est.min_samples_leaf),
        ), "Failed with {0} min_weight_fraction_leaf={1}, min_samples_leaf={2}".format(
            name, est.min_weight_fraction_leaf, est.min_samples_leaf
        )


@pytest.mark.parametrize("name", ALL_TREES)
def test_min_weight_fraction_leaf_with_min_samples_leaf_on_dense_input(name):
    check_min_weight_fraction_leaf_with_min_samples_leaf(name, "iris")


@pytest.mark.parametrize("name", SPARSE_TREES)
@pytest.mark.parametrize("csc_container", CSC_CONTAINERS)
def test_min_weight_fraction_leaf_with_min_samples_leaf_on_sparse_input(
    name, csc_container
):
    check_min_weight_fraction_leaf_with_min_samples_leaf(
        name, "multilabel", sparse_container=csc_container
    )


def test_min_impurity_decrease(global_random_seed):
    # test if min_impurity_decrease ensure that a split is made only if
    # if the impurity decrease is at least that value
    X, y = datasets.make_classification(n_samples=100, random_state=global_random_seed)

    # test both DepthFirstTreeBuilder and BestFirstTreeBuilder
    # by setting max_leaf_nodes
    for max_leaf_nodes, name in product((None, 1000), ALL_TREES.keys()):
        TreeEstimator = ALL_TREES[name]

        # Check default value of min_impurity_decrease, 1e-7
        est1 = TreeEstimator(max_leaf_nodes=max_leaf_nodes, random_state=0)
        # Check with explicit value of 0.05
        est2 = TreeEstimator(
            max_leaf_nodes=max_leaf_nodes, min_impurity_decrease=0.05, random_state=0
        )
        # Check with a much lower value of 0.0001
        est3 = TreeEstimator(
            max_leaf_nodes=max_leaf_nodes, min_impurity_decrease=0.0001, random_state=0
        )
        # Check with a much lower value of 0.1
        est4 = TreeEstimator(
            max_leaf_nodes=max_leaf_nodes, min_impurity_decrease=0.1, random_state=0
        )

        for est, expected_decrease in (
            (est1, 1e-7),
            (est2, 0.05),
            (est3, 0.0001),
            (est4, 0.1),
        ):
            assert (
                est.min_impurity_decrease <= expected_decrease
            ), "Failed, min_impurity_decrease = {0} > {1}".format(
                est.min_impurity_decrease, expected_decrease
            )
            est.fit(X, y)
            for node in range(est.tree_.node_count):
                # If current node is a not leaf node, check if the split was
                # justified w.r.t the min_impurity_decrease
                if est.tree_.children_left[node] != TREE_LEAF:
                    imp_parent = est.tree_.impurity[node]
                    wtd_n_node = est.tree_.weighted_n_node_samples[node]

                    left = est.tree_.children_left[node]
                    wtd_n_left = est.tree_.weighted_n_node_samples[left]
                    imp_left = est.tree_.impurity[left]
                    wtd_imp_left = wtd_n_left * imp_left

                    right = est.tree_.children_right[node]
                    wtd_n_right = est.tree_.weighted_n_node_samples[right]
                    imp_right = est.tree_.impurity[right]
                    wtd_imp_right = wtd_n_right * imp_right

                    wtd_avg_left_right_imp = wtd_imp_right + wtd_imp_left
                    wtd_avg_left_right_imp /= wtd_n_node

                    fractional_node_weight = (
                        est.tree_.weighted_n_node_samples[node] / X.shape[0]
                    )

                    actual_decrease = fractional_node_weight * (
                        imp_parent - wtd_avg_left_right_imp
                    )

                    assert (
                        actual_decrease >= expected_decrease
                    ), "Failed with {0} expected min_impurity_decrease={1}".format(
                        actual_decrease, expected_decrease
                    )


def test_pickle():
    """Test pickling preserves Tree properties and performance."""
    for name, TreeEstimator in ALL_TREES.items():
        if "Classifier" in name:
            X, y = iris.data, iris.target
        else:
            X, y = diabetes.data, diabetes.target

        est = TreeEstimator(random_state=0, store_leaf_values=True)
        est.fit(X, y)
        score = est.score(X, y)

        # test that all class properties are maintained
        attributes = [
            "max_depth",
            "node_count",
            "capacity",
            "n_classes",
            "children_left",
            "children_right",
            "n_leaves",
            "feature",
            "threshold",
            "impurity",
            "n_node_samples",
            "weighted_n_node_samples",
            "value",
            "leaf_nodes_samples",
        ]
        fitted_attribute = {
            attribute: getattr(est.tree_, attribute) for attribute in attributes
        }

        serialized_object = pickle.dumps(est)
        est2 = pickle.loads(serialized_object)
        assert type(est2) == est.__class__

        score2 = est2.score(X, y)
        assert (
            score == score2
        ), "Failed to generate same score  after pickling with {0}".format(name)
        for attribute in fitted_attribute:
            if attribute == "leaf_nodes_samples":
                for key in fitted_attribute[attribute].keys():
                    assert_array_equal(
                        getattr(est2.tree_, attribute)[key],
                        fitted_attribute[attribute][key],
                        err_msg=(
                            f"Failed to generate same attribute {attribute} after"
                            f" pickling with {name}"
                        ),
                    )
            else:
                assert_array_equal(
                    getattr(est2.tree_, attribute),
                    fitted_attribute[attribute],
                    err_msg=(
                        f"Failed to generate same attribute {attribute} after pickling"
                        f" with {name}"
                    ),
                )


def test_multioutput():
    # Check estimators on multi-output problems.
    X = [
        [-2, -1],
        [-1, -1],
        [-1, -2],
        [1, 1],
        [1, 2],
        [2, 1],
        [-2, 1],
        [-1, 1],
        [-1, 2],
        [2, -1],
        [1, -1],
        [1, -2],
    ]

    y = [
        [-1, 0],
        [-1, 0],
        [-1, 0],
        [1, 1],
        [1, 1],
        [1, 1],
        [-1, 2],
        [-1, 2],
        [-1, 2],
        [1, 3],
        [1, 3],
        [1, 3],
    ]

    T = [[-1, -1], [1, 1], [-1, 1], [1, -1]]
    y_true = [[-1, 0], [1, 1], [-1, 2], [1, 3]]

    # toy classification problem
    for name, TreeClassifier in CLF_TREES.items():
        clf = TreeClassifier(random_state=0)
        y_hat = clf.fit(X, y).predict(T)
        assert_array_equal(y_hat, y_true)
        assert y_hat.shape == (4, 2)

        proba = clf.predict_proba(T)
        assert len(proba) == 2
        assert proba[0].shape == (4, 2)
        assert proba[1].shape == (4, 4)

        log_proba = clf.predict_log_proba(T)
        assert len(log_proba) == 2
        assert log_proba[0].shape == (4, 2)
        assert log_proba[1].shape == (4, 4)

    # toy regression problem
    for name, TreeRegressor in REG_TREES.items():
        reg = TreeRegressor(random_state=0)
        y_hat = reg.fit(X, y).predict(T)
        assert_almost_equal(y_hat, y_true)
        assert y_hat.shape == (4, 2)


def test_classes_shape():
    # Test that n_classes_ and classes_ have proper shape.
    for name, TreeClassifier in CLF_TREES.items():
        # Classification, single output
        clf = TreeClassifier(random_state=0)
        clf.fit(X, y)

        assert clf.n_classes_ == 2
        assert_array_equal(clf.classes_, [-1, 1])

        # Classification, multi-output
        _y = np.vstack((y, np.array(y) * 2)).T
        clf = TreeClassifier(random_state=0)
        clf.fit(X, _y)
        assert len(clf.n_classes_) == 2
        assert len(clf.classes_) == 2
        assert_array_equal(clf.n_classes_, [2, 2])
        assert_array_equal(clf.classes_, [[-1, 1], [-2, 2]])


def test_unbalanced_iris():
    # Check class rebalancing.
    unbalanced_X = iris.data[:125]
    unbalanced_y = iris.target[:125]
    sample_weight = compute_sample_weight("balanced", unbalanced_y)

    for name, TreeClassifier in CLF_TREES.items():
        clf = TreeClassifier(random_state=0)
        clf.fit(unbalanced_X, unbalanced_y, sample_weight=sample_weight)
        assert_almost_equal(clf.predict(unbalanced_X), unbalanced_y)


def test_memory_layout():
    # Check that it works no matter the memory layout
    for (name, TreeEstimator), dtype in product(
        ALL_TREES.items(), [np.float64, np.float32]
    ):
        est = TreeEstimator(random_state=0)

        # Nothing
        X = np.asarray(iris.data, dtype=dtype)
        y = iris.target
        assert_array_equal(est.fit(X, y).predict(X), y)

        # C-order
        X = np.asarray(iris.data, order="C", dtype=dtype)
        y = iris.target
        assert_array_equal(est.fit(X, y).predict(X), y)

        # F-order
        X = np.asarray(iris.data, order="F", dtype=dtype)
        y = iris.target
        assert_array_equal(est.fit(X, y).predict(X), y)

        # Contiguous
        X = np.ascontiguousarray(iris.data, dtype=dtype)
        y = iris.target
        assert_array_equal(est.fit(X, y).predict(X), y)

        # csr
        for csr_container in CSR_CONTAINERS:
            X = csr_container(iris.data, dtype=dtype)
            y = iris.target
            assert_array_equal(est.fit(X, y).predict(X), y)

        # csc
        for csc_container in CSC_CONTAINERS:
            X = csc_container(iris.data, dtype=dtype)
            y = iris.target
            assert_array_equal(est.fit(X, y).predict(X), y)

        # Strided
        X = np.asarray(iris.data[::3], dtype=dtype)
        y = iris.target[::3]
        assert_array_equal(est.fit(X, y).predict(X), y)


def test_sample_weight():
    # Check sample weighting.
    # Test that zero-weighted samples are not taken into account
    X = np.arange(100)[:, np.newaxis]
    y = np.ones(100)
    y[:50] = 0.0

    sample_weight = np.ones(100)
    sample_weight[y == 0] = 0.0

    clf = DecisionTreeClassifier(random_state=0)
    clf.fit(X, y, sample_weight=sample_weight)
    assert_array_equal(clf.predict(X), np.ones(100))

    # Test that low weighted samples are not taken into account at low depth
    X = np.arange(200)[:, np.newaxis]
    y = np.zeros(200)
    y[50:100] = 1
    y[100:200] = 2
    X[100:200, 0] = 200

    sample_weight = np.ones(200)

    sample_weight[y == 2] = 0.51  # Samples of class '2' are still weightier
    clf = DecisionTreeClassifier(max_depth=1, random_state=0)
    clf.fit(X, y, sample_weight=sample_weight)
    assert clf.tree_.threshold[0] == 149.5

    sample_weight[y == 2] = 0.5  # Samples of class '2' are no longer weightier
    clf = DecisionTreeClassifier(max_depth=1, random_state=0)
    clf.fit(X, y, sample_weight=sample_weight)
    assert clf.tree_.threshold[0] == 49.5  # Threshold should have moved

    # Test that sample weighting is the same as having duplicates
    X = iris.data
    y = iris.target

    duplicates = rng.randint(0, X.shape[0], 100)

    clf = DecisionTreeClassifier(random_state=1)
    clf.fit(X[duplicates], y[duplicates])

    sample_weight = np.bincount(duplicates, minlength=X.shape[0])
    clf2 = DecisionTreeClassifier(random_state=1)
    clf2.fit(X, y, sample_weight=sample_weight)

    internal = clf.tree_.children_left != tree._tree.TREE_LEAF
    assert_array_almost_equal(
        clf.tree_.threshold[internal], clf2.tree_.threshold[internal]
    )


def test_sample_weight_invalid():
    # Check sample weighting raises errors.
    X = np.arange(100)[:, np.newaxis]
    y = np.ones(100)
    y[:50] = 0.0

    clf = DecisionTreeClassifier(random_state=0)

    sample_weight = np.random.rand(100, 1)
    with pytest.raises(ValueError):
        clf.fit(X, y, sample_weight=sample_weight)

    sample_weight = np.array(0)
    expected_err = r"Singleton.* cannot be considered a valid collection"
    with pytest.raises(TypeError, match=expected_err):
        clf.fit(X, y, sample_weight=sample_weight)


@pytest.mark.parametrize("name", CLF_TREES)
def test_class_weights(name):
    # Test that class_weights resemble sample_weights behavior.
    TreeClassifier = CLF_TREES[name]

    # Iris is balanced, so no effect expected for using 'balanced' weights
    clf1 = TreeClassifier(random_state=0)
    clf1.fit(iris.data, iris.target)
    clf2 = TreeClassifier(class_weight="balanced", random_state=0)
    clf2.fit(iris.data, iris.target)
    assert_almost_equal(clf1.feature_importances_, clf2.feature_importances_)

    # Make a multi-output problem with three copies of Iris
    iris_multi = np.vstack((iris.target, iris.target, iris.target)).T
    # Create user-defined weights that should balance over the outputs
    clf3 = TreeClassifier(
        class_weight=[
            {0: 2.0, 1: 2.0, 2: 1.0},
            {0: 2.0, 1: 1.0, 2: 2.0},
            {0: 1.0, 1: 2.0, 2: 2.0},
        ],
        random_state=0,
    )
    clf3.fit(iris.data, iris_multi)
    assert_almost_equal(clf2.feature_importances_, clf3.feature_importances_)
    # Check against multi-output "auto" which should also have no effect
    clf4 = TreeClassifier(class_weight="balanced", random_state=0)
    clf4.fit(iris.data, iris_multi)
    assert_almost_equal(clf3.feature_importances_, clf4.feature_importances_)

    # Inflate importance of class 1, check against user-defined weights
    sample_weight = np.ones(iris.target.shape)
    sample_weight[iris.target == 1] *= 100
    class_weight = {0: 1.0, 1: 100.0, 2: 1.0}
    clf1 = TreeClassifier(random_state=0)
    clf1.fit(iris.data, iris.target, sample_weight)
    clf2 = TreeClassifier(class_weight=class_weight, random_state=0)
    clf2.fit(iris.data, iris.target)
    assert_almost_equal(clf1.feature_importances_, clf2.feature_importances_)

    # Check that sample_weight and class_weight are multiplicative
    clf1 = TreeClassifier(random_state=0)
    clf1.fit(iris.data, iris.target, sample_weight**2)
    clf2 = TreeClassifier(class_weight=class_weight, random_state=0)
    clf2.fit(iris.data, iris.target, sample_weight)
    assert_almost_equal(clf1.feature_importances_, clf2.feature_importances_)


@pytest.mark.parametrize("name", CLF_TREES)
def test_class_weight_errors(name):
    # Test if class_weight raises errors and warnings when expected.
    TreeClassifier = CLF_TREES[name]
    _y = np.vstack((y, np.array(y) * 2)).T

    # Incorrect length list for multi-output
    clf = TreeClassifier(class_weight=[{-1: 0.5, 1: 1.0}], random_state=0)
    err_msg = "number of elements in class_weight should match number of outputs."
    with pytest.raises(ValueError, match=err_msg):
        clf.fit(X, _y)


def test_max_leaf_nodes():
    # Test greedy trees with max_depth + 1 leafs.
    X, y = datasets.make_hastie_10_2(n_samples=100, random_state=1)
    k = 4
    for name, TreeEstimator in ALL_TREES.items():
        est = TreeEstimator(max_depth=None, max_leaf_nodes=k + 1).fit(X, y)
        assert est.get_n_leaves() == k + 1


def test_max_leaf_nodes_max_depth():
    # Test precedence of max_leaf_nodes over max_depth.
    X, y = datasets.make_hastie_10_2(n_samples=100, random_state=1)
    k = 4
    for name, TreeEstimator in ALL_TREES.items():
        est = TreeEstimator(max_depth=1, max_leaf_nodes=k).fit(X, y)
        assert est.get_depth() == 1


def test_arrays_persist():
    # Ensure property arrays' memory stays alive when tree disappears
    # non-regression for #2726
    for attr in [
        "n_classes",
        "value",
        "children_left",
        "children_right",
        "threshold",
        "impurity",
        "feature",
        "n_node_samples",
    ]:
        value = getattr(DecisionTreeClassifier().fit([[0], [1]], [0, 1]).tree_, attr)
        # if pointing to freed memory, contents may be arbitrary
        assert -3 <= value.flat[0] < 3, "Array points to arbitrary memory"


def test_only_constant_features():
    random_state = check_random_state(0)
    X = np.zeros((10, 20))
    y = random_state.randint(0, 2, (10,))
    for name, TreeEstimator in ALL_TREES.items():
        est = TreeEstimator(random_state=0)
        est.fit(X, y)
        assert est.tree_.max_depth == 0


def test_behaviour_constant_feature_after_splits():
    X = np.transpose(
        np.vstack(([[0, 0, 0, 0, 0, 1, 2, 4, 5, 6, 7]], np.zeros((4, 11))))
    )
    y = [0, 0, 0, 1, 1, 2, 2, 2, 3, 3, 3]
    for name, TreeEstimator in ALL_TREES.items():
        # do not check extra random trees
        if "ExtraTree" not in name:
            est = TreeEstimator(random_state=0, max_features=1)
            est.fit(X, y)
            assert est.tree_.max_depth == 2
            assert est.tree_.node_count == 5


def test_with_only_one_non_constant_features():
    X = np.hstack([np.array([[1.0], [1.0], [0.0], [0.0]]), np.zeros((4, 1000))])

    y = np.array([0.0, 1.0, 0.0, 1.0])
    for name, TreeEstimator in CLF_TREES.items():
        est = TreeEstimator(random_state=0, max_features=1)
        est.fit(X, y)
        assert est.tree_.max_depth == 1
        assert_array_equal(est.predict_proba(X), np.full((4, 2), 0.5))

    for name, TreeEstimator in REG_TREES.items():
        est = TreeEstimator(random_state=0, max_features=1)
        est.fit(X, y)
        assert est.tree_.max_depth == 1
        assert_array_equal(est.predict(X), np.full((4,), 0.5))


def test_big_input():
    # Test if the warning for too large inputs is appropriate.
    X = np.repeat(10**40.0, 4).astype(np.float64).reshape(-1, 1)
    clf = DecisionTreeClassifier()
    with pytest.raises(ValueError, match="float32"):
        clf.fit(X, [0, 1, 0, 1])


def test_realloc():
    from sklearn.tree._utils import _realloc_test

    with pytest.raises(MemoryError):
        _realloc_test()


def test_huge_allocations():
    n_bits = 8 * struct.calcsize("P")

    X = np.random.randn(10, 2)
    y = np.random.randint(0, 2, 10)

    # Sanity check: we cannot request more memory than the size of the address
    # space. Currently raises OverflowError.
    huge = 2 ** (n_bits + 1)
    clf = DecisionTreeClassifier(splitter="best", max_leaf_nodes=huge)
    with pytest.raises(Exception):
        clf.fit(X, y)

    # Non-regression test: MemoryError used to be dropped by Cython
    # because of missing "except *".
    huge = 2 ** (n_bits - 1) - 1
    clf = DecisionTreeClassifier(splitter="best", max_leaf_nodes=huge)
    with pytest.raises(MemoryError):
        clf.fit(X, y)


def check_sparse_input(tree, dataset, max_depth=None):
    TreeEstimator = ALL_TREES[tree]
    X = DATASETS[dataset]["X"]
    y = DATASETS[dataset]["y"]

    # Gain testing time
    if dataset in ["digits", "diabetes"]:
        n_samples = X.shape[0] // 5
        X = X[:n_samples]
        y = y[:n_samples]

    for sparse_container in COO_CONTAINERS + CSC_CONTAINERS + CSR_CONTAINERS:
        X_sparse = sparse_container(X)

        # Check the default (depth first search)
        d = TreeEstimator(random_state=0, max_depth=max_depth).fit(X, y)
        s = TreeEstimator(random_state=0, max_depth=max_depth).fit(X_sparse, y)

        assert_tree_equal(
            d.tree_,
            s.tree_,
            "{0} with dense and sparse format gave different trees".format(tree),
        )

        y_pred = d.predict(X)
        if tree in CLF_TREES:
            y_proba = d.predict_proba(X)
            y_log_proba = d.predict_log_proba(X)

        for sparse_container_test in COO_CONTAINERS + CSR_CONTAINERS + CSC_CONTAINERS:
            X_sparse_test = sparse_container_test(X_sparse, dtype=np.float32)

            assert_array_almost_equal(s.predict(X_sparse_test), y_pred)

            if tree in CLF_TREES:
                assert_array_almost_equal(s.predict_proba(X_sparse_test), y_proba)
                assert_array_almost_equal(
                    s.predict_log_proba(X_sparse_test), y_log_proba
                )


@pytest.mark.parametrize("tree_type", SPARSE_TREES)
@pytest.mark.parametrize(
    "dataset",
    (
        "clf_small",
        "toy",
        "digits",
        "multilabel",
        "sparse-pos",
        "sparse-neg",
        "sparse-mix",
        "zeros",
    ),
)
def test_sparse_input(tree_type, dataset):
    max_depth = 3 if dataset == "digits" else None
    check_sparse_input(tree_type, dataset, max_depth)


@pytest.mark.parametrize("tree_type", sorted(set(SPARSE_TREES).intersection(REG_TREES)))
@pytest.mark.parametrize("dataset", ["diabetes", "reg_small"])
def test_sparse_input_reg_trees(tree_type, dataset):
    # Due to numerical instability of MSE and too strict test, we limit the
    # maximal depth
    check_sparse_input(tree_type, dataset, 2)


@pytest.mark.parametrize("tree_type", SPARSE_TREES)
@pytest.mark.parametrize("dataset", ["sparse-pos", "sparse-neg", "sparse-mix", "zeros"])
@pytest.mark.parametrize("csc_container", CSC_CONTAINERS)
def test_sparse_parameters(tree_type, dataset, csc_container):
    TreeEstimator = ALL_TREES[tree_type]
    X = DATASETS[dataset]["X"]
    X_sparse = csc_container(X)
    y = DATASETS[dataset]["y"]

    # Check max_features
    d = TreeEstimator(random_state=0, max_features=1, max_depth=2).fit(X, y)
    s = TreeEstimator(random_state=0, max_features=1, max_depth=2).fit(X_sparse, y)
    assert_tree_equal(
        d.tree_,
        s.tree_,
        "{0} with dense and sparse format gave different trees".format(tree_type),
    )
    assert_array_almost_equal(s.predict(X), d.predict(X))

    # Check min_samples_split
    d = TreeEstimator(random_state=0, max_features=1, min_samples_split=10).fit(X, y)
    s = TreeEstimator(random_state=0, max_features=1, min_samples_split=10).fit(
        X_sparse, y
    )
    assert_tree_equal(
        d.tree_,
        s.tree_,
        "{0} with dense and sparse format gave different trees".format(tree_type),
    )
    assert_array_almost_equal(s.predict(X), d.predict(X))

    # Check min_samples_leaf
    d = TreeEstimator(random_state=0, min_samples_leaf=X_sparse.shape[0] // 2).fit(X, y)
    s = TreeEstimator(random_state=0, min_samples_leaf=X_sparse.shape[0] // 2).fit(
        X_sparse, y
    )
    assert_tree_equal(
        d.tree_,
        s.tree_,
        "{0} with dense and sparse format gave different trees".format(tree_type),
    )
    assert_array_almost_equal(s.predict(X), d.predict(X))

    # Check best-first search
    d = TreeEstimator(random_state=0, max_leaf_nodes=3).fit(X, y)
    s = TreeEstimator(random_state=0, max_leaf_nodes=3).fit(X_sparse, y)
    assert_tree_equal(
        d.tree_,
        s.tree_,
        "{0} with dense and sparse format gave different trees".format(tree_type),
    )
    assert_array_almost_equal(s.predict(X), d.predict(X))


@pytest.mark.parametrize(
    "tree_type, criterion",
    list(product([tree for tree in SPARSE_TREES if tree in REG_TREES], REG_CRITERIONS))
    + list(
        product([tree for tree in SPARSE_TREES if tree in CLF_TREES], CLF_CRITERIONS)
    ),
)
@pytest.mark.parametrize("dataset", ["sparse-pos", "sparse-neg", "sparse-mix", "zeros"])
@pytest.mark.parametrize("csc_container", CSC_CONTAINERS)
def test_sparse_criteria(tree_type, dataset, csc_container, criterion):
    TreeEstimator = ALL_TREES[tree_type]
    X = DATASETS[dataset]["X"]
    X_sparse = csc_container(X)
    y = DATASETS[dataset]["y"]

    d = TreeEstimator(random_state=0, max_depth=3, criterion=criterion).fit(X, y)
    s = TreeEstimator(random_state=0, max_depth=3, criterion=criterion).fit(X_sparse, y)

    assert_tree_equal(
        d.tree_,
        s.tree_,
        "{0} with dense and sparse format gave different trees".format(tree_type),
    )
    assert_array_almost_equal(s.predict(X), d.predict(X))


@pytest.mark.parametrize("tree_type", SPARSE_TREES)
@pytest.mark.parametrize(
    "csc_container,csr_container", zip(CSC_CONTAINERS, CSR_CONTAINERS)
)
def test_explicit_sparse_zeros(tree_type, csc_container, csr_container):
    TreeEstimator = ALL_TREES[tree_type]
    max_depth = 3
    n_features = 10

    # n_samples set n_feature to ease construction of a simultaneous
    # construction of a csr and csc matrix
    n_samples = n_features
    samples = np.arange(n_samples)

    # Generate X, y
    random_state = check_random_state(0)
    indices = []
    data = []
    offset = 0
    indptr = [offset]
    for i in range(n_features):
        n_nonzero_i = random_state.binomial(n_samples, 0.5)
        indices_i = random_state.permutation(samples)[:n_nonzero_i]
        indices.append(indices_i)
        data_i = random_state.binomial(3, 0.5, size=(n_nonzero_i,)) - 1
        data.append(data_i)
        offset += n_nonzero_i
        indptr.append(offset)

    indices = np.concatenate(indices).astype(np.int32)
    indptr = np.array(indptr, dtype=np.int32)
    data = np.array(np.concatenate(data), dtype=np.float32)
    X_sparse = csc_container((data, indices, indptr), shape=(n_samples, n_features))
    X = X_sparse.toarray()
    X_sparse_test = csr_container(
        (data, indices, indptr), shape=(n_samples, n_features)
    )
    X_test = X_sparse_test.toarray()
    y = random_state.randint(0, 3, size=(n_samples,))

    # Ensure that X_sparse_test owns its data, indices and indptr array
    X_sparse_test = X_sparse_test.copy()

    # Ensure that we have explicit zeros
    assert (X_sparse.data == 0.0).sum() > 0
    assert (X_sparse_test.data == 0.0).sum() > 0

    # Perform the comparison
    d = TreeEstimator(random_state=0, max_depth=max_depth).fit(X, y)
    s = TreeEstimator(random_state=0, max_depth=max_depth).fit(X_sparse, y)

    assert_tree_equal(
        d.tree_,
        s.tree_,
        "{0} with dense and sparse format gave different trees".format(tree),
    )

    Xs = (X_test, X_sparse_test)
    for X1, X2 in product(Xs, Xs):
        assert_array_almost_equal(s.tree_.apply(X1), d.tree_.apply(X2))
        assert_array_almost_equal(s.apply(X1), d.apply(X2))
        assert_array_almost_equal(s.apply(X1), s.tree_.apply(X1))

        assert_array_almost_equal(
            s.tree_.decision_path(X1).toarray(), d.tree_.decision_path(X2).toarray()
        )
        assert_array_almost_equal(
            s.decision_path(X1).toarray(), d.decision_path(X2).toarray()
        )
        assert_array_almost_equal(
            s.decision_path(X1).toarray(), s.tree_.decision_path(X1).toarray()
        )

        assert_array_almost_equal(s.predict(X1), d.predict(X2))

        if tree in CLF_TREES:
            assert_array_almost_equal(s.predict_proba(X1), d.predict_proba(X2))


@ignore_warnings
def check_raise_error_on_1d_input(name):
    TreeEstimator = ALL_TREES[name]

    X = iris.data[:, 0].ravel()
    X_2d = iris.data[:, 0].reshape((-1, 1))
    y = iris.target

    with pytest.raises(ValueError):
        TreeEstimator(random_state=0).fit(X, y)

    est = TreeEstimator(random_state=0)
    est.fit(X_2d, y)
    with pytest.raises(ValueError):
        est.predict([X])


@pytest.mark.parametrize("name", ALL_TREES)
def test_1d_input(name):
    with ignore_warnings():
        check_raise_error_on_1d_input(name)


@pytest.mark.parametrize("name", ALL_TREES)
@pytest.mark.parametrize("sparse_container", [None] + CSC_CONTAINERS)
def test_min_weight_leaf_split_level(name, sparse_container):
    TreeEstimator = ALL_TREES[name]

    X = np.array([[0], [0], [0], [0], [1]])
    y = [0, 0, 0, 0, 1]
    sample_weight = [0.2, 0.2, 0.2, 0.2, 0.2]
    if sparse_container is not None:
        X = sparse_container(X)

    est = TreeEstimator(random_state=0)
    est.fit(X, y, sample_weight=sample_weight)
    assert est.tree_.max_depth == 1

    est = TreeEstimator(random_state=0, min_weight_fraction_leaf=0.4)
    est.fit(X, y, sample_weight=sample_weight)
    assert est.tree_.max_depth == 0


@pytest.mark.parametrize("name", ALL_TREES)
def test_public_apply_all_trees(name):
    X_small32 = X_small.astype(tree._tree.DTYPE, copy=False)

    est = ALL_TREES[name]()
    est.fit(X_small, y_small)
    assert_array_equal(est.apply(X_small), est.tree_.apply(X_small32))


@pytest.mark.parametrize("name", SPARSE_TREES)
@pytest.mark.parametrize("csr_container", CSR_CONTAINERS)
def test_public_apply_sparse_trees(name, csr_container):
    X_small32 = csr_container(X_small.astype(tree._tree.DTYPE, copy=False))

    est = ALL_TREES[name]()
    est.fit(X_small, y_small)
    assert_array_equal(est.apply(X_small), est.tree_.apply(X_small32))


def test_decision_path_hardcoded():
    X = iris.data
    y = iris.target
    est = DecisionTreeClassifier(random_state=0, max_depth=1).fit(X, y)
    node_indicator = est.decision_path(X[:2]).toarray()
    assert_array_equal(node_indicator, [[1, 1, 0], [1, 0, 1]])


@pytest.mark.parametrize("name", ALL_TREES)
def test_decision_path(name):
    X = iris.data
    y = iris.target
    n_samples = X.shape[0]

    TreeEstimator = ALL_TREES[name]
    est = TreeEstimator(random_state=0, max_depth=2)
    est.fit(X, y)

    node_indicator_csr = est.decision_path(X)
    node_indicator = node_indicator_csr.toarray()
    assert node_indicator.shape == (n_samples, est.tree_.node_count)

    # Assert that leaves index are correct
    leaves = est.apply(X)
    leave_indicator = [node_indicator[i, j] for i, j in enumerate(leaves)]
    assert_array_almost_equal(leave_indicator, np.ones(shape=n_samples))

    # Ensure only one leave node per sample
    all_leaves = est.tree_.children_left == TREE_LEAF
    assert_array_almost_equal(
        np.dot(node_indicator, all_leaves), np.ones(shape=n_samples)
    )

    # Ensure max depth is consistent with sum of indicator
    max_depth = node_indicator.sum(axis=1).max()
    assert est.tree_.max_depth <= max_depth


@pytest.mark.parametrize("name", ALL_TREES)
@pytest.mark.parametrize("csr_container", CSR_CONTAINERS)
def test_no_sparse_y_support(name, csr_container):
    # Currently we don't support sparse y
    X, y = X_multilabel, csr_container(y_multilabel)
    TreeEstimator = ALL_TREES[name]
    with pytest.raises(TypeError):
        TreeEstimator(random_state=0).fit(X, y)


def test_mae():
    """Check MAE criterion produces correct results on small toy dataset:

    ------------------
    | X | y | weight |
    ------------------
    | 3 | 3 |  0.1   |
    | 5 | 3 |  0.3   |
    | 8 | 4 |  1.0   |
    | 3 | 6 |  0.6   |
    | 5 | 7 |  0.3   |
    ------------------
    |sum wt:|  2.3   |
    ------------------

    Because we are dealing with sample weights, we cannot find the median by
    simply choosing/averaging the centre value(s), instead we consider the
    median where 50% of the cumulative weight is found (in a y sorted data set)
    . Therefore with regards to this test data, the cumulative weight is >= 50%
    when y = 4.  Therefore:
    Median = 4

    For all the samples, we can get the total error by summing:
    Absolute(Median - y) * weight

    I.e., total error = (Absolute(4 - 3) * 0.1)
                      + (Absolute(4 - 3) * 0.3)
                      + (Absolute(4 - 4) * 1.0)
                      + (Absolute(4 - 6) * 0.6)
                      + (Absolute(4 - 7) * 0.3)
                      = 2.5

    Impurity = Total error / total weight
             = 2.5 / 2.3
             = 1.08695652173913
             ------------------

    From this root node, the next best split is between X values of 3 and 5.
    Thus, we have left and right child nodes:

    LEFT                    RIGHT
    ------------------      ------------------
    | X | y | weight |      | X | y | weight |
    ------------------      ------------------
    | 3 | 3 |  0.1   |      | 5 | 3 |  0.3   |
    | 3 | 6 |  0.6   |      | 8 | 4 |  1.0   |
    ------------------      | 5 | 7 |  0.3   |
    |sum wt:|  0.7   |      ------------------
    ------------------      |sum wt:|  1.6   |
                            ------------------

    Impurity is found in the same way:
    Left node Median = 6
    Total error = (Absolute(6 - 3) * 0.1)
                + (Absolute(6 - 6) * 0.6)
                = 0.3

    Left Impurity = Total error / total weight
            = 0.3 / 0.7
            = 0.428571428571429
            -------------------

    Likewise for Right node:
    Right node Median = 4
    Total error = (Absolute(4 - 3) * 0.3)
                + (Absolute(4 - 4) * 1.0)
                + (Absolute(4 - 7) * 0.3)
                = 1.2

    Right Impurity = Total error / total weight
            = 1.2 / 1.6
            = 0.75
            ------
    """
    dt_mae = DecisionTreeRegressor(
        random_state=0, criterion="absolute_error", max_leaf_nodes=2
    )

    # Test MAE where sample weights are non-uniform (as illustrated above):
    dt_mae.fit(
        X=[[3], [5], [3], [8], [5]],
        y=[6, 7, 3, 4, 3],
        sample_weight=[0.6, 0.3, 0.1, 1.0, 0.3],
    )
    assert_allclose(dt_mae.tree_.impurity, [2.5 / 2.3, 0.3 / 0.7, 1.2 / 1.6])
    assert_array_equal(dt_mae.tree_.value.flat, [4.0, 6.0, 4.0])

    # Test MAE where all sample weights are uniform:
    dt_mae.fit(X=[[3], [5], [3], [8], [5]], y=[6, 7, 3, 4, 3], sample_weight=np.ones(5))
    assert_array_equal(dt_mae.tree_.impurity, [1.4, 1.5, 4.0 / 3.0])
    assert_array_equal(dt_mae.tree_.value.flat, [4, 4.5, 4.0])

    # Test MAE where a `sample_weight` is not explicitly provided.
    # This is equivalent to providing uniform sample weights, though
    # the internal logic is different:
    dt_mae.fit(X=[[3], [5], [3], [8], [5]], y=[6, 7, 3, 4, 3])
    assert_array_equal(dt_mae.tree_.impurity, [1.4, 1.5, 4.0 / 3.0])
    assert_array_equal(dt_mae.tree_.value.flat, [4, 4.5, 4.0])


def test_criterion_copy():
    # Let's check whether copy of our criterion has the same type
    # and properties as original
    n_outputs = 3
    n_classes = np.arange(3, dtype=np.intp)
    n_samples = 100

    def _pickle_copy(obj):
        return pickle.loads(pickle.dumps(obj))

    for copy_func in [copy.copy, copy.deepcopy, _pickle_copy]:
        for _, typename in CRITERIA_CLF.items():
            criteria = typename(n_outputs, n_classes)
            result = copy_func(criteria).__reduce__()
            typename_, (n_outputs_, n_classes_), _ = result
            assert typename == typename_
            assert n_outputs == n_outputs_
            assert_array_equal(n_classes, n_classes_)

        for _, typename in CRITERIA_REG.items():
            criteria = typename(n_outputs, n_samples)
            result = copy_func(criteria).__reduce__()
            typename_, (n_outputs_, n_samples_), _ = result
            assert typename == typename_
            assert n_outputs == n_outputs_
            assert n_samples == n_samples_


@pytest.mark.parametrize("sparse_container", [None] + CSC_CONTAINERS)
def test_empty_leaf_infinite_threshold(sparse_container):
    # try to make empty leaf by using near infinite value.
    data = np.random.RandomState(0).randn(100, 11) * 2e38
    data = np.nan_to_num(data.astype("float32"))
    X = data[:, :-1]
    if sparse_container is not None:
        X = sparse_container(X)
    y = data[:, -1]

    tree = DecisionTreeRegressor(random_state=0).fit(X, y)
    terminal_regions = tree.apply(X)
    left_leaf = set(np.where(tree.tree_.children_left == TREE_LEAF)[0])
    empty_leaf = left_leaf.difference(terminal_regions)
    infinite_threshold = np.where(~np.isfinite(tree.tree_.threshold))[0]
    assert len(infinite_threshold) == 0
    assert len(empty_leaf) == 0


@pytest.mark.parametrize(
    "dataset", sorted(set(DATASETS.keys()) - {"reg_small", "diabetes"})
)
@pytest.mark.parametrize("tree_cls", [DecisionTreeClassifier, ExtraTreeClassifier])
def test_prune_tree_classifier_are_subtrees(dataset, tree_cls):
    dataset = DATASETS[dataset]
    X, y = dataset["X"], dataset["y"]
    est = tree_cls(max_leaf_nodes=20, random_state=0)
    info = est.cost_complexity_pruning_path(X, y)

    pruning_path = info.ccp_alphas
    impurities = info.impurities
    assert np.all(np.diff(pruning_path) >= 0)
    assert np.all(np.diff(impurities) >= 0)

    assert_pruning_creates_subtree(tree_cls, X, y, pruning_path)


@pytest.mark.parametrize("dataset", DATASETS.keys())
@pytest.mark.parametrize("tree_cls", [DecisionTreeRegressor, ExtraTreeRegressor])
def test_prune_tree_regression_are_subtrees(dataset, tree_cls):
    dataset = DATASETS[dataset]
    X, y = dataset["X"], dataset["y"]

    est = tree_cls(max_leaf_nodes=20, random_state=0)
    info = est.cost_complexity_pruning_path(X, y)

    pruning_path = info.ccp_alphas
    impurities = info.impurities
    assert np.all(np.diff(pruning_path) >= 0)
    assert np.all(np.diff(impurities) >= 0)

    assert_pruning_creates_subtree(tree_cls, X, y, pruning_path)


def test_prune_single_node_tree():
    # single node tree
    clf1 = DecisionTreeClassifier(random_state=0)
    clf1.fit([[0], [1]], [0, 0])

    # pruned single node tree
    clf2 = DecisionTreeClassifier(random_state=0, ccp_alpha=10)
    clf2.fit([[0], [1]], [0, 0])

    assert_is_subtree(clf1.tree_, clf2.tree_)


def assert_pruning_creates_subtree(estimator_cls, X, y, pruning_path):
    # generate trees with increasing alphas
    estimators = []
    for ccp_alpha in pruning_path:
        est = estimator_cls(max_leaf_nodes=20, ccp_alpha=ccp_alpha, random_state=0).fit(
            X, y
        )
        estimators.append(est)

    # A pruned tree must be a subtree of the previous tree (which had a
    # smaller ccp_alpha)
    for prev_est, next_est in zip(estimators, estimators[1:]):
        assert_is_subtree(prev_est.tree_, next_est.tree_)


def assert_is_subtree(tree, subtree):
    assert tree.node_count >= subtree.node_count
    assert tree.max_depth >= subtree.max_depth

    tree_c_left = tree.children_left
    tree_c_right = tree.children_right
    subtree_c_left = subtree.children_left
    subtree_c_right = subtree.children_right

    stack = [(0, 0)]
    while stack:
        tree_node_idx, subtree_node_idx = stack.pop()
        assert_array_almost_equal(
            tree.value[tree_node_idx], subtree.value[subtree_node_idx]
        )
        assert_almost_equal(
            tree.impurity[tree_node_idx], subtree.impurity[subtree_node_idx]
        )
        assert_almost_equal(
            tree.n_node_samples[tree_node_idx], subtree.n_node_samples[subtree_node_idx]
        )
        assert_almost_equal(
            tree.weighted_n_node_samples[tree_node_idx],
            subtree.weighted_n_node_samples[subtree_node_idx],
        )

        if subtree_c_left[subtree_node_idx] == subtree_c_right[subtree_node_idx]:
            # is a leaf
            assert_almost_equal(TREE_UNDEFINED, subtree.threshold[subtree_node_idx])
        else:
            # not a leaf
            assert_almost_equal(
                tree.threshold[tree_node_idx], subtree.threshold[subtree_node_idx]
            )
            stack.append((tree_c_left[tree_node_idx], subtree_c_left[subtree_node_idx]))
            stack.append(
                (tree_c_right[tree_node_idx], subtree_c_right[subtree_node_idx])
            )


@pytest.mark.parametrize("name", ALL_TREES)
@pytest.mark.parametrize("splitter", ["best", "random"])
@pytest.mark.parametrize("sparse_container", [None] + CSC_CONTAINERS + CSR_CONTAINERS)
def test_apply_path_readonly_all_trees(name, splitter, sparse_container):
    dataset = DATASETS["clf_small"]
    X_small = dataset["X"].astype(tree._tree.DTYPE, copy=False)
    if sparse_container is None:
        X_readonly = create_memmap_backed_data(X_small)
    else:
        X_readonly = sparse_container(dataset["X"])

        X_readonly.data = np.array(X_readonly.data, dtype=tree._tree.DTYPE)
        (
            X_readonly.data,
            X_readonly.indices,
            X_readonly.indptr,
        ) = create_memmap_backed_data(
            (X_readonly.data, X_readonly.indices, X_readonly.indptr)
        )

    y_readonly = create_memmap_backed_data(np.array(y_small, dtype=tree._tree.DTYPE))
    est = ALL_TREES[name](splitter=splitter)
    est.fit(X_readonly, y_readonly)
    assert_array_equal(est.predict(X_readonly), est.predict(X_small))
    assert_array_equal(
        est.decision_path(X_readonly).todense(), est.decision_path(X_small).todense()
    )


@pytest.mark.parametrize("criterion", ["squared_error", "friedman_mse", "poisson"])
@pytest.mark.parametrize("Tree", REG_TREES.values())
def test_balance_property(criterion, Tree):
    # Test that sum(y_pred)=sum(y_true) on training set.
    # This works if the mean is predicted (should even be true for each leaf).
    # MAE predicts the median and is therefore excluded from this test.

    # Choose a training set with non-negative targets (for poisson)
    X, y = diabetes.data, diabetes.target
    reg = Tree(criterion=criterion)
    reg.fit(X, y)
    assert np.sum(reg.predict(X)) == pytest.approx(np.sum(y))


@pytest.mark.parametrize("seed", range(3))
def test_poisson_zero_nodes(seed):
    # Test that sum(y)=0 and therefore y_pred=0 is forbidden on nodes.
    X = [[0, 0], [0, 1], [0, 2], [0, 3], [1, 0], [1, 2], [1, 2], [1, 3]]
    y = [0, 0, 0, 0, 1, 2, 3, 4]
    # Note that X[:, 0] == 0 is a 100% indicator for y == 0. The tree can
    # easily learn that:
    reg = DecisionTreeRegressor(criterion="squared_error", random_state=seed)
    reg.fit(X, y)
    assert np.amin(reg.predict(X)) == 0
    # whereas Poisson must predict strictly positive numbers
    reg = DecisionTreeRegressor(criterion="poisson", random_state=seed)
    reg.fit(X, y)
    assert np.all(reg.predict(X) > 0)

    # Test additional dataset where something could go wrong.
    n_features = 10
    X, y = datasets.make_regression(
        effective_rank=n_features * 2 // 3,
        tail_strength=0.6,
        n_samples=1_000,
        n_features=n_features,
        n_informative=n_features * 2 // 3,
        random_state=seed,
    )
    # some excess zeros
    y[(-1 < y) & (y < 0)] = 0
    # make sure the target is positive
    y = np.abs(y)
    reg = DecisionTreeRegressor(criterion="poisson", random_state=seed)
    reg.fit(X, y)
    assert np.all(reg.predict(X) > 0)


def test_poisson_vs_mse():
    # For a Poisson distributed target, Poisson loss should give better results
    # than squared error measured in Poisson deviance as metric.
    # We have a similar test, test_poisson(), in
    # sklearn/ensemble/_hist_gradient_boosting/tests/test_gradient_boosting.py
    rng = np.random.RandomState(42)
    n_train, n_test, n_features = 500, 500, 10
    X = datasets.make_low_rank_matrix(
        n_samples=n_train + n_test, n_features=n_features, random_state=rng
    )
    # We create a log-linear Poisson model and downscale coef as it will get
    # exponentiated.
    coef = rng.uniform(low=-2, high=2, size=n_features) / np.max(X, axis=0)
    y = rng.poisson(lam=np.exp(X @ coef))
    X_train, X_test, y_train, y_test = train_test_split(
        X, y, test_size=n_test, random_state=rng
    )
    # We prevent some overfitting by setting min_samples_split=10.
    tree_poi = DecisionTreeRegressor(
        criterion="poisson", min_samples_split=10, random_state=rng
    )
    tree_mse = DecisionTreeRegressor(
        criterion="squared_error", min_samples_split=10, random_state=rng
    )

    tree_poi.fit(X_train, y_train)
    tree_mse.fit(X_train, y_train)
    dummy = DummyRegressor(strategy="mean").fit(X_train, y_train)

    for X, y, val in [(X_train, y_train, "train"), (X_test, y_test, "test")]:
        metric_poi = mean_poisson_deviance(y, tree_poi.predict(X))
        # squared_error might produce non-positive predictions => clip
        metric_mse = mean_poisson_deviance(y, np.clip(tree_mse.predict(X), 1e-15, None))
        metric_dummy = mean_poisson_deviance(y, dummy.predict(X))
        # As squared_error might correctly predict 0 in train set, its train
        # score can be better than Poisson. This is no longer the case for the
        # test set.
        if val == "test":
            assert metric_poi < 0.5 * metric_mse
        assert metric_poi < 0.75 * metric_dummy


@pytest.mark.parametrize("criterion", REG_CRITERIONS)
def test_decision_tree_regressor_sample_weight_consistency(criterion):
    """Test that the impact of sample_weight is consistent."""
    tree_params = dict(criterion=criterion)
    tree = DecisionTreeRegressor(**tree_params, random_state=42)
    for kind in ["zeros", "ones"]:
        check_sample_weights_invariance(
            "DecisionTreeRegressor_" + criterion, tree, kind="zeros"
        )

    rng = np.random.RandomState(0)
    n_samples, n_features = 10, 5

    X = rng.rand(n_samples, n_features)
    y = np.mean(X, axis=1) + rng.rand(n_samples)
    # make it positive in order to work also for poisson criterion
    y += np.min(y) + 0.1

    # check that multiplying sample_weight by 2 is equivalent
    # to repeating corresponding samples twice
    X2 = np.concatenate([X, X[: n_samples // 2]], axis=0)
    y2 = np.concatenate([y, y[: n_samples // 2]])
    sample_weight_1 = np.ones(len(y))
    sample_weight_1[: n_samples // 2] = 2

    tree1 = DecisionTreeRegressor(**tree_params).fit(
        X, y, sample_weight=sample_weight_1
    )

    tree2 = DecisionTreeRegressor(**tree_params).fit(X2, y2, sample_weight=None)

    assert tree1.tree_.node_count == tree2.tree_.node_count
    # Thresholds, tree.tree_.threshold, and values, tree.tree_.value, are not
    # exactly the same, but on the training set, those differences do not
    # matter and thus predictions are the same.
    assert_allclose(tree1.predict(X), tree2.predict(X))


@pytest.mark.parametrize("Tree", [DecisionTreeClassifier, ExtraTreeClassifier])
@pytest.mark.parametrize("n_classes", [2, 4])
def test_criterion_entropy_same_as_log_loss(Tree, n_classes):
    """Test that criterion=entropy gives same as log_loss."""
    n_samples, n_features = 50, 5
    X, y = datasets.make_classification(
        n_classes=n_classes,
        n_samples=n_samples,
        n_features=n_features,
        n_informative=n_features,
        n_redundant=0,
        random_state=42,
    )
    tree_log_loss = Tree(criterion="log_loss", random_state=43).fit(X, y)
    tree_entropy = Tree(criterion="entropy", random_state=43).fit(X, y)

    assert_tree_equal(
        tree_log_loss.tree_,
        tree_entropy.tree_,
        f"{Tree!r} with criterion 'entropy' and 'log_loss' gave different trees.",
    )
    assert_allclose(tree_log_loss.predict(X), tree_entropy.predict(X))


def test_different_endianness_pickle():
    X, y = datasets.make_classification(random_state=0)

    clf = DecisionTreeClassifier(random_state=0, max_depth=3)
    clf.fit(X, y)
    score = clf.score(X, y)

    def reduce_ndarray(arr):
        return arr.byteswap().view(arr.dtype.newbyteorder()).__reduce__()

    def get_pickle_non_native_endianness():
        f = io.BytesIO()
        p = pickle.Pickler(f)
        p.dispatch_table = copyreg.dispatch_table.copy()
        p.dispatch_table[np.ndarray] = reduce_ndarray

        p.dump(clf)
        f.seek(0)
        return f

    new_clf = pickle.load(get_pickle_non_native_endianness())
    new_score = new_clf.score(X, y)
    assert np.isclose(score, new_score)


def test_different_endianness_joblib_pickle():
    X, y = datasets.make_classification(random_state=0)

    clf = DecisionTreeClassifier(random_state=0, max_depth=3)
    clf.fit(X, y)
    score = clf.score(X, y)

    class NonNativeEndiannessNumpyPickler(NumpyPickler):
        def save(self, obj):
            if isinstance(obj, np.ndarray):
                obj = obj.byteswap().view(obj.dtype.newbyteorder())
            super().save(obj)

    def get_joblib_pickle_non_native_endianness():
        f = io.BytesIO()
        p = NonNativeEndiannessNumpyPickler(f)

        p.dump(clf)
        f.seek(0)
        return f

    new_clf = joblib.load(get_joblib_pickle_non_native_endianness())
    new_score = new_clf.score(X, y)
    assert np.isclose(score, new_score)


def get_different_bitness_node_ndarray(node_ndarray):
    new_dtype_for_indexing_fields = np.int64 if _IS_32BIT else np.int32

    # field names in Node struct with SIZE_t types (see sklearn/tree/_tree.pxd)
    indexing_field_names = ["left_child", "right_child", "feature", "n_node_samples"]

    new_dtype_dict = {
        name: dtype for name, (dtype, _) in node_ndarray.dtype.fields.items()
    }
    for name in indexing_field_names:
        new_dtype_dict[name] = new_dtype_for_indexing_fields

    new_dtype = np.dtype(
        {"names": list(new_dtype_dict.keys()), "formats": list(new_dtype_dict.values())}
    )
    return node_ndarray.astype(new_dtype, casting="same_kind")


def get_different_alignment_node_ndarray(node_ndarray):
    new_dtype_dict = {
        name: dtype for name, (dtype, _) in node_ndarray.dtype.fields.items()
    }
    offsets = [offset for dtype, offset in node_ndarray.dtype.fields.values()]
    shifted_offsets = [8 + offset for offset in offsets]

    new_dtype = np.dtype(
        {
            "names": list(new_dtype_dict.keys()),
            "formats": list(new_dtype_dict.values()),
            "offsets": shifted_offsets,
        }
    )
    return node_ndarray.astype(new_dtype, casting="same_kind")


def reduce_tree_with_different_bitness(tree):
    new_dtype = np.int64 if _IS_32BIT else np.int32
    tree_cls, (n_features, n_classes, n_outputs), state = tree.__reduce__()
    new_n_classes = n_classes.astype(new_dtype, casting="same_kind")

    new_state = state.copy()
    new_state["nodes"] = get_different_bitness_node_ndarray(new_state["nodes"])

    return (tree_cls, (n_features, new_n_classes, n_outputs), new_state)


def test_different_bitness_pickle():
    X, y = datasets.make_classification(random_state=0)

    clf = DecisionTreeClassifier(random_state=0, max_depth=3)
    clf.fit(X, y)
    score = clf.score(X, y)

    def pickle_dump_with_different_bitness():
        f = io.BytesIO()
        p = pickle.Pickler(f)
        p.dispatch_table = copyreg.dispatch_table.copy()
        p.dispatch_table[CythonTree] = reduce_tree_with_different_bitness

        p.dump(clf)
        f.seek(0)
        return f

    new_clf = pickle.load(pickle_dump_with_different_bitness())
    new_score = new_clf.score(X, y)
    assert score == pytest.approx(new_score)


def test_different_bitness_joblib_pickle():
    # Make sure that a platform specific pickle generated on a 64 bit
    # platform can be converted at pickle load time into an estimator
    # with Cython code that works with the host's native integer precision
    # to index nodes in the tree data structure when the host is a 32 bit
    # platform (and vice versa).
    X, y = datasets.make_classification(random_state=0)

    clf = DecisionTreeClassifier(random_state=0, max_depth=3)
    clf.fit(X, y)
    score = clf.score(X, y)

    def joblib_dump_with_different_bitness():
        f = io.BytesIO()
        p = NumpyPickler(f)
        p.dispatch_table = copyreg.dispatch_table.copy()
        p.dispatch_table[CythonTree] = reduce_tree_with_different_bitness

        p.dump(clf)
        f.seek(0)
        return f

    new_clf = joblib.load(joblib_dump_with_different_bitness())
    new_score = new_clf.score(X, y)
    assert score == pytest.approx(new_score)


def test_check_n_classes():
    expected_dtype = np.dtype(np.int32) if _IS_32BIT else np.dtype(np.int64)
    allowed_dtypes = [np.dtype(np.int32), np.dtype(np.int64)]
    allowed_dtypes += [dt.newbyteorder() for dt in allowed_dtypes]

    n_classes = np.array([0, 1], dtype=expected_dtype)
    for dt in allowed_dtypes:
        _check_n_classes(n_classes.astype(dt), expected_dtype)

    with pytest.raises(ValueError, match="Wrong dimensions.+n_classes"):
        wrong_dim_n_classes = np.array([[0, 1]], dtype=expected_dtype)
        _check_n_classes(wrong_dim_n_classes, expected_dtype)

    with pytest.raises(ValueError, match="n_classes.+incompatible dtype"):
        wrong_dtype_n_classes = n_classes.astype(np.float64)
        _check_n_classes(wrong_dtype_n_classes, expected_dtype)


def test_check_value_ndarray():
    expected_dtype = np.dtype(np.float64)
    expected_shape = (5, 1, 2)
    value_ndarray = np.zeros(expected_shape, dtype=expected_dtype)

    allowed_dtypes = [expected_dtype, expected_dtype.newbyteorder()]

    for dt in allowed_dtypes:
        _check_value_ndarray(
            value_ndarray, expected_dtype=dt, expected_shape=expected_shape
        )

    with pytest.raises(ValueError, match="Wrong shape.+value array"):
        _check_value_ndarray(
            value_ndarray, expected_dtype=expected_dtype, expected_shape=(1, 2)
        )

    for problematic_arr in [value_ndarray[:, :, :1], np.asfortranarray(value_ndarray)]:
        with pytest.raises(ValueError, match="value array.+C-contiguous"):
            _check_value_ndarray(
                problematic_arr,
                expected_dtype=expected_dtype,
                expected_shape=problematic_arr.shape,
            )

    with pytest.raises(ValueError, match="value array.+incompatible dtype"):
        _check_value_ndarray(
            value_ndarray.astype(np.float32),
            expected_dtype=expected_dtype,
            expected_shape=expected_shape,
        )


def test_check_node_ndarray():
    expected_dtype = NODE_DTYPE

    node_ndarray = np.zeros((5,), dtype=expected_dtype)

    valid_node_ndarrays = [
        node_ndarray,
        get_different_bitness_node_ndarray(node_ndarray),
        get_different_alignment_node_ndarray(node_ndarray),
    ]
    valid_node_ndarrays += [
        arr.astype(arr.dtype.newbyteorder()) for arr in valid_node_ndarrays
    ]

    for arr in valid_node_ndarrays:
        _check_node_ndarray(node_ndarray, expected_dtype=expected_dtype)

    with pytest.raises(ValueError, match="Wrong dimensions.+node array"):
        problematic_node_ndarray = np.zeros((5, 2), dtype=expected_dtype)
        _check_node_ndarray(problematic_node_ndarray, expected_dtype=expected_dtype)

    with pytest.raises(ValueError, match="node array.+C-contiguous"):
        problematic_node_ndarray = node_ndarray[::2]
        _check_node_ndarray(problematic_node_ndarray, expected_dtype=expected_dtype)

    dtype_dict = {name: dtype for name, (dtype, _) in node_ndarray.dtype.fields.items()}

    # array with wrong 'threshold' field dtype (int64 rather than float64)
    new_dtype_dict = dtype_dict.copy()
    new_dtype_dict["threshold"] = np.int64

    new_dtype = np.dtype(
        {"names": list(new_dtype_dict.keys()), "formats": list(new_dtype_dict.values())}
    )
    problematic_node_ndarray = node_ndarray.astype(new_dtype)

    with pytest.raises(ValueError, match="node array.+incompatible dtype"):
        _check_node_ndarray(problematic_node_ndarray, expected_dtype=expected_dtype)

    # array with wrong 'left_child' field dtype (float64 rather than int64 or int32)
    new_dtype_dict = dtype_dict.copy()
    new_dtype_dict["left_child"] = np.float64
    new_dtype = np.dtype(
        {"names": list(new_dtype_dict.keys()), "formats": list(new_dtype_dict.values())}
    )

    problematic_node_ndarray = node_ndarray.astype(new_dtype)

    with pytest.raises(ValueError, match="node array.+incompatible dtype"):
        _check_node_ndarray(problematic_node_ndarray, expected_dtype=expected_dtype)


@pytest.mark.parametrize(
    "Splitter", chain(DENSE_SPLITTERS.values(), SPARSE_SPLITTERS.values())
)
def test_splitter_serializable(Splitter):
    """Check that splitters are serializable."""
    rng = np.random.RandomState(42)
    max_features = 10
    n_outputs, n_classes = 2, np.array([3, 2], dtype=np.intp)

    criterion = CRITERIA_CLF["gini"](n_outputs, n_classes)
    splitter = Splitter(criterion, max_features, 5, 0.5, rng, monotonic_cst=None)
    splitter_serialize = pickle.dumps(splitter)

    splitter_back = pickle.loads(splitter_serialize)
    assert splitter_back.max_features == max_features
    assert isinstance(splitter_back, Splitter)


def test_tree_deserialization_from_read_only_buffer(tmpdir):
    """Check that Trees can be deserialized with read only buffers.

    Non-regression test for gh-25584.
    """
    pickle_path = str(tmpdir.join("clf.joblib"))
    clf = DecisionTreeClassifier(random_state=0)
    clf.fit(X_small, y_small)

    joblib.dump(clf, pickle_path)
    loaded_clf = joblib.load(pickle_path, mmap_mode="r")

    assert_tree_equal(
        loaded_clf.tree_,
        clf.tree_,
        "The trees of the original and loaded classifiers are not equal.",
    )


@pytest.mark.parametrize("Tree", ALL_TREES.values())
def test_min_sample_split_1_error(Tree):
    """Check that an error is raised when min_sample_split=1.

    non-regression test for issue gh-25481.
    """
    X = np.array([[0, 0], [1, 1]])
    y = np.array([0, 1])

    # min_samples_split=1.0 is valid
    Tree(min_samples_split=1.0).fit(X, y)

    # min_samples_split=1 is invalid
    tree = Tree(min_samples_split=1)
    msg = (
        r"'min_samples_split' .* must be an int in the range \[2, inf\)"
        r".* a float in the range \(0.0, 1.0\]"
    )
    with pytest.raises(ValueError, match=msg):
        tree.fit(X, y)


@pytest.mark.parametrize("criterion", ["squared_error", "friedman_mse"])
def test_missing_values_on_equal_nodes_no_missing(criterion):
    """Check missing values goes to correct node during predictions"""
    X = np.array([[0, 1, 2, 3, 8, 9, 11, 12, 15]]).T
    y = np.array([0.1, 0.2, 0.3, 0.2, 1.4, 1.4, 1.5, 1.6, 2.6])

    dtc = DecisionTreeRegressor(
        random_state=42, max_depth=1, criterion=criterion, store_leaf_values=True
    )
    dtc.fit(X, y)

    # Goes to right node because it has the most data points
    y_pred = dtc.predict([[np.nan]])
    assert_allclose(y_pred, [np.mean(y[-5:])])

    # equal number of elements in both nodes
    X_equal = X[:-1]
    y_equal = y[:-1]

    dtc = DecisionTreeRegressor(random_state=42, max_depth=1, criterion=criterion)
    dtc.fit(X_equal, y_equal)

    # Goes to right node because the implementation sets:
    # missing_go_to_left = n_left > n_right, which is False
    y_pred = dtc.predict([[np.nan]])
    assert_allclose(y_pred, [np.mean(y_equal[-4:])])


@pytest.mark.parametrize("criterion", ["entropy", "gini"])
def test_missing_values_best_splitter_three_classes(criterion):
    """Test when missing values are uniquely present in a class among 3 classes."""
    missing_values_class = 0
    X = np.array([[np.nan] * 4 + [0, 1, 2, 3, 8, 9, 11, 12]]).T
    y = np.array([missing_values_class] * 4 + [1] * 4 + [2] * 4)
    dtc = DecisionTreeClassifier(random_state=42, max_depth=2, criterion=criterion)
    dtc.fit(X, y)

    X_test = np.array([[np.nan, 3, 12]]).T
    y_nan_pred = dtc.predict(X_test)
    # Missing values necessarily are associated to the observed class.
    assert_array_equal(y_nan_pred, [missing_values_class, 1, 2])


@pytest.mark.parametrize("criterion", ["entropy", "gini"])
def test_missing_values_best_splitter_to_left(criterion):
    """Missing values spanning only one class at fit-time must make missing
    values at predict-time be classified has belonging to this class."""
    X = np.array([[np.nan] * 4 + [0, 1, 2, 3, 4, 5]]).T
    y = np.array([0] * 4 + [1] * 6)

    dtc = DecisionTreeClassifier(random_state=42, max_depth=2, criterion=criterion)
    dtc.fit(X, y)

    X_test = np.array([[np.nan, 5, np.nan]]).T
    y_pred = dtc.predict(X_test)

    assert_array_equal(y_pred, [0, 1, 0])


@pytest.mark.parametrize("criterion", ["entropy", "gini"])
def test_missing_values_best_splitter_to_right(criterion):
    """Missing values and non-missing values sharing one class at fit-time
    must make missing values at predict-time be classified has belonging
    to this class."""
    X = np.array([[np.nan] * 4 + [0, 1, 2, 3, 4, 5]]).T
    y = np.array([1] * 4 + [0] * 4 + [1] * 2)

    dtc = DecisionTreeClassifier(random_state=42, max_depth=2, criterion=criterion)
    dtc.fit(X, y)

    X_test = np.array([[np.nan, 1.2, 4.8]]).T
    y_pred = dtc.predict(X_test)

    assert_array_equal(y_pred, [1, 0, 1])


@pytest.mark.parametrize("criterion", ["entropy", "gini"])
def test_missing_values_missing_both_classes_has_nan(criterion):
    """Check behavior of missing value when there is one missing value in each class."""
    X = np.array([[1, 2, 3, 5, np.nan, 10, 20, 30, 60, np.nan]]).T
    y = np.array([0] * 5 + [1] * 5)

    dtc = DecisionTreeClassifier(random_state=42, max_depth=1, criterion=criterion)
    dtc.fit(X, y)
    X_test = np.array([[np.nan, 2.3, 34.2]]).T
    y_pred = dtc.predict(X_test)

    # Missing value goes to the class at the right (here 1) because the implementation
    # searches right first.
    assert_array_equal(y_pred, [1, 0, 1])


@pytest.mark.parametrize("sparse_container", [None] + CSR_CONTAINERS)
@pytest.mark.parametrize(
    "tree",
    [
        DecisionTreeClassifier(splitter="random"),
        DecisionTreeRegressor(criterion="absolute_error"),
    ],
)
def test_missing_value_errors(sparse_container, tree):
    """Check unsupported configurations for missing values."""

    X = np.array([[1, 2, 3, 5, np.nan, 10, 20, 30, 60, np.nan]]).T
    y = np.array([0] * 5 + [1] * 5)

    if sparse_container is not None:
        X = sparse_container(X)

    with pytest.raises(ValueError, match="Input X contains NaN"):
        tree.fit(X, y)


def test_missing_values_poisson():
    """Smoke test for poisson regression and missing values."""
    X, y = diabetes.data.copy(), diabetes.target

    # Set some values missing
    X[::5, 0] = np.nan
    X[::6, -1] = np.nan

    reg = DecisionTreeRegressor(criterion="poisson", random_state=42)
    reg.fit(X, y)

    y_pred = reg.predict(X)
    assert (y_pred >= 0.0).all()


@pytest.mark.parametrize(
    "make_data, Tree",
    [
        (datasets.make_regression, DecisionTreeRegressor),
        (datasets.make_classification, DecisionTreeClassifier),
    ],
)
@pytest.mark.parametrize("sample_weight_train", [None, "ones"])
def test_missing_values_is_resilience(make_data, Tree, sample_weight_train):
    """Check that trees can deal with missing values and have decent performance."""

    rng = np.random.RandomState(0)
    n_samples, n_features = 1000, 50
    X, y = make_data(n_samples=n_samples, n_features=n_features, random_state=rng)

    # Create dataset with missing values
    X_missing = X.copy()
    X_missing[rng.choice([False, True], size=X.shape, p=[0.9, 0.1])] = np.nan
    X_missing_train, X_missing_test, y_train, y_test = train_test_split(
        X_missing, y, random_state=0
    )

    if sample_weight_train == "ones":
        sample_weight_train = np.ones(X_missing_train.shape[0])

    # Train tree with missing values
    tree_with_missing = Tree(random_state=rng)
    tree_with_missing.fit(X_missing_train, y_train, sample_weight=sample_weight_train)
    score_with_missing = tree_with_missing.score(X_missing_test, y_test)

    # Train tree without missing values
    X_train, X_test, y_train, y_test = train_test_split(X, y, random_state=0)
    tree = Tree(random_state=rng)
    tree.fit(X_train, y_train, sample_weight=sample_weight_train)
    score_without_missing = tree.score(X_test, y_test)

    # Score is still 90 percent of the tree's score that had no missing values
    assert score_with_missing >= 0.9 * score_without_missing


def test_missing_value_is_predictive():
    """Check the tree learns when only the missing value is predictive."""
    rng = np.random.RandomState(0)
    n_samples = 1000

    X = rng.standard_normal(size=(n_samples, 10))
    y = rng.randint(0, high=2, size=n_samples)

    # Create a predictive feature using `y` and with some noise
    X_random_mask = rng.choice([False, True], size=n_samples, p=[0.95, 0.05])
    y_mask = y.copy().astype(bool)
    y_mask[X_random_mask] = ~y_mask[X_random_mask]

    X_predictive = rng.standard_normal(size=n_samples)
    X_predictive[y_mask] = np.nan

    X[:, 5] = X_predictive

    X_train, X_test, y_train, y_test = train_test_split(X, y, random_state=rng)
    tree = DecisionTreeClassifier(random_state=rng).fit(X_train, y_train)

    assert tree.score(X_train, y_train) >= 0.85
    assert tree.score(X_test, y_test) >= 0.85


@pytest.mark.parametrize(
    "make_data, Tree",
    [
        (datasets.make_regression, DecisionTreeRegressor),
        (datasets.make_classification, DecisionTreeClassifier),
    ],
)
def test_sample_weight_non_uniform(make_data, Tree):
    """Check sample weight is correctly handled with missing values."""
    rng = np.random.RandomState(0)
    n_samples, n_features = 1000, 10
    X, y = make_data(n_samples=n_samples, n_features=n_features, random_state=rng)

    # Create dataset with missing values
    X[rng.choice([False, True], size=X.shape, p=[0.9, 0.1])] = np.nan

    # Zero sample weight is the same as removing the sample
    sample_weight = np.ones(X.shape[0])
    sample_weight[::2] = 0.0

    tree_with_sw = Tree(random_state=0)
    tree_with_sw.fit(X, y, sample_weight=sample_weight)

    tree_samples_removed = Tree(random_state=0)
    tree_samples_removed.fit(X[1::2, :], y[1::2])

    assert_allclose(tree_samples_removed.predict(X), tree_with_sw.predict(X))


<<<<<<< HEAD
@pytest.mark.parametrize(
    "tree_name",
    ALL_TREES,
)
def test_leaf_node_samples(tree_name):
    """Test getting leaf node samples from fitted tree."""
    tree = ALL_TREES[tree_name](random_state=0, store_leaf_values=False)
    tree.fit(X_small, y_small)

    # Check that the leaf node samples are not stored by default
    assert tree.tree_.leaf_nodes_samples == dict()

    # error should be raised if trying to predict quantiles
    assert hasattr(tree, "predict_quantiles")
    for meth in ["predict_quantiles", "get_leaf_node_samples"]:
        if hasattr(tree, meth):
            with pytest.raises(
                RuntimeError,
                match="leaf node samples",
            ):
                getattr(tree, meth)(X_small)

    quantile_tree = ALL_TREES[tree_name](random_state=0, store_leaf_values=True)
    quantile_tree.fit(X_small, y_small)

    score = tree.score(X_small, y_small)
    new_score = quantile_tree.score(X_small, y_small)
    assert np.isclose(score, new_score)

    # Check that the leaf node samples are what they should be
    X_leaves = quantile_tree.apply(X_small)
    for idx in range(X_leaves.shape[0]):
        leaf_idx = X_leaves[idx]
        assert y_small[idx] in quantile_tree.tree_.leaf_nodes_samples[leaf_idx]
    assert set(np.unique(X_leaves)) == set(
        quantile_tree.tree_.leaf_nodes_samples.keys()
    )


@pytest.mark.parametrize(
    "name",
    ALL_TREES,
)
def test_quantile_tree_predict(name):
    TreeEstimator = ALL_TREES[name]

    # test quantile prediction
    est = TreeEstimator(store_leaf_values=True, random_state=0)

    # fit on binary results in perfect leaves, so all quantiles are the same
    est.fit(X_small, y_small)
    pred = est.predict_quantiles(X_small, quantiles=[0.1, 0.5, 0.9])
    assert_array_equal(est.predict(X_small), pred[:, 0])
    assert_array_equal(est.predict(X_small), pred[:, 1])
    assert_array_equal(est.predict(X_small), pred[:, 2])
    assert_array_equal(pred[:, 0], y_small)
    assert np.unique(pred, axis=1).shape[1] == 1

    est.fit(X_small[:-5], y_small[:-5])
    held_out_X = X_small[-5:, :]
    pred = est.predict_quantiles(held_out_X, quantiles=[0.1, 0.5, 0.9])
    assert_array_equal(est.predict(held_out_X), pred[:, 0])
    assert_array_equal(est.predict(held_out_X), pred[:, 1])
    assert_array_equal(est.predict(held_out_X), pred[:, 2])

    # fit on real data
    est.fit(iris.data, iris.target)
    pred = est.predict_quantiles(iris.data, quantiles=[0.1, 0.5, 0.9])
    assert_array_equal(pred[:, 0], iris.target)
    assert_array_equal(pred[:, 1], iris.target)
    assert_array_equal(pred[:, 2], iris.target)


@pytest.mark.parametrize(
    "name",
    ALL_TREES,
)
def test_quantile_tree_predict_impure_leaves(name):
    TreeEstimator = ALL_TREES[name]

    # test quantile prediction
    est = TreeEstimator(store_leaf_values=True, random_state=0, max_depth=4)
    # fit on binary results with constrained depth will result in impure leaves
    est.fit(X_small, y_small)
    pred = est.predict_quantiles(X_small, quantiles=[0.1, 0.5, 0.9])
    assert np.unique(pred, axis=1).shape[1] > 1


def test_multioutput_quantiles():
    # Check estimators on multi-output problems.
    X = [
        [-2, -1],
        [-1, -1],
        [-1, -2],
        [1, 1],
        [1, 2],
        [2, 1],
        [-2, 1],
        [-1, 1],
        [-1, 2],
        [2, -1],
        [1, -1],
        [1, -2],
    ]

    y = [
        [-1, 0],
        [-1, 0],
        [-1, 0],
        [1, 1],
        [1, 1],
        [1, 1],
        [-1, 2],
        [-1, 2],
        [-1, 2],
        [1, 3],
        [1, 3],
        [1, 3],
    ]

    T = [[-1, -1], [1, 1], [-1, 1], [1, -1]]
    y_true = [[-1, 0], [1, 1], [-1, 2], [1, 3]]

    # toy classification problem
    for name, TreeClassifier in CLF_TREES.items():
        clf = TreeClassifier(random_state=0, store_leaf_values=True)
        clf.fit(X, y)

        y_hat = clf.predict_quantiles(T, quantiles=[0.25, 0.5, 0.75])
        y_hat = y_hat.squeeze()
        assert_array_equal(y_hat[:, 0], y_true)
        assert_array_equal(y_hat[:, 1], y_true)
        assert_array_equal(y_hat[:, 2], y_true)
        assert y_hat.shape == (4, 3, 2)

    # toy regression problem
    for name, TreeRegressor in REG_TREES.items():
        reg = TreeRegressor(random_state=0, store_leaf_values=True)
        y_hat = reg.fit(X, y).predict_quantiles(T, quantiles=[0.25, 0.5, 0.75])
        assert_array_equal(y_hat[:, 0], y_true)
        assert_array_equal(y_hat[:, 1], y_true)
        assert_array_equal(y_hat[:, 2], y_true)
        assert y_hat.shape == (4, 3, 2)
=======
def test_deterministic_pickle():
    # Non-regression test for:
    # https://github.com/scikit-learn/scikit-learn/issues/27268
    # Uninitialised memory would lead to the two pickle strings being different.
    tree1 = DecisionTreeClassifier(random_state=0).fit(iris.data, iris.target)
    tree2 = DecisionTreeClassifier(random_state=0).fit(iris.data, iris.target)

    pickle1 = pickle.dumps(tree1)
    pickle2 = pickle.dumps(tree2)

    assert pickle1 == pickle2
>>>>>>> caeb09e8
<|MERGE_RESOLUTION|>--- conflicted
+++ resolved
@@ -2617,7 +2617,6 @@
     assert_allclose(tree_samples_removed.predict(X), tree_with_sw.predict(X))
 
 
-<<<<<<< HEAD
 @pytest.mark.parametrize(
     "tree_name",
     ALL_TREES,
@@ -2761,7 +2760,8 @@
         assert_array_equal(y_hat[:, 1], y_true)
         assert_array_equal(y_hat[:, 2], y_true)
         assert y_hat.shape == (4, 3, 2)
-=======
+
+
 def test_deterministic_pickle():
     # Non-regression test for:
     # https://github.com/scikit-learn/scikit-learn/issues/27268
@@ -2772,5 +2772,4 @@
     pickle1 = pickle.dumps(tree1)
     pickle2 = pickle.dumps(tree2)
 
-    assert pickle1 == pickle2
->>>>>>> caeb09e8
+    assert pickle1 == pickle2