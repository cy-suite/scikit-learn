--- conflicted
+++ resolved
@@ -2103,42 +2103,6 @@
     assert_allclose(tree_log_loss.predict(X), tree_entropy.predict(X))
 
 
-<<<<<<< HEAD
-@pytest.mark.parametrize(
-    "old_criterion, new_criterion, Tree",
-    [
-        # TODO(1.2): Remove "mse" and "mae"
-        ("mse", "squared_error", DecisionTreeRegressor),
-        ("mse", "squared_error", ExtraTreeRegressor),
-        ("mae", "absolute_error", DecisionTreeRegressor),
-        ("mae", "absolute_error", ExtraTreeRegressor),
-    ],
-)
-def test_criterion_deprecated(old_criterion, new_criterion, Tree):
-    tree = Tree(criterion=old_criterion)
-
-    with pytest.warns(
-        FutureWarning, match=f"Criterion '{old_criterion}' was deprecated"
-    ):
-        tree.fit(X, y)
-
-    tree_new = Tree(criterion=new_criterion).fit(X, y)
-    assert_allclose(tree.predict(X), tree_new.predict(X))
-=======
-@pytest.mark.parametrize("Tree", ALL_TREES.values())
-def test_n_features_deprecated(Tree):
-    # check that we raise a deprecation warning when accessing `n_features_`.
-    # FIXME: remove in 1.2
-    depr_msg = (
-        "The attribute `n_features_` is deprecated in 1.0 and will be "
-        "removed in 1.2. Use `n_features_in_` instead."
-    )
-
-    with pytest.warns(FutureWarning, match=depr_msg):
-        Tree().fit(X, y).n_features_
->>>>>>> 1508cfff
-
-
 def test_different_endianness_pickle():
     X, y = datasets.make_classification(random_state=0)
 
