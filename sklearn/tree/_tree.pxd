--- conflicted
+++ resolved
@@ -62,14 +62,9 @@
     cdef int _resize(self, SIZE_t capacity) nogil except -1
     cdef int _resize_c(self, SIZE_t capacity=*) nogil except -1
 
-<<<<<<< HEAD
-    cdef np.ndarray _get_value_ndarray(self)
-    cdef np.ndarray _get_node_ndarray(self)
-    cdef inline double _get_middle_value(self, int node_id) nogil
-=======
     cdef cnp.ndarray _get_value_ndarray(self)
     cdef cnp.ndarray _get_node_ndarray(self)
->>>>>>> 3850935e
+    cdef inline double _get_middle_value(self, int node_id) nogil
 
     cpdef cnp.ndarray predict(self, object X)
 
