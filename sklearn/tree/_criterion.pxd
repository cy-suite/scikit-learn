# Authors: Gilles Louppe <g.louppe@gmail.com>
#          Peter Prettenhofer <peter.prettenhofer@gmail.com>
#          Brian Holt <bdholt1@gmail.com>
#          Joel Nothman <joel.nothman@gmail.com>
#          Arnaud Joly <arnaud.v.joly@gmail.com>
#          Jacob Schreiber <jmschreiber91@gmail.com>
#
# License: BSD 3 clause

# See _criterion.pyx for implementation details.

from ._tree cimport DTYPE_t          # Type of X
from ._tree cimport DOUBLE_t         # Type of y, sample_weight
from ._tree cimport SIZE_t           # Type for indices and counters
from ._tree cimport INT32_t          # Signed 32 bit integer
from ._tree cimport UINT32_t         # Unsigned 32 bit integer


cdef class BaseCriterion:
    """Abstract interface for criterion."""

    # Internal structures
<<<<<<< HEAD
    cdef DOUBLE_t* sample_weight         # Sample weights
=======
    cdef const DOUBLE_t[:, ::1] y        # Values of y
    cdef const DOUBLE_t[:] sample_weight # Sample weights
>>>>>>> 9268eea9

    cdef SIZE_t* samples                 # Sample indices in X, y
    cdef SIZE_t start                    # samples[start:pos] are the samples in the left node
    cdef SIZE_t pos                      # samples[pos:end] are the samples in the right node
    cdef SIZE_t end

    cdef SIZE_t n_outputs                # Number of outputs
    cdef SIZE_t n_samples                # Number of samples
    cdef SIZE_t n_node_samples           # Number of samples in the node (end-start)
    cdef double weighted_n_samples       # Weighted number of samples (in total)
    cdef double weighted_n_node_samples  # Weighted number of samples in the node
    cdef double weighted_n_left          # Weighted number of samples in the left node
    cdef double weighted_n_right         # Weighted number of samples in the right node
<<<<<<< HEAD
    
    # Core methods that criterion class _must_ implement.
=======

    # The criterion object is maintained such that left and right collected
    # statistics correspond to samples[start:pos] and samples[pos:end].

    # Methods
    cdef int init(
        self,
        const DOUBLE_t[:, ::1] y,
        const DOUBLE_t[:] sample_weight,
        double weighted_n_samples,
        SIZE_t* samples,
        SIZE_t start,
        SIZE_t end
    ) nogil except -1
>>>>>>> 9268eea9
    cdef int reset(self) nogil except -1
    cdef int reverse_reset(self) nogil except -1
    cdef int update(self, SIZE_t new_pos) nogil except -1
    cdef double node_impurity(self) nogil
    cdef void children_impurity(
        self,
        double* impurity_left,
        double* impurity_right
    ) nogil
    cdef void node_value(
        self,
        double* dest
    ) nogil
    cdef double impurity_improvement(
        self,
        double impurity_parent,
        double impurity_left,
        double impurity_right
    ) nogil
    cdef double proxy_impurity_improvement(self) nogil

cdef class Criterion(BaseCriterion):
    """Abstract interface for supervised impurity criteria."""

    cdef const DOUBLE_t[:, ::1] y

    cdef int init(
        self,
        const DOUBLE_t[:, ::1] y,
        DOUBLE_t* sample_weight,
        double weighted_n_samples,
        SIZE_t* samples,
        SIZE_t start,
        SIZE_t end,
    ) nogil except -1

cdef class ClassificationCriterion(Criterion):
    """Abstract criterion for classification."""

    cdef SIZE_t[::1] n_classes
    cdef SIZE_t max_n_classes

    cdef double[:, ::1] sum_total   # The sum of the weighted count of each label.
    cdef double[:, ::1] sum_left    # Same as above, but for the left side of the split
    cdef double[:, ::1] sum_right   # Same as above, but for the right side of the split

cdef class RegressionCriterion(Criterion):
    """Abstract regression criterion."""

    cdef double sq_sum_total

    cdef double[::1] sum_total   # The sum of w*y.
    cdef double[::1] sum_left    # Same as above, but for the left side of the split
    cdef double[::1] sum_right   # Same as above, but for the right side of the split<|MERGE_RESOLUTION|>--- conflicted
+++ resolved
@@ -20,12 +20,7 @@
     """Abstract interface for criterion."""
 
     # Internal structures
-<<<<<<< HEAD
-    cdef DOUBLE_t* sample_weight         # Sample weights
-=======
-    cdef const DOUBLE_t[:, ::1] y        # Values of y
     cdef const DOUBLE_t[:] sample_weight # Sample weights
->>>>>>> 9268eea9
 
     cdef SIZE_t* samples                 # Sample indices in X, y
     cdef SIZE_t start                    # samples[start:pos] are the samples in the left node
@@ -39,25 +34,8 @@
     cdef double weighted_n_node_samples  # Weighted number of samples in the node
     cdef double weighted_n_left          # Weighted number of samples in the left node
     cdef double weighted_n_right         # Weighted number of samples in the right node
-<<<<<<< HEAD
     
     # Core methods that criterion class _must_ implement.
-=======
-
-    # The criterion object is maintained such that left and right collected
-    # statistics correspond to samples[start:pos] and samples[pos:end].
-
-    # Methods
-    cdef int init(
-        self,
-        const DOUBLE_t[:, ::1] y,
-        const DOUBLE_t[:] sample_weight,
-        double weighted_n_samples,
-        SIZE_t* samples,
-        SIZE_t start,
-        SIZE_t end
-    ) nogil except -1
->>>>>>> 9268eea9
     cdef int reset(self) nogil except -1
     cdef int reverse_reset(self) nogil except -1
     cdef int update(self, SIZE_t new_pos) nogil except -1
@@ -87,11 +65,11 @@
     cdef int init(
         self,
         const DOUBLE_t[:, ::1] y,
-        DOUBLE_t* sample_weight,
+        const DOUBLE_t[:] sample_weight,
         double weighted_n_samples,
         SIZE_t* samples,
         SIZE_t start,
-        SIZE_t end,
+        SIZE_t end
     ) nogil except -1
 
 cdef class ClassificationCriterion(Criterion):
