"""
This module gathers tree-based methods, including decision, regression and
randomized trees. Single and multi-output problems are both handled.
"""

# Authors: Gilles Louppe <g.louppe@gmail.com>
#          Peter Prettenhofer <peter.prettenhofer@gmail.com>
#          Brian Holt <bdholt1@gmail.com>
#          Noel Dawe <noel@dawe.me>
#          Satrajit Gosh <satrajit.ghosh@gmail.com>
#          Joly Arnaud <arnaud.v.joly@gmail.com>
#          Fares Hedayati <fares.hedayati@gmail.com>
#          Nelson Liu <nelson@nelsonliu.me>
#          Haoyin Xu <haoyinxu@gmail.com>
#
# License: BSD 3 clause

import numbers
import warnings
import copy
from abc import ABCMeta
from abc import abstractmethod
from math import ceil

import numpy as np
from scipy.sparse import issparse

from ..base import BaseEstimator
from ..base import ClassifierMixin
from ..base import clone
from ..base import RegressorMixin
from ..base import is_classifier
from ..base import MultiOutputMixin
from ..utils import Bunch
from ..utils import check_random_state
from ..utils.deprecation import deprecated
from ..utils.validation import _check_sample_weight
from ..utils import compute_sample_weight
from ..utils.multiclass import check_classification_targets
from ..utils.validation import check_is_fitted

from ._criterion import Criterion
from ._splitter import Splitter
from ._tree import DepthFirstTreeBuilder
from ._tree import BestFirstTreeBuilder
from ._tree import Tree
from ._tree import _build_pruned_tree_ccp
from ._tree import ccp_pruning_path
from . import _tree, _splitter, _criterion

__all__ = [
    "DecisionTreeClassifier",
    "DecisionTreeRegressor",
    "ExtraTreeClassifier",
    "ExtraTreeRegressor",
]


# =============================================================================
# Types and constants
# =============================================================================

DTYPE = _tree.DTYPE
DOUBLE = _tree.DOUBLE

CRITERIA_CLF = {"gini": _criterion.Gini, "entropy": _criterion.Entropy}
# TODO: Remove "mse" and "mae" in version 1.2.
CRITERIA_REG = {
    "squared_error": _criterion.MSE,
    "mse": _criterion.MSE,
    "friedman_mse": _criterion.FriedmanMSE,
    "absolute_error": _criterion.MAE,
    "mae": _criterion.MAE,
    "poisson": _criterion.Poisson,
}

DENSE_SPLITTERS = {"best": _splitter.BestSplitter, "random": _splitter.RandomSplitter}

SPARSE_SPLITTERS = {
    "best": _splitter.BestSparseSplitter,
    "random": _splitter.RandomSparseSplitter,
}

# =============================================================================
# Base decision tree
# =============================================================================


class BaseDecisionTree(MultiOutputMixin, BaseEstimator, metaclass=ABCMeta):
    """Base class for decision trees.

    Warning: This class should not be used directly.
    Use derived classes instead.
    """

    @abstractmethod
    def __init__(
        self,
        *,
        criterion,
        splitter,
        max_depth,
        min_samples_split,
        min_samples_leaf,
        min_weight_fraction_leaf,
        max_features,
        max_leaf_nodes,
        random_state,
        min_impurity_decrease,
        class_weight=None,
        ccp_alpha=0.0,
    ):
        self.criterion = criterion
        self.splitter = splitter
        self.max_depth = max_depth
        self.min_samples_split = min_samples_split
        self.min_samples_leaf = min_samples_leaf
        self.min_weight_fraction_leaf = min_weight_fraction_leaf
        self.max_features = max_features
        self.max_leaf_nodes = max_leaf_nodes
        self.random_state = random_state
        self.min_impurity_decrease = min_impurity_decrease
        self.class_weight = class_weight
        self.ccp_alpha = ccp_alpha

    def get_depth(self):
        """Return the depth of the decision tree.

        The depth of a tree is the maximum distance between the root
        and any leaf.

        Returns
        -------
        self.tree_.max_depth : int
            The maximum depth of the tree.
        """
        check_is_fitted(self)
        return self.tree_.max_depth

    def get_n_leaves(self):
        """Return the number of leaves of the decision tree.

        Returns
        -------
        self.tree_.n_leaves : int
            Number of leaves.
        """
        check_is_fitted(self)
        return self.tree_.n_leaves

    def fit(
        self, X, y, sample_weight=None, check_input=True, X_idx_sorted="deprecated"
    ):

        random_state = check_random_state(self.random_state)

        if self.ccp_alpha < 0.0:
            raise ValueError("ccp_alpha must be greater than or equal to 0")

        if check_input:
            # Need to validate separately here.
            # We can't pass multi_ouput=True because that would allow y to be
            # csr.
            check_X_params = dict(dtype=DTYPE, accept_sparse="csc")
            check_y_params = dict(ensure_2d=False, dtype=None)
            X, y = self._validate_data(
                X, y, validate_separately=(check_X_params, check_y_params)
            )
            if issparse(X):
                X.sort_indices()

                if X.indices.dtype != np.intc or X.indptr.dtype != np.intc:
                    raise ValueError(
                        "No support for np.int64 index based sparse matrices"
                    )

            if self.criterion == "poisson":
                if np.any(y < 0):
                    raise ValueError(
                        "Some value(s) of y are negative which is"
                        " not allowed for Poisson regression."
                    )
                if np.sum(y) <= 0:
                    raise ValueError(
                        "Sum of y is not positive which is "
                        "necessary for Poisson regression."
                    )

        # Determine output settings
<<<<<<< HEAD
        n_samples, self.n_features_ = X.shape
=======
        n_samples, self.n_features_in_ = X.shape
>>>>>>> 3271f765
        is_classification = is_classifier(self)

        y = np.atleast_1d(y)
        expanded_class_weight = None

        if y.ndim == 1:
            # reshape is necessary to preserve the data contiguity against vs
            # [:, np.newaxis] that does not.
            y = np.reshape(y, (-1, 1))

        self.n_outputs_ = y.shape[1]

        if is_classification:
            check_classification_targets(y)
            y = np.copy(y)

            self.classes_ = []
            self.n_classes_ = []

            if self.class_weight is not None:
                y_original = np.copy(y)

            y_encoded = np.zeros(y.shape, dtype=int)
            for k in range(self.n_outputs_):
                classes_k, y_encoded[:, k] = np.unique(y[:, k], return_inverse=True)
                self.classes_.append(classes_k)
                self.n_classes_.append(classes_k.shape[0])
            y = y_encoded

            if self.class_weight is not None:
                expanded_class_weight = compute_sample_weight(
                    self.class_weight, y_original
                )

            self.n_classes_ = np.array(self.n_classes_, dtype=np.intp)

        if getattr(y, "dtype", None) != DOUBLE or not y.flags.contiguous:
            y = np.ascontiguousarray(y, dtype=DOUBLE)

        # Check parameters
        max_depth = np.iinfo(np.int32).max if self.max_depth is None else self.max_depth
        max_leaf_nodes = -1 if self.max_leaf_nodes is None else self.max_leaf_nodes

        if isinstance(self.min_samples_leaf, numbers.Integral):
            if not 1 <= self.min_samples_leaf:
                raise ValueError(
                    "min_samples_leaf must be at least 1 or in (0, 0.5], got %s"
                    % self.min_samples_leaf
                )
            min_samples_leaf = self.min_samples_leaf
        else:  # float
            if not 0.0 < self.min_samples_leaf <= 0.5:
                raise ValueError(
                    "min_samples_leaf must be at least 1 or in (0, 0.5], got %s"
                    % self.min_samples_leaf
                )
            min_samples_leaf = int(ceil(self.min_samples_leaf * n_samples))

        if isinstance(self.min_samples_split, numbers.Integral):
            if not 2 <= self.min_samples_split:
                raise ValueError(
                    "min_samples_split must be an integer "
                    "greater than 1 or a float in (0.0, 1.0]; "
                    "got the integer %s"
                    % self.min_samples_split
                )
            min_samples_split = self.min_samples_split
        else:  # float
            if not 0.0 < self.min_samples_split <= 1.0:
                raise ValueError(
                    "min_samples_split must be an integer "
                    "greater than 1 or a float in (0.0, 1.0]; "
                    "got the float %s"
                    % self.min_samples_split
                )
            min_samples_split = int(ceil(self.min_samples_split * n_samples))
            min_samples_split = max(2, min_samples_split)

        min_samples_split = max(min_samples_split, 2 * min_samples_leaf)

        if isinstance(self.max_features, str):
            if self.max_features == "auto":
                if is_classification:
                    max_features = max(1, int(np.sqrt(self.n_features_in_)))
                else:
                    max_features = self.n_features_in_
            elif self.max_features == "sqrt":
                max_features = max(1, int(np.sqrt(self.n_features_in_)))
            elif self.max_features == "log2":
                max_features = max(1, int(np.log2(self.n_features_in_)))
            else:
                raise ValueError(
                    "Invalid value for max_features. "
                    "Allowed string values are 'auto', "
                    "'sqrt' or 'log2'."
                )
        elif self.max_features is None:
            max_features = self.n_features_in_
        elif isinstance(self.max_features, numbers.Integral):
            max_features = self.max_features
        else:  # float
            if self.max_features > 0.0:
                max_features = max(1, int(self.max_features * self.n_features_in_))
            else:
                max_features = 0

        self.max_features_ = max_features

        if len(y) != n_samples:
            raise ValueError(
                "Number of labels=%d does not match number of samples=%d"
                % (len(y), n_samples)
            )
        if not 0 <= self.min_weight_fraction_leaf <= 0.5:
            raise ValueError("min_weight_fraction_leaf must in [0, 0.5]")
        if max_depth <= 0:
            raise ValueError("max_depth must be greater than zero. ")
        if not (0 < max_features <= self.n_features_in_):
            raise ValueError("max_features must be in (0, n_features]")
        if not isinstance(max_leaf_nodes, numbers.Integral):
            raise ValueError(
                "max_leaf_nodes must be integral number but was %r" % max_leaf_nodes
            )
        if -1 < max_leaf_nodes < 2:
            raise ValueError(
                ("max_leaf_nodes {0} must be either None or larger than 1").format(
                    max_leaf_nodes
                )
            )

        if sample_weight is not None:
            sample_weight = _check_sample_weight(sample_weight, X, DOUBLE)

        if expanded_class_weight is not None:
            if sample_weight is not None:
                sample_weight = sample_weight * expanded_class_weight
            else:
                sample_weight = expanded_class_weight

        # Set min_weight_leaf from min_weight_fraction_leaf
        if sample_weight is None:
            min_weight_leaf = self.min_weight_fraction_leaf * n_samples
        else:
            min_weight_leaf = self.min_weight_fraction_leaf * np.sum(sample_weight)

        if self.min_impurity_decrease < 0.0:
            raise ValueError("min_impurity_decrease must be greater than or equal to 0")

        # TODO: Remove in 1.1
        if X_idx_sorted != "deprecated":
            warnings.warn(
                "The parameter 'X_idx_sorted' is deprecated and has no "
                "effect. It will be removed in 1.1 (renaming of 0.26). You "
                "can suppress this warning by not passing any value to the "
                "'X_idx_sorted' parameter.",
                FutureWarning,
            )

        # Build tree
        criterion = self.criterion
        if not isinstance(criterion, Criterion):
            if is_classification:
                criterion = CRITERIA_CLF[self.criterion](
                    self.n_outputs_, self.n_classes_
                )
            else:
                criterion = CRITERIA_REG[self.criterion](self.n_outputs_, n_samples)
            # TODO: Remove in v1.2
            if self.criterion == "mse":
                warnings.warn(
                    "Criterion 'mse' was deprecated in v1.0 and will be "
                    "removed in version 1.2. Use `criterion='squared_error'` "
                    "which is equivalent.",
                    FutureWarning,
                )
            elif self.criterion == "mae":
                warnings.warn(
                    "Criterion 'mae' was deprecated in v1.0 and will be "
                    "removed in version 1.2. Use `criterion='absolute_error'` "
                    "which is equivalent.",
                    FutureWarning,
                )
        else:
            # Make a deepcopy in case the criterion has mutable attributes that
            # might be shared and modified concurrently during parallel fitting
            criterion = copy.deepcopy(criterion)

        SPLITTERS = SPARSE_SPLITTERS if issparse(X) else DENSE_SPLITTERS

        splitter = self.splitter
        if not isinstance(self.splitter, Splitter):
            splitter = SPLITTERS[self.splitter](
                criterion,
                self.max_features_,
                min_samples_leaf,
                min_weight_leaf,
                random_state,
            )

<<<<<<< HEAD
        if is_classification:
            self.tree_ = Tree(self.n_features_,
                              self.n_classes_, self.n_outputs_)
=======
        if is_classifier(self):
            self.tree_ = Tree(self.n_features_in_, self.n_classes_, self.n_outputs_)
>>>>>>> 3271f765
        else:
            self.tree_ = Tree(
                self.n_features_in_,
                # TODO: tree should't need this in this case
                np.array([1] * self.n_outputs_, dtype=np.intp),
                self.n_outputs_,
            )

        # Use BestFirst if max_leaf_nodes given; use DepthFirst otherwise
        if max_leaf_nodes < 0:
<<<<<<< HEAD
            self.builder_ = DepthFirstTreeBuilder(splitter, min_samples_split,
                                                  min_samples_leaf,
                                                  min_weight_leaf,
                                                  max_depth,
                                                  self.min_impurity_decrease,
                                                  min_impurity_split)
        else:
            self.builder_ = BestFirstTreeBuilder(splitter, min_samples_split,
                                                 min_samples_leaf,
                                                 min_weight_leaf,
                                                 max_depth,
                                                 max_leaf_nodes,
                                                 self.min_impurity_decrease,
                                                 min_impurity_split)
=======
            builder = DepthFirstTreeBuilder(
                splitter,
                min_samples_split,
                min_samples_leaf,
                min_weight_leaf,
                max_depth,
                self.min_impurity_decrease,
            )
        else:
            builder = BestFirstTreeBuilder(
                splitter,
                min_samples_split,
                min_samples_leaf,
                min_weight_leaf,
                max_depth,
                max_leaf_nodes,
                self.min_impurity_decrease,
            )
>>>>>>> 3271f765

        self.builder_.build(self.tree_, X, y, sample_weight)

        if self.n_outputs_ == 1 and is_classification:
            self.n_classes_ = self.n_classes_[0]
            self.classes_ = self.classes_[0]

        self._prune_tree()

        return self

    def partial_fit(self, X, y, sample_weight=None, check_input=True):
        # Fit if no tree exists yet
        try:
            self.tree_
        except AttributeError:
            self.fit(
                X, y,
                sample_weight=sample_weight,
                check_input=check_input)
            return self

        if self.ccp_alpha < 0.0:
            raise ValueError("ccp_alpha must be greater than or equal to 0")

        if check_input:
            # Need to validate separately here.
            # We can't pass multi_ouput=True because that would allow y to be
            # csr.
            check_X_params = dict(dtype=DTYPE, accept_sparse="csc")
            check_y_params = dict(ensure_2d=False, dtype=None)
            X, y = self._validate_data(X, y,
                                       validate_separately=(check_X_params,
                                                            check_y_params))
            if issparse(X):
                X.sort_indices()

                if X.indices.dtype != np.intc or X.indptr.dtype != np.intc:
                    raise ValueError("No support for np.int64 index based "
                                     "sparse matrices")

            if self.criterion == "poisson":
                if np.any(y < 0):
                    raise ValueError("Some value(s) of y are negative which is"
                                     " not allowed for Poisson regression.")
                if np.sum(y) <= 0:
                    raise ValueError("Sum of y is not positive which is "
                                     "necessary for Poisson regression.")

        # Determine output settings
        n_samples, self.n_features_ = X.shape
        is_classification = is_classifier(self)

        y = np.atleast_1d(y)

        if y.ndim == 1:
            # reshape is necessary to preserve the data contiguity against vs
            # [:, np.newaxis] that does not.
            y = np.reshape(y, (-1, 1))

        if is_classification:
            check_classification_targets(y)
            y = np.copy(y)

            y_encoded = np.zeros(y.shape, dtype=int)
            for k in range(self.n_outputs_):
                classes_k, y_encoded[:, k] = np.unique(y[:, k],
                                                       return_inverse=True)
            y = y_encoded

        if getattr(y, "dtype", None) != DOUBLE or not y.flags.contiguous:
            y = np.ascontiguousarray(y, dtype=DOUBLE)

        # Update tree
        self.builder_.update(self.tree_, X, y, sample_weight)

        self._prune_tree()

        return self

    def _validate_X_predict(self, X, check_input):
        """Validate the training data on predict (probabilities)."""
        if check_input:
            X = self._validate_data(X, dtype=DTYPE, accept_sparse="csr", reset=False)
            if issparse(X) and (
                X.indices.dtype != np.intc or X.indptr.dtype != np.intc
            ):
                raise ValueError("No support for np.int64 index based sparse matrices")
        else:
            # The number of features is checked regardless of `check_input`
            self._check_n_features(X, reset=False)
        return X

    def predict(self, X, check_input=True):
        """Predict class or regression value for X.

        For a classification model, the predicted class for each sample in X is
        returned. For a regression model, the predicted value based on X is
        returned.

        Parameters
        ----------
        X : {array-like, sparse matrix} of shape (n_samples, n_features)
            The input samples. Internally, it will be converted to
            ``dtype=np.float32`` and if a sparse matrix is provided
            to a sparse ``csr_matrix``.

        check_input : bool, default=True
            Allow to bypass several input checking.
            Don't use this parameter unless you know what you do.

        Returns
        -------
        y : array-like of shape (n_samples,) or (n_samples, n_outputs)
            The predicted classes, or the predict values.
        """
        check_is_fitted(self)
        X = self._validate_X_predict(X, check_input)
        proba = self.tree_.predict(X)
        n_samples = X.shape[0]

        # Classification
        if is_classifier(self):
            if self.n_outputs_ == 1:
                return self.classes_.take(np.argmax(proba, axis=1), axis=0)

            else:
                class_type = self.classes_[0].dtype
                predictions = np.zeros((n_samples, self.n_outputs_), dtype=class_type)
                for k in range(self.n_outputs_):
                    predictions[:, k] = self.classes_[k].take(
                        np.argmax(proba[:, k], axis=1), axis=0
                    )

                return predictions

        # Regression
        else:
            if self.n_outputs_ == 1:
                return proba[:, 0]

            else:
                return proba[:, :, 0]

    def apply(self, X, check_input=True):
        """Return the index of the leaf that each sample is predicted as.

        .. versionadded:: 0.17

        Parameters
        ----------
        X : {array-like, sparse matrix} of shape (n_samples, n_features)
            The input samples. Internally, it will be converted to
            ``dtype=np.float32`` and if a sparse matrix is provided
            to a sparse ``csr_matrix``.

        check_input : bool, default=True
            Allow to bypass several input checking.
            Don't use this parameter unless you know what you do.

        Returns
        -------
        X_leaves : array-like of shape (n_samples,)
            For each datapoint x in X, return the index of the leaf x
            ends up in. Leaves are numbered within
            ``[0; self.tree_.node_count)``, possibly with gaps in the
            numbering.
        """
        check_is_fitted(self)
        X = self._validate_X_predict(X, check_input)
        return self.tree_.apply(X)

    def decision_path(self, X, check_input=True):
        """Return the decision path in the tree.

        .. versionadded:: 0.18

        Parameters
        ----------
        X : {array-like, sparse matrix} of shape (n_samples, n_features)
            The input samples. Internally, it will be converted to
            ``dtype=np.float32`` and if a sparse matrix is provided
            to a sparse ``csr_matrix``.

        check_input : bool, default=True
            Allow to bypass several input checking.
            Don't use this parameter unless you know what you do.

        Returns
        -------
        indicator : sparse matrix of shape (n_samples, n_nodes)
            Return a node indicator CSR matrix where non zero elements
            indicates that the samples goes through the nodes.
        """
        X = self._validate_X_predict(X, check_input)
        return self.tree_.decision_path(X)

    def _prune_tree(self):
        """Prune tree using Minimal Cost-Complexity Pruning."""
        check_is_fitted(self)

        if self.ccp_alpha < 0.0:
            raise ValueError("ccp_alpha must be greater than or equal to 0")

        if self.ccp_alpha == 0.0:
            return

        # build pruned tree
        if is_classifier(self):
            n_classes = np.atleast_1d(self.n_classes_)
            pruned_tree = Tree(self.n_features_in_, n_classes, self.n_outputs_)
        else:
            pruned_tree = Tree(
                self.n_features_in_,
                # TODO: the tree shouldn't need this param
                np.array([1] * self.n_outputs_, dtype=np.intp),
                self.n_outputs_,
            )
        _build_pruned_tree_ccp(pruned_tree, self.tree_, self.ccp_alpha)

        self.tree_ = pruned_tree

    def cost_complexity_pruning_path(self, X, y, sample_weight=None):
        """Compute the pruning path during Minimal Cost-Complexity Pruning.

        See :ref:`minimal_cost_complexity_pruning` for details on the pruning
        process.

        Parameters
        ----------
        X : {array-like, sparse matrix} of shape (n_samples, n_features)
            The training input samples. Internally, it will be converted to
            ``dtype=np.float32`` and if a sparse matrix is provided
            to a sparse ``csc_matrix``.

        y : array-like of shape (n_samples,) or (n_samples, n_outputs)
            The target values (class labels) as integers or strings.

        sample_weight : array-like of shape (n_samples,), default=None
            Sample weights. If None, then samples are equally weighted. Splits
            that would create child nodes with net zero or negative weight are
            ignored while searching for a split in each node. Splits are also
            ignored if they would result in any single class carrying a
            negative weight in either child node.

        Returns
        -------
        ccp_path : :class:`~sklearn.utils.Bunch`
            Dictionary-like object, with the following attributes.

            ccp_alphas : ndarray
                Effective alphas of subtree during pruning.

            impurities : ndarray
                Sum of the impurities of the subtree leaves for the
                corresponding alpha value in ``ccp_alphas``.
        """
        est = clone(self).set_params(ccp_alpha=0.0)
        est.fit(X, y, sample_weight=sample_weight)
        return Bunch(**ccp_pruning_path(est.tree_))

    @property
    def feature_importances_(self):
        """Return the feature importances.

        The importance of a feature is computed as the (normalized) total
        reduction of the criterion brought by that feature.
        It is also known as the Gini importance.

        Warning: impurity-based feature importances can be misleading for
        high cardinality features (many unique values). See
        :func:`sklearn.inspection.permutation_importance` as an alternative.

        Returns
        -------
        feature_importances_ : ndarray of shape (n_features,)
            Normalized total reduction of criteria by feature
            (Gini importance).
        """
        check_is_fitted(self)

        return self.tree_.compute_feature_importances()


# =============================================================================
# Public estimators
# =============================================================================


class DecisionTreeClassifier(ClassifierMixin, BaseDecisionTree):
    """A decision tree classifier.

    Read more in the :ref:`User Guide <tree>`.

    Parameters
    ----------
    criterion : {"gini", "entropy"}, default="gini"
        The function to measure the quality of a split. Supported criteria are
        "gini" for the Gini impurity and "entropy" for the information gain.

    splitter : {"best", "random"}, default="best"
        The strategy used to choose the split at each node. Supported
        strategies are "best" to choose the best split and "random" to choose
        the best random split.

    max_depth : int, default=None
        The maximum depth of the tree. If None, then nodes are expanded until
        all leaves are pure or until all leaves contain less than
        min_samples_split samples.

    min_samples_split : int or float, default=2
        The minimum number of samples required to split an internal node:

        - If int, then consider `min_samples_split` as the minimum number.
        - If float, then `min_samples_split` is a fraction and
          `ceil(min_samples_split * n_samples)` are the minimum
          number of samples for each split.

        .. versionchanged:: 0.18
           Added float values for fractions.

    min_samples_leaf : int or float, default=1
        The minimum number of samples required to be at a leaf node.
        A split point at any depth will only be considered if it leaves at
        least ``min_samples_leaf`` training samples in each of the left and
        right branches.  This may have the effect of smoothing the model,
        especially in regression.

        - If int, then consider `min_samples_leaf` as the minimum number.
        - If float, then `min_samples_leaf` is a fraction and
          `ceil(min_samples_leaf * n_samples)` are the minimum
          number of samples for each node.

        .. versionchanged:: 0.18
           Added float values for fractions.

    min_weight_fraction_leaf : float, default=0.0
        The minimum weighted fraction of the sum total of weights (of all
        the input samples) required to be at a leaf node. Samples have
        equal weight when sample_weight is not provided.

    max_features : int, float or {"auto", "sqrt", "log2"}, default=None
        The number of features to consider when looking for the best split:

            - If int, then consider `max_features` features at each split.
            - If float, then `max_features` is a fraction and
              `int(max_features * n_features)` features are considered at each
              split.
            - If "auto", then `max_features=sqrt(n_features)`.
            - If "sqrt", then `max_features=sqrt(n_features)`.
            - If "log2", then `max_features=log2(n_features)`.
            - If None, then `max_features=n_features`.

        Note: the search for a split does not stop until at least one
        valid partition of the node samples is found, even if it requires to
        effectively inspect more than ``max_features`` features.

    random_state : int, RandomState instance or None, default=None
        Controls the randomness of the estimator. The features are always
        randomly permuted at each split, even if ``splitter`` is set to
        ``"best"``. When ``max_features < n_features``, the algorithm will
        select ``max_features`` at random at each split before finding the best
        split among them. But the best found split may vary across different
        runs, even if ``max_features=n_features``. That is the case, if the
        improvement of the criterion is identical for several splits and one
        split has to be selected at random. To obtain a deterministic behaviour
        during fitting, ``random_state`` has to be fixed to an integer.
        See :term:`Glossary <random_state>` for details.

    max_leaf_nodes : int, default=None
        Grow a tree with ``max_leaf_nodes`` in best-first fashion.
        Best nodes are defined as relative reduction in impurity.
        If None then unlimited number of leaf nodes.

    min_impurity_decrease : float, default=0.0
        A node will be split if this split induces a decrease of the impurity
        greater than or equal to this value.

        The weighted impurity decrease equation is the following::

            N_t / N * (impurity - N_t_R / N_t * right_impurity
                                - N_t_L / N_t * left_impurity)

        where ``N`` is the total number of samples, ``N_t`` is the number of
        samples at the current node, ``N_t_L`` is the number of samples in the
        left child, and ``N_t_R`` is the number of samples in the right child.

        ``N``, ``N_t``, ``N_t_R`` and ``N_t_L`` all refer to the weighted sum,
        if ``sample_weight`` is passed.

        .. versionadded:: 0.19

    class_weight : dict, list of dict or "balanced", default=None
        Weights associated with classes in the form ``{class_label: weight}``.
        If None, all classes are supposed to have weight one. For
        multi-output problems, a list of dicts can be provided in the same
        order as the columns of y.

        Note that for multioutput (including multilabel) weights should be
        defined for each class of every column in its own dict. For example,
        for four-class multilabel classification weights should be
        [{0: 1, 1: 1}, {0: 1, 1: 5}, {0: 1, 1: 1}, {0: 1, 1: 1}] instead of
        [{1:1}, {2:5}, {3:1}, {4:1}].

        The "balanced" mode uses the values of y to automatically adjust
        weights inversely proportional to class frequencies in the input data
        as ``n_samples / (n_classes * np.bincount(y))``

        For multi-output, the weights of each column of y will be multiplied.

        Note that these weights will be multiplied with sample_weight (passed
        through the fit method) if sample_weight is specified.

    ccp_alpha : non-negative float, default=0.0
        Complexity parameter used for Minimal Cost-Complexity Pruning. The
        subtree with the largest cost complexity that is smaller than
        ``ccp_alpha`` will be chosen. By default, no pruning is performed. See
        :ref:`minimal_cost_complexity_pruning` for details.

        .. versionadded:: 0.22

    Attributes
    ----------
    classes_ : ndarray of shape (n_classes,) or list of ndarray
        The classes labels (single output problem),
        or a list of arrays of class labels (multi-output problem).

    feature_importances_ : ndarray of shape (n_features,)
        The impurity-based feature importances.
        The higher, the more important the feature.
        The importance of a feature is computed as the (normalized)
        total reduction of the criterion brought by that feature.  It is also
        known as the Gini importance [4]_.

        Warning: impurity-based feature importances can be misleading for
        high cardinality features (many unique values). See
        :func:`sklearn.inspection.permutation_importance` as an alternative.

    max_features_ : int
        The inferred value of max_features.

    n_classes_ : int or list of int
        The number of classes (for single output problems),
        or a list containing the number of classes for each
        output (for multi-output problems).

    n_features_ : int
        The number of features when ``fit`` is performed.

        .. deprecated:: 1.0
           `n_features_` is deprecated in 1.0 and will be removed in
           1.2. Use `n_features_in_` instead.

    n_features_in_ : int
        Number of features seen during :term:`fit`.

        .. versionadded:: 0.24

    feature_names_in_ : ndarray of shape (`n_features_in_`,)
        Names of features seen during :term:`fit`. Defined only when `X`
        has feature names that are all strings.

        .. versionadded:: 1.0

    n_outputs_ : int
        The number of outputs when ``fit`` is performed.

    tree_ : Tree instance
        The underlying Tree object. Please refer to
        ``help(sklearn.tree._tree.Tree)`` for attributes of Tree object and
        :ref:`sphx_glr_auto_examples_tree_plot_unveil_tree_structure.py`
        for basic usage of these attributes.

    builder_ : TreeBuilder instance
        The underlying TreeBuilder object.

    See Also
    --------
    DecisionTreeRegressor : A decision tree regressor.

    Notes
    -----
    The default values for the parameters controlling the size of the trees
    (e.g. ``max_depth``, ``min_samples_leaf``, etc.) lead to fully grown and
    unpruned trees which can potentially be very large on some data sets. To
    reduce memory consumption, the complexity and size of the trees should be
    controlled by setting those parameter values.

    The :meth:`predict` method operates using the :func:`numpy.argmax`
    function on the outputs of :meth:`predict_proba`. This means that in
    case the highest predicted probabilities are tied, the classifier will
    predict the tied class with the lowest index in :term:`classes_`.

    References
    ----------

    .. [1] https://en.wikipedia.org/wiki/Decision_tree_learning

    .. [2] L. Breiman, J. Friedman, R. Olshen, and C. Stone, "Classification
           and Regression Trees", Wadsworth, Belmont, CA, 1984.

    .. [3] T. Hastie, R. Tibshirani and J. Friedman. "Elements of Statistical
           Learning", Springer, 2009.

    .. [4] L. Breiman, and A. Cutler, "Random Forests",
           https://www.stat.berkeley.edu/~breiman/RandomForests/cc_home.htm

    Examples
    --------
    >>> from sklearn.datasets import load_iris
    >>> from sklearn.model_selection import cross_val_score
    >>> from sklearn.tree import DecisionTreeClassifier
    >>> clf = DecisionTreeClassifier(random_state=0)
    >>> iris = load_iris()
    >>> cross_val_score(clf, iris.data, iris.target, cv=10)
    ...                             # doctest: +SKIP
    ...
    array([ 1.     ,  0.93...,  0.86...,  0.93...,  0.93...,
            0.93...,  0.93...,  1.     ,  0.93...,  1.      ])
    """

    def __init__(
        self,
        *,
        criterion="gini",
        splitter="best",
        max_depth=None,
        min_samples_split=2,
        min_samples_leaf=1,
        min_weight_fraction_leaf=0.0,
        max_features=None,
        random_state=None,
        max_leaf_nodes=None,
        min_impurity_decrease=0.0,
        class_weight=None,
        ccp_alpha=0.0,
    ):
        super().__init__(
            criterion=criterion,
            splitter=splitter,
            max_depth=max_depth,
            min_samples_split=min_samples_split,
            min_samples_leaf=min_samples_leaf,
            min_weight_fraction_leaf=min_weight_fraction_leaf,
            max_features=max_features,
            max_leaf_nodes=max_leaf_nodes,
            class_weight=class_weight,
            random_state=random_state,
            min_impurity_decrease=min_impurity_decrease,
            ccp_alpha=ccp_alpha,
        )

    def fit(
        self, X, y, sample_weight=None, check_input=True, X_idx_sorted="deprecated"
    ):
        """Build a decision tree classifier from the training set (X, y).

        Parameters
        ----------
        X : {array-like, sparse matrix} of shape (n_samples, n_features)
            The training input samples. Internally, it will be converted to
            ``dtype=np.float32`` and if a sparse matrix is provided
            to a sparse ``csc_matrix``.

        y : array-like of shape (n_samples,) or (n_samples, n_outputs)
            The target values (class labels) as integers or strings.

        sample_weight : array-like of shape (n_samples,), default=None
            Sample weights. If None, then samples are equally weighted. Splits
            that would create child nodes with net zero or negative weight are
            ignored while searching for a split in each node. Splits are also
            ignored if they would result in any single class carrying a
            negative weight in either child node.

        check_input : bool, default=True
            Allow to bypass several input checking.
            Don't use this parameter unless you know what you do.

        X_idx_sorted : deprecated, default="deprecated"
            This parameter is deprecated and has no effect.
            It will be removed in 1.1 (renaming of 0.26).

            .. deprecated:: 0.24

        Returns
        -------
        self : DecisionTreeClassifier
            Fitted estimator.
        """

        super().fit(
            X,
            y,
            sample_weight=sample_weight,
            check_input=check_input,
            X_idx_sorted=X_idx_sorted,
        )
        return self

    def partial_fit(self, X, y, sample_weight=None, check_input=True):
        """Update a decision tree classifier from the training set (X, y).

        Parameters
        ----------
        X : {array-like, sparse matrix} of shape (n_samples, n_features)
            The training input samples. Internally, it will be converted to
            ``dtype=np.float32`` and if a sparse matrix is provided
            to a sparse ``csc_matrix``.

        y : array-like of shape (n_samples,) or (n_samples, n_outputs)
            The target values (class labels) as integers or strings.

        sample_weight : array-like of shape (n_samples,), default=None
            Sample weights. If None, then samples are equally weighted. Splits
            that would create child nodes with net zero or negative weight are
            ignored while searching for a split in each node. Splits are also
            ignored if they would result in any single class carrying a
            negative weight in either child node.

        check_input : bool, default=True
            Allow to bypass several input checking.
            Don't use this parameter unless you know what you do.

        Returns
        -------
        self : DecisionTreeClassifier
            Fitted estimator.
        """

        super().partial_fit(
            X, y,
            sample_weight=sample_weight,
            check_input=check_input)
        return self

    def predict_proba(self, X, check_input=True):
        """Predict class probabilities of the input samples X.

        The predicted class probability is the fraction of samples of the same
        class in a leaf.

        Parameters
        ----------
        X : {array-like, sparse matrix} of shape (n_samples, n_features)
            The input samples. Internally, it will be converted to
            ``dtype=np.float32`` and if a sparse matrix is provided
            to a sparse ``csr_matrix``.

        check_input : bool, default=True
            Allow to bypass several input checking.
            Don't use this parameter unless you know what you do.

        Returns
        -------
        proba : ndarray of shape (n_samples, n_classes) or list of n_outputs \
            such arrays if n_outputs > 1
            The class probabilities of the input samples. The order of the
            classes corresponds to that in the attribute :term:`classes_`.
        """
        check_is_fitted(self)
        X = self._validate_X_predict(X, check_input)
        proba = self.tree_.predict(X)

        if self.n_outputs_ == 1:
            proba = proba[:, : self.n_classes_]
            normalizer = proba.sum(axis=1)[:, np.newaxis]
            normalizer[normalizer == 0.0] = 1.0
            proba /= normalizer

            return proba

        else:
            all_proba = []

            for k in range(self.n_outputs_):
                proba_k = proba[:, k, : self.n_classes_[k]]
                normalizer = proba_k.sum(axis=1)[:, np.newaxis]
                normalizer[normalizer == 0.0] = 1.0
                proba_k /= normalizer
                all_proba.append(proba_k)

            return all_proba

    def predict_log_proba(self, X):
        """Predict class log-probabilities of the input samples X.

        Parameters
        ----------
        X : {array-like, sparse matrix} of shape (n_samples, n_features)
            The input samples. Internally, it will be converted to
            ``dtype=np.float32`` and if a sparse matrix is provided
            to a sparse ``csr_matrix``.

        Returns
        -------
        proba : ndarray of shape (n_samples, n_classes) or list of n_outputs \
            such arrays if n_outputs > 1
            The class log-probabilities of the input samples. The order of the
            classes corresponds to that in the attribute :term:`classes_`.
        """
        proba = self.predict_proba(X)

        if self.n_outputs_ == 1:
            return np.log(proba)

        else:
            for k in range(self.n_outputs_):
                proba[k] = np.log(proba[k])

            return proba

    @deprecated(  # type: ignore
        "The attribute `n_features_` is deprecated in 1.0 and will be removed "
        "in 1.2. Use `n_features_in_` instead."
    )
    @property
    def n_features_(self):
        return self.n_features_in_

    def _more_tags(self):
        return {"multilabel": True}


class DecisionTreeRegressor(RegressorMixin, BaseDecisionTree):
    """A decision tree regressor.

    Read more in the :ref:`User Guide <tree>`.

    Parameters
    ----------
    criterion : {"squared_error", "mse", "friedman_mse", "absolute_error", \
            "mae", "poisson"}, default="squared_error"
        The function to measure the quality of a split. Supported criteria
        are "squared_error" for the mean squared error, which is equal to
        variance reduction as feature selection criterion and minimizes the L2
        loss using the mean of each terminal node, "friedman_mse", which uses
        mean squared error with Friedman's improvement score for potential
        splits, "absolute_error" for the mean absolute error, which minimizes
        the L1 loss using the median of each terminal node, and "poisson" which
        uses reduction in Poisson deviance to find splits.

        .. versionadded:: 0.18
           Mean Absolute Error (MAE) criterion.

        .. versionadded:: 0.24
            Poisson deviance criterion.

        .. deprecated:: 1.0
            Criterion "mse" was deprecated in v1.0 and will be removed in
            version 1.2. Use `criterion="squared_error"` which is equivalent.

        .. deprecated:: 1.0
            Criterion "mae" was deprecated in v1.0 and will be removed in
            version 1.2. Use `criterion="absolute_error"` which is equivalent.

    splitter : {"best", "random"}, default="best"
        The strategy used to choose the split at each node. Supported
        strategies are "best" to choose the best split and "random" to choose
        the best random split.

    max_depth : int, default=None
        The maximum depth of the tree. If None, then nodes are expanded until
        all leaves are pure or until all leaves contain less than
        min_samples_split samples.

    min_samples_split : int or float, default=2
        The minimum number of samples required to split an internal node:

        - If int, then consider `min_samples_split` as the minimum number.
        - If float, then `min_samples_split` is a fraction and
          `ceil(min_samples_split * n_samples)` are the minimum
          number of samples for each split.

        .. versionchanged:: 0.18
           Added float values for fractions.

    min_samples_leaf : int or float, default=1
        The minimum number of samples required to be at a leaf node.
        A split point at any depth will only be considered if it leaves at
        least ``min_samples_leaf`` training samples in each of the left and
        right branches.  This may have the effect of smoothing the model,
        especially in regression.

        - If int, then consider `min_samples_leaf` as the minimum number.
        - If float, then `min_samples_leaf` is a fraction and
          `ceil(min_samples_leaf * n_samples)` are the minimum
          number of samples for each node.

        .. versionchanged:: 0.18
           Added float values for fractions.

    min_weight_fraction_leaf : float, default=0.0
        The minimum weighted fraction of the sum total of weights (of all
        the input samples) required to be at a leaf node. Samples have
        equal weight when sample_weight is not provided.

    max_features : int, float or {"auto", "sqrt", "log2"}, default=None
        The number of features to consider when looking for the best split:

        - If int, then consider `max_features` features at each split.
        - If float, then `max_features` is a fraction and
          `int(max_features * n_features)` features are considered at each
          split.
        - If "auto", then `max_features=n_features`.
        - If "sqrt", then `max_features=sqrt(n_features)`.
        - If "log2", then `max_features=log2(n_features)`.
        - If None, then `max_features=n_features`.

        Note: the search for a split does not stop until at least one
        valid partition of the node samples is found, even if it requires to
        effectively inspect more than ``max_features`` features.

    random_state : int, RandomState instance or None, default=None
        Controls the randomness of the estimator. The features are always
        randomly permuted at each split, even if ``splitter`` is set to
        ``"best"``. When ``max_features < n_features``, the algorithm will
        select ``max_features`` at random at each split before finding the best
        split among them. But the best found split may vary across different
        runs, even if ``max_features=n_features``. That is the case, if the
        improvement of the criterion is identical for several splits and one
        split has to be selected at random. To obtain a deterministic behaviour
        during fitting, ``random_state`` has to be fixed to an integer.
        See :term:`Glossary <random_state>` for details.

    max_leaf_nodes : int, default=None
        Grow a tree with ``max_leaf_nodes`` in best-first fashion.
        Best nodes are defined as relative reduction in impurity.
        If None then unlimited number of leaf nodes.

    min_impurity_decrease : float, default=0.0
        A node will be split if this split induces a decrease of the impurity
        greater than or equal to this value.

        The weighted impurity decrease equation is the following::

            N_t / N * (impurity - N_t_R / N_t * right_impurity
                                - N_t_L / N_t * left_impurity)

        where ``N`` is the total number of samples, ``N_t`` is the number of
        samples at the current node, ``N_t_L`` is the number of samples in the
        left child, and ``N_t_R`` is the number of samples in the right child.

        ``N``, ``N_t``, ``N_t_R`` and ``N_t_L`` all refer to the weighted sum,
        if ``sample_weight`` is passed.

        .. versionadded:: 0.19

    ccp_alpha : non-negative float, default=0.0
        Complexity parameter used for Minimal Cost-Complexity Pruning. The
        subtree with the largest cost complexity that is smaller than
        ``ccp_alpha`` will be chosen. By default, no pruning is performed. See
        :ref:`minimal_cost_complexity_pruning` for details.

        .. versionadded:: 0.22

    Attributes
    ----------
    feature_importances_ : ndarray of shape (n_features,)
        The feature importances.
        The higher, the more important the feature.
        The importance of a feature is computed as the
        (normalized) total reduction of the criterion brought
        by that feature. It is also known as the Gini importance [4]_.

        Warning: impurity-based feature importances can be misleading for
        high cardinality features (many unique values). See
        :func:`sklearn.inspection.permutation_importance` as an alternative.

    max_features_ : int
        The inferred value of max_features.

    n_features_ : int
        The number of features when ``fit`` is performed.

        .. deprecated:: 1.0
           `n_features_` is deprecated in 1.0 and will be removed in
           1.2. Use `n_features_in_` instead.

    n_features_in_ : int
        Number of features seen during :term:`fit`.

        .. versionadded:: 0.24

    feature_names_in_ : ndarray of shape (`n_features_in_`,)
        Names of features seen during :term:`fit`. Defined only when `X`
        has feature names that are all strings.

        .. versionadded:: 1.0

    n_outputs_ : int
        The number of outputs when ``fit`` is performed.

    tree_ : Tree instance
        The underlying Tree object. Please refer to
        ``help(sklearn.tree._tree.Tree)`` for attributes of Tree object and
        :ref:`sphx_glr_auto_examples_tree_plot_unveil_tree_structure.py`
        for basic usage of these attributes.

    builder_ : TreeBuilder instance
        The underlying TreeBuilder object.

    See Also
    --------
    DecisionTreeClassifier : A decision tree classifier.

    Notes
    -----
    The default values for the parameters controlling the size of the trees
    (e.g. ``max_depth``, ``min_samples_leaf``, etc.) lead to fully grown and
    unpruned trees which can potentially be very large on some data sets. To
    reduce memory consumption, the complexity and size of the trees should be
    controlled by setting those parameter values.

    References
    ----------

    .. [1] https://en.wikipedia.org/wiki/Decision_tree_learning

    .. [2] L. Breiman, J. Friedman, R. Olshen, and C. Stone, "Classification
           and Regression Trees", Wadsworth, Belmont, CA, 1984.

    .. [3] T. Hastie, R. Tibshirani and J. Friedman. "Elements of Statistical
           Learning", Springer, 2009.

    .. [4] L. Breiman, and A. Cutler, "Random Forests",
           https://www.stat.berkeley.edu/~breiman/RandomForests/cc_home.htm

    Examples
    --------
    >>> from sklearn.datasets import load_diabetes
    >>> from sklearn.model_selection import cross_val_score
    >>> from sklearn.tree import DecisionTreeRegressor
    >>> X, y = load_diabetes(return_X_y=True)
    >>> regressor = DecisionTreeRegressor(random_state=0)
    >>> cross_val_score(regressor, X, y, cv=10)
    ...                    # doctest: +SKIP
    ...
    array([-0.39..., -0.46...,  0.02...,  0.06..., -0.50...,
           0.16...,  0.11..., -0.73..., -0.30..., -0.00...])
    """

    def __init__(
        self,
        *,
        criterion="squared_error",
        splitter="best",
        max_depth=None,
        min_samples_split=2,
        min_samples_leaf=1,
        min_weight_fraction_leaf=0.0,
        max_features=None,
        random_state=None,
        max_leaf_nodes=None,
        min_impurity_decrease=0.0,
        ccp_alpha=0.0,
    ):
        super().__init__(
            criterion=criterion,
            splitter=splitter,
            max_depth=max_depth,
            min_samples_split=min_samples_split,
            min_samples_leaf=min_samples_leaf,
            min_weight_fraction_leaf=min_weight_fraction_leaf,
            max_features=max_features,
            max_leaf_nodes=max_leaf_nodes,
            random_state=random_state,
            min_impurity_decrease=min_impurity_decrease,
            ccp_alpha=ccp_alpha,
        )

    def fit(
        self, X, y, sample_weight=None, check_input=True, X_idx_sorted="deprecated"
    ):
        """Build a decision tree regressor from the training set (X, y).

        Parameters
        ----------
        X : {array-like, sparse matrix} of shape (n_samples, n_features)
            The training input samples. Internally, it will be converted to
            ``dtype=np.float32`` and if a sparse matrix is provided
            to a sparse ``csc_matrix``.

        y : array-like of shape (n_samples,) or (n_samples, n_outputs)
            The target values (real numbers). Use ``dtype=np.float64`` and
            ``order='C'`` for maximum efficiency.

        sample_weight : array-like of shape (n_samples,), default=None
            Sample weights. If None, then samples are equally weighted. Splits
            that would create child nodes with net zero or negative weight are
            ignored while searching for a split in each node.

        check_input : bool, default=True
            Allow to bypass several input checking.
            Don't use this parameter unless you know what you do.

        X_idx_sorted : deprecated, default="deprecated"
            This parameter is deprecated and has no effect.
            It will be removed in 1.1 (renaming of 0.26).

            .. deprecated:: 0.24

        Returns
        -------
        self : DecisionTreeRegressor
            Fitted estimator.
        """

        super().fit(
            X,
            y,
            sample_weight=sample_weight,
            check_input=check_input,
            X_idx_sorted=X_idx_sorted,
        )
        return self

    def partial_fit(self, X, y, sample_weight=None, check_input=True):
        """Update a decision tree classifier from the training set (X, y).

        Parameters
        ----------
        X : {array-like, sparse matrix} of shape (n_samples, n_features)
            The training input samples. Internally, it will be converted to
            ``dtype=np.float32`` and if a sparse matrix is provided
            to a sparse ``csc_matrix``.

        y : array-like of shape (n_samples,) or (n_samples, n_outputs)
            The target values (class labels) as integers or strings.

        sample_weight : array-like of shape (n_samples,), default=None
            Sample weights. If None, then samples are equally weighted. Splits
            that would create child nodes with net zero or negative weight are
            ignored while searching for a split in each node. Splits are also
            ignored if they would result in any single class carrying a
            negative weight in either child node.

        check_input : bool, default=True
            Allow to bypass several input checking.
            Don't use this parameter unless you know what you do.

        Returns
        -------
        self : DecisionTreeClassifier
            Fitted estimator.
        """

        super().partial_fit(
            X, y,
            sample_weight=sample_weight,
            check_input=check_input)
        return self

    def _compute_partial_dependence_recursion(self, grid, target_features):
        """Fast partial dependence computation.

        Parameters
        ----------
        grid : ndarray of shape (n_samples, n_target_features)
            The grid points on which the partial dependence should be
            evaluated.
        target_features : ndarray of shape (n_target_features)
            The set of target features for which the partial dependence
            should be evaluated.

        Returns
        -------
        averaged_predictions : ndarray of shape (n_samples,)
            The value of the partial dependence function on each grid point.
        """
        grid = np.asarray(grid, dtype=DTYPE, order="C")
        averaged_predictions = np.zeros(
            shape=grid.shape[0], dtype=np.float64, order="C"
        )

        self.tree_.compute_partial_dependence(
            grid, target_features, averaged_predictions
        )
        return averaged_predictions

    @deprecated(  # type: ignore
        "The attribute `n_features_` is deprecated in 1.0 and will be removed "
        "in 1.2. Use `n_features_in_` instead."
    )
    @property
    def n_features_(self):
        return self.n_features_in_


class ExtraTreeClassifier(DecisionTreeClassifier):
    """An extremely randomized tree classifier.

    Extra-trees differ from classic decision trees in the way they are built.
    When looking for the best split to separate the samples of a node into two
    groups, random splits are drawn for each of the `max_features` randomly
    selected features and the best split among those is chosen. When
    `max_features` is set 1, this amounts to building a totally random
    decision tree.

    Warning: Extra-trees should only be used within ensemble methods.

    Read more in the :ref:`User Guide <tree>`.

    Parameters
    ----------
    criterion : {"gini", "entropy"}, default="gini"
        The function to measure the quality of a split. Supported criteria are
        "gini" for the Gini impurity and "entropy" for the information gain.

    splitter : {"random", "best"}, default="random"
        The strategy used to choose the split at each node. Supported
        strategies are "best" to choose the best split and "random" to choose
        the best random split.

    max_depth : int, default=None
        The maximum depth of the tree. If None, then nodes are expanded until
        all leaves are pure or until all leaves contain less than
        min_samples_split samples.

    min_samples_split : int or float, default=2
        The minimum number of samples required to split an internal node:

        - If int, then consider `min_samples_split` as the minimum number.
        - If float, then `min_samples_split` is a fraction and
          `ceil(min_samples_split * n_samples)` are the minimum
          number of samples for each split.

        .. versionchanged:: 0.18
           Added float values for fractions.

    min_samples_leaf : int or float, default=1
        The minimum number of samples required to be at a leaf node.
        A split point at any depth will only be considered if it leaves at
        least ``min_samples_leaf`` training samples in each of the left and
        right branches.  This may have the effect of smoothing the model,
        especially in regression.

        - If int, then consider `min_samples_leaf` as the minimum number.
        - If float, then `min_samples_leaf` is a fraction and
          `ceil(min_samples_leaf * n_samples)` are the minimum
          number of samples for each node.

        .. versionchanged:: 0.18
           Added float values for fractions.

    min_weight_fraction_leaf : float, default=0.0
        The minimum weighted fraction of the sum total of weights (of all
        the input samples) required to be at a leaf node. Samples have
        equal weight when sample_weight is not provided.

    max_features : int, float, {"auto", "sqrt", "log2"} or None, default="auto"
        The number of features to consider when looking for the best split:

            - If int, then consider `max_features` features at each split.
            - If float, then `max_features` is a fraction and
              `int(max_features * n_features)` features are considered at each
              split.
            - If "auto", then `max_features=sqrt(n_features)`.
            - If "sqrt", then `max_features=sqrt(n_features)`.
            - If "log2", then `max_features=log2(n_features)`.
            - If None, then `max_features=n_features`.

        Note: the search for a split does not stop until at least one
        valid partition of the node samples is found, even if it requires to
        effectively inspect more than ``max_features`` features.

    random_state : int, RandomState instance or None, default=None
        Used to pick randomly the `max_features` used at each split.
        See :term:`Glossary <random_state>` for details.

    max_leaf_nodes : int, default=None
        Grow a tree with ``max_leaf_nodes`` in best-first fashion.
        Best nodes are defined as relative reduction in impurity.
        If None then unlimited number of leaf nodes.

    min_impurity_decrease : float, default=0.0
        A node will be split if this split induces a decrease of the impurity
        greater than or equal to this value.

        The weighted impurity decrease equation is the following::

            N_t / N * (impurity - N_t_R / N_t * right_impurity
                                - N_t_L / N_t * left_impurity)

        where ``N`` is the total number of samples, ``N_t`` is the number of
        samples at the current node, ``N_t_L`` is the number of samples in the
        left child, and ``N_t_R`` is the number of samples in the right child.

        ``N``, ``N_t``, ``N_t_R`` and ``N_t_L`` all refer to the weighted sum,
        if ``sample_weight`` is passed.

        .. versionadded:: 0.19

    class_weight : dict, list of dict or "balanced", default=None
        Weights associated with classes in the form ``{class_label: weight}``.
        If None, all classes are supposed to have weight one. For
        multi-output problems, a list of dicts can be provided in the same
        order as the columns of y.

        Note that for multioutput (including multilabel) weights should be
        defined for each class of every column in its own dict. For example,
        for four-class multilabel classification weights should be
        [{0: 1, 1: 1}, {0: 1, 1: 5}, {0: 1, 1: 1}, {0: 1, 1: 1}] instead of
        [{1:1}, {2:5}, {3:1}, {4:1}].

        The "balanced" mode uses the values of y to automatically adjust
        weights inversely proportional to class frequencies in the input data
        as ``n_samples / (n_classes * np.bincount(y))``

        For multi-output, the weights of each column of y will be multiplied.

        Note that these weights will be multiplied with sample_weight (passed
        through the fit method) if sample_weight is specified.

    ccp_alpha : non-negative float, default=0.0
        Complexity parameter used for Minimal Cost-Complexity Pruning. The
        subtree with the largest cost complexity that is smaller than
        ``ccp_alpha`` will be chosen. By default, no pruning is performed. See
        :ref:`minimal_cost_complexity_pruning` for details.

        .. versionadded:: 0.22

    Attributes
    ----------
    classes_ : ndarray of shape (n_classes,) or list of ndarray
        The classes labels (single output problem),
        or a list of arrays of class labels (multi-output problem).

    max_features_ : int
        The inferred value of max_features.

    n_classes_ : int or list of int
        The number of classes (for single output problems),
        or a list containing the number of classes for each
        output (for multi-output problems).

    feature_importances_ : ndarray of shape (n_features,)
        The impurity-based feature importances.
        The higher, the more important the feature.
        The importance of a feature is computed as the (normalized)
        total reduction of the criterion brought by that feature.  It is also
        known as the Gini importance.

        Warning: impurity-based feature importances can be misleading for
        high cardinality features (many unique values). See
        :func:`sklearn.inspection.permutation_importance` as an alternative.

    n_features_ : int
        The number of features when ``fit`` is performed.

        .. deprecated:: 1.0
           `n_features_` is deprecated in 1.0 and will be removed in
           1.2. Use `n_features_in_` instead.

    n_features_in_ : int
        Number of features seen during :term:`fit`.

        .. versionadded:: 0.24

    feature_names_in_ : ndarray of shape (`n_features_in_`,)
        Names of features seen during :term:`fit`. Defined only when `X`
        has feature names that are all strings.

        .. versionadded:: 1.0

    n_outputs_ : int
        The number of outputs when ``fit`` is performed.

    tree_ : Tree instance
        The underlying Tree object. Please refer to
        ``help(sklearn.tree._tree.Tree)`` for attributes of Tree object and
        :ref:`sphx_glr_auto_examples_tree_plot_unveil_tree_structure.py`
        for basic usage of these attributes.

    See Also
    --------
    ExtraTreeRegressor : An extremely randomized tree regressor.
    sklearn.ensemble.ExtraTreesClassifier : An extra-trees classifier.
    sklearn.ensemble.ExtraTreesRegressor : An extra-trees regressor.
    sklearn.ensemble.RandomForestClassifier : A random forest classifier.
    sklearn.ensemble.RandomForestRegressor : A random forest regressor.
    sklearn.ensemble.RandomTreesEmbedding : An ensemble of
        totally random trees.

    Notes
    -----
    The default values for the parameters controlling the size of the trees
    (e.g. ``max_depth``, ``min_samples_leaf``, etc.) lead to fully grown and
    unpruned trees which can potentially be very large on some data sets. To
    reduce memory consumption, the complexity and size of the trees should be
    controlled by setting those parameter values.

    References
    ----------

    .. [1] P. Geurts, D. Ernst., and L. Wehenkel, "Extremely randomized trees",
           Machine Learning, 63(1), 3-42, 2006.

    Examples
    --------
    >>> from sklearn.datasets import load_iris
    >>> from sklearn.model_selection import train_test_split
    >>> from sklearn.ensemble import BaggingClassifier
    >>> from sklearn.tree import ExtraTreeClassifier
    >>> X, y = load_iris(return_X_y=True)
    >>> X_train, X_test, y_train, y_test = train_test_split(
    ...    X, y, random_state=0)
    >>> extra_tree = ExtraTreeClassifier(random_state=0)
    >>> cls = BaggingClassifier(extra_tree, random_state=0).fit(
    ...    X_train, y_train)
    >>> cls.score(X_test, y_test)
    0.8947...
    """

    def __init__(
        self,
        *,
        criterion="gini",
        splitter="random",
        max_depth=None,
        min_samples_split=2,
        min_samples_leaf=1,
        min_weight_fraction_leaf=0.0,
        max_features="auto",
        random_state=None,
        max_leaf_nodes=None,
        min_impurity_decrease=0.0,
        class_weight=None,
        ccp_alpha=0.0,
    ):
        super().__init__(
            criterion=criterion,
            splitter=splitter,
            max_depth=max_depth,
            min_samples_split=min_samples_split,
            min_samples_leaf=min_samples_leaf,
            min_weight_fraction_leaf=min_weight_fraction_leaf,
            max_features=max_features,
            max_leaf_nodes=max_leaf_nodes,
            class_weight=class_weight,
            min_impurity_decrease=min_impurity_decrease,
            random_state=random_state,
            ccp_alpha=ccp_alpha,
        )


class ExtraTreeRegressor(DecisionTreeRegressor):
    """An extremely randomized tree regressor.

    Extra-trees differ from classic decision trees in the way they are built.
    When looking for the best split to separate the samples of a node into two
    groups, random splits are drawn for each of the `max_features` randomly
    selected features and the best split among those is chosen. When
    `max_features` is set 1, this amounts to building a totally random
    decision tree.

    Warning: Extra-trees should only be used within ensemble methods.

    Read more in the :ref:`User Guide <tree>`.

    Parameters
    ----------
    criterion : {"squared_error", "mse", "friedman_mse", "mae"}, \
            default="squared_error"
        The function to measure the quality of a split. Supported criteria
        are "squared_error" for the mean squared error, which is equal to
        variance reduction as feature selection criterion and "mae" for the
        mean absolute error.

        .. versionadded:: 0.18
           Mean Absolute Error (MAE) criterion.

        .. versionadded:: 0.24
            Poisson deviance criterion.

        .. deprecated:: 1.0
            Criterion "mse" was deprecated in v1.0 and will be removed in
            version 1.2. Use `criterion="squared_error"` which is equivalent.

        .. deprecated:: 1.0
            Criterion "mae" was deprecated in v1.0 and will be removed in
            version 1.2. Use `criterion="absolute_error"` which is equivalent.

    splitter : {"random", "best"}, default="random"
        The strategy used to choose the split at each node. Supported
        strategies are "best" to choose the best split and "random" to choose
        the best random split.

    max_depth : int, default=None
        The maximum depth of the tree. If None, then nodes are expanded until
        all leaves are pure or until all leaves contain less than
        min_samples_split samples.

    min_samples_split : int or float, default=2
        The minimum number of samples required to split an internal node:

        - If int, then consider `min_samples_split` as the minimum number.
        - If float, then `min_samples_split` is a fraction and
          `ceil(min_samples_split * n_samples)` are the minimum
          number of samples for each split.

        .. versionchanged:: 0.18
           Added float values for fractions.

    min_samples_leaf : int or float, default=1
        The minimum number of samples required to be at a leaf node.
        A split point at any depth will only be considered if it leaves at
        least ``min_samples_leaf`` training samples in each of the left and
        right branches.  This may have the effect of smoothing the model,
        especially in regression.

        - If int, then consider `min_samples_leaf` as the minimum number.
        - If float, then `min_samples_leaf` is a fraction and
          `ceil(min_samples_leaf * n_samples)` are the minimum
          number of samples for each node.

        .. versionchanged:: 0.18
           Added float values for fractions.

    min_weight_fraction_leaf : float, default=0.0
        The minimum weighted fraction of the sum total of weights (of all
        the input samples) required to be at a leaf node. Samples have
        equal weight when sample_weight is not provided.

    max_features : int, float, {"auto", "sqrt", "log2"} or None, default="auto"
        The number of features to consider when looking for the best split:

        - If int, then consider `max_features` features at each split.
        - If float, then `max_features` is a fraction and
          `int(max_features * n_features)` features are considered at each
          split.
        - If "auto", then `max_features=n_features`.
        - If "sqrt", then `max_features=sqrt(n_features)`.
        - If "log2", then `max_features=log2(n_features)`.
        - If None, then `max_features=n_features`.

        Note: the search for a split does not stop until at least one
        valid partition of the node samples is found, even if it requires to
        effectively inspect more than ``max_features`` features.

    random_state : int, RandomState instance or None, default=None
        Used to pick randomly the `max_features` used at each split.
        See :term:`Glossary <random_state>` for details.

    min_impurity_decrease : float, default=0.0
        A node will be split if this split induces a decrease of the impurity
        greater than or equal to this value.

        The weighted impurity decrease equation is the following::

            N_t / N * (impurity - N_t_R / N_t * right_impurity
                                - N_t_L / N_t * left_impurity)

        where ``N`` is the total number of samples, ``N_t`` is the number of
        samples at the current node, ``N_t_L`` is the number of samples in the
        left child, and ``N_t_R`` is the number of samples in the right child.

        ``N``, ``N_t``, ``N_t_R`` and ``N_t_L`` all refer to the weighted sum,
        if ``sample_weight`` is passed.

        .. versionadded:: 0.19

    max_leaf_nodes : int, default=None
        Grow a tree with ``max_leaf_nodes`` in best-first fashion.
        Best nodes are defined as relative reduction in impurity.
        If None then unlimited number of leaf nodes.

    ccp_alpha : non-negative float, default=0.0
        Complexity parameter used for Minimal Cost-Complexity Pruning. The
        subtree with the largest cost complexity that is smaller than
        ``ccp_alpha`` will be chosen. By default, no pruning is performed. See
        :ref:`minimal_cost_complexity_pruning` for details.

        .. versionadded:: 0.22

    Attributes
    ----------
    max_features_ : int
        The inferred value of max_features.

    n_features_ : int
        The number of features when ``fit`` is performed.

        .. deprecated:: 1.0
           `n_features_` is deprecated in 1.0 and will be removed in
           1.2. Use `n_features_in_` instead.

    n_features_in_ : int
        Number of features seen during :term:`fit`.

        .. versionadded:: 0.24

    feature_names_in_ : ndarray of shape (`n_features_in_`,)
        Names of features seen during :term:`fit`. Defined only when `X`
        has feature names that are all strings.

        .. versionadded:: 1.0

    feature_importances_ : ndarray of shape (n_features,)
        Return impurity-based feature importances (the higher, the more
        important the feature).

        Warning: impurity-based feature importances can be misleading for
        high cardinality features (many unique values). See
        :func:`sklearn.inspection.permutation_importance` as an alternative.

    n_outputs_ : int
        The number of outputs when ``fit`` is performed.

    tree_ : Tree instance
        The underlying Tree object. Please refer to
        ``help(sklearn.tree._tree.Tree)`` for attributes of Tree object and
        :ref:`sphx_glr_auto_examples_tree_plot_unveil_tree_structure.py`
        for basic usage of these attributes.

    See Also
    --------
    ExtraTreeClassifier : An extremely randomized tree classifier.
    sklearn.ensemble.ExtraTreesClassifier : An extra-trees classifier.
    sklearn.ensemble.ExtraTreesRegressor : An extra-trees regressor.

    Notes
    -----
    The default values for the parameters controlling the size of the trees
    (e.g. ``max_depth``, ``min_samples_leaf``, etc.) lead to fully grown and
    unpruned trees which can potentially be very large on some data sets. To
    reduce memory consumption, the complexity and size of the trees should be
    controlled by setting those parameter values.

    References
    ----------

    .. [1] P. Geurts, D. Ernst., and L. Wehenkel, "Extremely randomized trees",
           Machine Learning, 63(1), 3-42, 2006.

    Examples
    --------
    >>> from sklearn.datasets import load_diabetes
    >>> from sklearn.model_selection import train_test_split
    >>> from sklearn.ensemble import BaggingRegressor
    >>> from sklearn.tree import ExtraTreeRegressor
    >>> X, y = load_diabetes(return_X_y=True)
    >>> X_train, X_test, y_train, y_test = train_test_split(
    ...     X, y, random_state=0)
    >>> extra_tree = ExtraTreeRegressor(random_state=0)
    >>> reg = BaggingRegressor(extra_tree, random_state=0).fit(
    ...     X_train, y_train)
    >>> reg.score(X_test, y_test)
    0.33...
    """

    def __init__(
        self,
        *,
        criterion="squared_error",
        splitter="random",
        max_depth=None,
        min_samples_split=2,
        min_samples_leaf=1,
        min_weight_fraction_leaf=0.0,
        max_features="auto",
        random_state=None,
        min_impurity_decrease=0.0,
        max_leaf_nodes=None,
        ccp_alpha=0.0,
    ):
        super().__init__(
            criterion=criterion,
            splitter=splitter,
            max_depth=max_depth,
            min_samples_split=min_samples_split,
            min_samples_leaf=min_samples_leaf,
            min_weight_fraction_leaf=min_weight_fraction_leaf,
            max_features=max_features,
            max_leaf_nodes=max_leaf_nodes,
            min_impurity_decrease=min_impurity_decrease,
            random_state=random_state,
            ccp_alpha=ccp_alpha,
        )<|MERGE_RESOLUTION|>--- conflicted
+++ resolved
@@ -187,11 +187,7 @@
                     )
 
         # Determine output settings
-<<<<<<< HEAD
-        n_samples, self.n_features_ = X.shape
-=======
         n_samples, self.n_features_in_ = X.shape
->>>>>>> 3271f765
         is_classification = is_classifier(self)
 
         y = np.atleast_1d(y)
@@ -391,14 +387,8 @@
                 random_state,
             )
 
-<<<<<<< HEAD
         if is_classification:
-            self.tree_ = Tree(self.n_features_,
-                              self.n_classes_, self.n_outputs_)
-=======
-        if is_classifier(self):
             self.tree_ = Tree(self.n_features_in_, self.n_classes_, self.n_outputs_)
->>>>>>> 3271f765
         else:
             self.tree_ = Tree(
                 self.n_features_in_,
@@ -409,41 +399,18 @@
 
         # Use BestFirst if max_leaf_nodes given; use DepthFirst otherwise
         if max_leaf_nodes < 0:
-<<<<<<< HEAD
             self.builder_ = DepthFirstTreeBuilder(splitter, min_samples_split,
                                                   min_samples_leaf,
                                                   min_weight_leaf,
                                                   max_depth,
-                                                  self.min_impurity_decrease,
-                                                  min_impurity_split)
+                                                  self.min_impurity_decrease)
         else:
             self.builder_ = BestFirstTreeBuilder(splitter, min_samples_split,
                                                  min_samples_leaf,
                                                  min_weight_leaf,
                                                  max_depth,
                                                  max_leaf_nodes,
-                                                 self.min_impurity_decrease,
-                                                 min_impurity_split)
-=======
-            builder = DepthFirstTreeBuilder(
-                splitter,
-                min_samples_split,
-                min_samples_leaf,
-                min_weight_leaf,
-                max_depth,
-                self.min_impurity_decrease,
-            )
-        else:
-            builder = BestFirstTreeBuilder(
-                splitter,
-                min_samples_split,
-                min_samples_leaf,
-                min_weight_leaf,
-                max_depth,
-                max_leaf_nodes,
-                self.min_impurity_decrease,
-            )
->>>>>>> 3271f765
+                                                 self.min_impurity_decrease)
 
         self.builder_.build(self.tree_, X, y, sample_weight)
 
