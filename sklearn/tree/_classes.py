--- conflicted
+++ resolved
@@ -1058,11 +1058,7 @@
 
         .. versionadded:: 0.19
 
-<<<<<<< HEAD
-    min_impurity_split : float, default=1e-7
-=======
     min_impurity_split : float, (default=0)
->>>>>>> 42e17b34
         Threshold for early stopping in tree growth. A node will split
         if its impurity is above the threshold, otherwise it is a leaf.
 
@@ -1351,11 +1347,7 @@
 
         .. versionadded:: 0.19
 
-<<<<<<< HEAD
-    min_impurity_split : float, default=1e-7
-=======
     min_impurity_split : float, (default=0)
->>>>>>> 42e17b34
         Threshold for early stopping in tree growth. A node will split
         if its impurity is above the threshold, otherwise it is a leaf.
 
@@ -1580,11 +1572,7 @@
 
         .. versionadded:: 0.19
 
-<<<<<<< HEAD
-    min_impurity_split : float, default=1e-7
-=======
     min_impurity_split : float, (default=0)
->>>>>>> 42e17b34
         Threshold for early stopping in tree growth. A node will split
         if its impurity is above the threshold, otherwise it is a leaf.
 
