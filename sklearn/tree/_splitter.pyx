--- conflicted
+++ resolved
@@ -26,12 +26,8 @@
 from ._criterion cimport Criterion
 
 import numpy as np
-<<<<<<< HEAD
-from scipy.sparse import isspmatrix_csc
-=======
 
 from scipy.sparse import issparse
->>>>>>> 335b5556
 
 from ._utils cimport RAND_R_MAX, log, rand_int, rand_uniform
 
@@ -108,15 +104,26 @@
         here.
 
         It should return -1 upon errors.
+
+        Parameters
+        ----------
+        impurity : double
+            The impurity of the current node.
+        split : SplitRecord pointer
+            A pointer to a memory-allocated SplitRecord object which will be filled with the
+            split chosen.
+        n_constant_features : SIZE_t pointer
+            A pointer to a memory-allocated SIZE_t object which will be filled with the
+            number of constant features. Optional to use.
+        lower_bound : double
+            The lower bound of the monotonic constraint if used.
+        upper_bound : double
+            The upper bound of the monotonic constraint if used.
         """
         pass
 
     cdef void node_value(self, double* dest) noexcept nogil:
         """Copy the value of node samples[start:end] into dest."""
-        pass
-
-    cdef void clip_node_value(self, double* dest, double lower_bound, double upper_bound) noexcept nogil:
-        """Clip the value of node samples[start:end] into dest."""
         pass
 
     cdef double node_impurity(self) noexcept nogil:
@@ -301,28 +308,6 @@
         weighted_n_node_samples[0] = self.criterion.weighted_n_node_samples
         return 0
 
-<<<<<<< HEAD
-=======
-    cdef int node_split(
-        self,
-        double impurity,
-        SplitRecord* split,
-        SIZE_t* n_constant_features,
-        double lower_bound,
-        double upper_bound,
-    ) except -1 nogil:
-
-        """Find the best split on node samples[start:end].
-
-        This is a placeholder method. The majority of computation will be done
-        here.
-
-        It should return -1 upon errors.
-        """
-
-        pass
-
->>>>>>> 335b5556
     cdef void node_value(self, double* dest) noexcept nogil:
         """Copy the value of node samples[start:end] into dest."""
 
