# Authors: The scikit-learn developers
# SPDX-License-Identifier: BSD-3-Clause

from cython cimport final
from libc.math cimport isnan
from libc.stdlib cimport qsort
from libc.string cimport memcpy

from ..utils._typedefs cimport int8_t
from ._criterion cimport Criterion
from ._utils cimport (RAND_R_MAX, bs_from_template, bs_get, bs_set, log,
                      rand_int, rand_uniform, setup_cat_cache)

import numpy as np
from scipy.sparse import issparse


cdef float64_t INFINITY = np.inf

# Allow for 32 bit float comparisons
cdef float32_t INFINITY_32t = np.inf

# Mitigate precision differences between 32 bit and 64 bit
cdef float32_t FEATURE_THRESHOLD = 1e-7

# Constant to switch between algorithm non zero value extract algorithm
# in SparsePartitioner
cdef float32_t EXTRACT_NNZ_SWITCH = 0.1

cdef inline void _init_split(SplitRecord* self, intp_t start_pos) noexcept nogil:
    self.impurity_left = INFINITY
    self.impurity_right = INFINITY
    self.pos = start_pos
    self.feature = 0
    self.split_value.threshold = 0.
    self.improvement = -INFINITY
    self.missing_go_to_left = False
    self.n_missing = 0

cdef class Splitter:
    """Abstract splitter class.

    Splitters are called by tree builders to find the best splits on both
    sparse and dense data, one split at a time.
    """

    def __cinit__(
        self,
        Criterion criterion,
        intp_t max_features,
        intp_t min_samples_leaf,
        float64_t min_weight_leaf,
        object random_state,
        const int8_t[:] monotonic_cst,
        bint breiman_shortcut,
        *argv
    ):
        """
        Parameters
        ----------
        criterion : Criterion
            The criterion to measure the quality of a split.

        max_features : intp_t
            The maximal number of randomly selected features which can be
            considered for a split.

        min_samples_leaf : intp_t
            The minimal number of samples each leaf can have, where splits
            which would result in having less samples in a leaf are not
            considered.

        min_weight_leaf : float64_t
            The minimal weight each leaf can have, where the weight is the sum
            of the weights of each sample in it.

        random_state : object
            The user inputted random state to be used for pseudo-randomness

        monotonic_cst : const int8_t[:]
            Monotonicity constraints

        breiman_shortcut : bool
            Whether to use the breiman shortcut or not when possible.
        """

        self.criterion = criterion

        self.n_samples = 0
        self.n_features = 0

        self.max_features = max_features
        self.min_samples_leaf = min_samples_leaf
        self.min_weight_leaf = min_weight_leaf
        self.random_state = random_state
        self.monotonic_cst = monotonic_cst
        self.with_monotonic_cst = monotonic_cst is not None
        self.breiman_shortcut = breiman_shortcut

        if self.breiman_shortcut:
            self.sort_value = np.zeros(64, dtype=np.float32)
            self.sort_density = np.zeros(64, dtype=np.float32)

            # XXX: unsure what this it.
            self.cat_offs = np.empty(64, dtype=np.int32)
            # A storage of the sorted categories used in Breiman shortcut
            self.sorted_cat = np.empty(64, dtype=np.intp)

        else:
            self.sort_value = np.zeros(1, dtype=np.float32)
            self.sort_density = np.zeros(1, dtype=np.float32)

            # XXX: unsure what this it.
            self.cat_offs = np.empty(1, dtype=np.int32)
            # A storage of the sorted categories used in Breiman shortcut
            self.sorted_cat = np.empty(1, dtype=np.intp)

    def __getstate__(self):
        return {}

    def __setstate__(self, d):
        pass

    def __reduce__(self):
        return (type(self), (
            self.criterion,
            self.max_features,
            self.min_samples_leaf,
            self.min_weight_leaf,
            self.random_state,
            self.monotonic_cst,
            self.breiman_shortcut
        ), self.__getstate__())

    cdef int init(
        self,
        object X,
        const float64_t[:, ::1] y,
        const float64_t[:] sample_weight,
        const unsigned char[::1] missing_values_in_feature_mask,
        const int32_t[::1] n_categories,
    ) except -1:
        """Initialize the splitter.

        Take in the input data X, the target Y, and optional sample weights.

        Returns -1 in case of failure to allocate memory (and raise MemoryError)
        or 0 otherwise.

        Parameters
        ----------
        X : object
            This contains the inputs. Usually it is a 2d numpy array.

        y : ndarray, dtype=float64_t
            This is the vector of targets, or true labels, for the samples represented
            as a Cython memoryview.

        sample_weight : ndarray, dtype=float64_t
            The weights of the samples, where higher weighted samples are fit
            closer than lower weight samples. If not provided, all samples
            are assumed to have uniform weight. This is represented
            as a Cython memoryview.

        has_missing : bool
            At least one missing values is in X.
        """

        self.rand_r_state = self.random_state.randint(0, RAND_R_MAX)
        cdef intp_t n_samples = X.shape[0]

        # Create a new array which will be used to store nonzero
        # samples from the feature of interest
        self.samples = np.empty(n_samples, dtype=np.intp)
        cdef intp_t[::1] samples = self.samples

        cdef intp_t i, j
        cdef float64_t weighted_n_samples = 0.0
        j = 0

        for i in range(n_samples):
            # Only work with positively weighted samples
            if sample_weight is None or sample_weight[i] != 0.0:
                samples[j] = i
                j += 1

            if sample_weight is not None:
                weighted_n_samples += sample_weight[i]
            else:
                weighted_n_samples += 1.0

        # Number of samples is number of positively weighted samples
        self.n_samples = j
        self.weighted_n_samples = weighted_n_samples

        cdef intp_t n_features = X.shape[1]
        self.features = np.arange(n_features, dtype=np.intp)
        self.n_features = n_features

        self.feature_values = np.empty(n_samples, dtype=np.float32)
        self.constant_features = np.empty(n_features, dtype=np.intp)

        self.y = y

        self.sample_weight = sample_weight
        if missing_values_in_feature_mask is not None:
            self.criterion.init_sum_missing()

        # Initialize the number of categories for each feature
        # A value of -1 indicates a non-categorical feature
        if n_categories is None:
            self.n_categories = np.array([-1] * n_features, dtype=np.int32)
        else:
            self.n_categories = np.empty(n_categories, dtype=np.int32)
            self.n_categories[:] = n_categories

        # If needed, allocate cache space for categorical splits
        cdef int32_t max_n_categories = max(self.n_categories)
        if max_n_categories > 0:
            cache_size = (max_n_categories + 63) // 64
            self.cat_cache[:] = np.empty(cache_size, dtype=np.uint32)
        else:
            self.cat_cache[:] = np.empty(1, dtype=np.uint32)
        return 0

    cdef int node_reset(
        self,
        intp_t start,
        intp_t end,
        float64_t* weighted_n_node_samples
    ) except -1 nogil:
        """Reset splitter on node samples[start:end].

        Returns -1 in case of failure to allocate memory (and raise MemoryError)
        or 0 otherwise.

        Parameters
        ----------
        start : intp_t
            The index of the first sample to consider
        end : intp_t
            The index of the last sample to consider
        weighted_n_node_samples : ndarray, dtype=float64_t pointer
            The total weight of those samples
        """

        self.start = start
        self.end = end

        self.criterion.init(
            self.y,
            self.sample_weight,
            self.weighted_n_samples,
            self.samples,
            start,
            end
        )

        weighted_n_node_samples[0] = self.criterion.weighted_n_node_samples
        return 0

    cdef int node_split(
        self,
        ParentInfo* parent_record,
        SplitRecord* split,
    ) except -1 nogil:

        """Find the best split on node samples[start:end].

        This is a placeholder method. The majority of computation will be done
        here.

        It should return -1 upon errors.
        """

        pass

    cdef void node_value(self, float64_t* dest) noexcept nogil:
        """Copy the value of node samples[start:end] into dest."""

        self.criterion.node_value(dest)

    cdef inline void clip_node_value(self, float64_t* dest, float64_t lower_bound, float64_t upper_bound) noexcept nogil:
        """Clip the value in dest between lower_bound and upper_bound for monotonic constraints."""

        self.criterion.clip_node_value(dest, lower_bound, upper_bound)

    cdef float64_t node_impurity(self) noexcept nogil:
        """Return the impurity of the current node."""

        return self.criterion.node_impurity()

    cdef inline void _breiman_sort_categories(
        self,
        intp_t start,
        intp_t end,
        int32_t ncat,
        intp_t ncat_present,
        const int32_t[:] cat_offset,
        intp_t[:] sorted_cat
    ) noexcept nogil:
        """The Breiman shortcut for finding the best split involves a
        preprocessing step wherein we sort the categories by
        increasing (weighted) mean of the outcome y (whether 0/1
        binary for classification or quantitative for
        regression).

        This function implements this preprocessing step
        and produces a sorted list of category values.

        This function assumes that y is comprised of a single column
        indicating a single outcome target.
        """
        cdef:
            intp_t[:] samples = self.samples
            float32_t[:] feature_values = self.feature_values
            const float64_t[:, ::1] y = self.y
            const float64_t[:] sample_weight = self.sample_weight

            float64_t w
            intp_t cat, localcat
            intp_t q, sample_idx

        # categorical features with more than 64 categories are not supported
        # here.
        self.sort_value[:] = 0
        self.sort_density[:] = 0
        # memset(sort_value, 0, 64 * sizeof(float32_t))
        # memset(sort_density, 0, 64 * sizeof(float32_t))

        for q in range(start, end):
            cat = <intp_t> feature_values[q]
            sample_idx = samples[q]

            if sample_weight is not None:
                w = sample_weight[sample_idx]
            else:
                w = 1.0
            self.sort_value[cat] += w * y[sample_idx, 0]
            self.sort_density[cat] += w

        for localcat in range(ncat_present):
            cat = localcat + cat_offset[localcat]
            if self.sort_density[cat] == 0:  # Avoid dividing by zero
                self.sort_density[cat] = 1
            self.sort_value[localcat] = self.sort_value[cat] / self.sort_density[cat]
            sorted_cat[localcat] = cat

        # cdef inline void sort(float32_t* feature_values, intp_t* samples, intp_t n) noexcept nogil:
        sort(&self.sort_value[0], &sorted_cat[0], ncat_present)


cdef inline bint goes_left(
    float32_t feature_value,
    SplitValue split,
    int32_t n_categories,
    BITSET_t[:] cat_cache
) noexcept nogil:
    """Determine whether a sample goes to the left or right child node.

    For numerical features, ``(-inf, split.threshold]`` is the left child, and
    ``(split.threshold, inf)`` the right child.
    For categorical features, if the corresponding bit for the category is set
    in cachebits, the left child isused, and if not set, the right child. If
    the given input category is larger than the ``n_categories``, the right
    child is assumed.

    Attributes
    ----------
    feature_value : float32_t
        The value of the feature for which the decision needs to be made.
    split : SplitValue
        The union (of float64_t and BITSET_t) indicating the split. However, it
        is used (as a float64_t) only for numerical features.
    n_categories : int32_t
        The number of categories present in the feature in question. The
        feature is considered a numerical one and not a categorical one if
        n_categories is negative.
    cat_cache : BITSET_t*
        The array containing the expansion of split.cat_split. The function
        setup_cat_cache is the one filling it.

    Returns
    -------
    result : bint
        Indicating whether the left branch should be used.
    """
    cdef intp_t idx

    if n_categories < 0:
        # Non-categorical feature
        return feature_value <= split.threshold
    else:
        # Categorical feature, using bit cache
        if (<intp_t> feature_value) < n_categories:
            idx = (<intp_t> feature_value) // 64
            offset = (<intp_t> feature_value) % 64
            return bs_get(cat_cache[idx], offset)
        else:
            return 0


cdef inline void shift_missing_values_to_left_if_required(
    SplitRecord* best,
    intp_t[::1] samples,
    intp_t end,
) noexcept nogil:
    """Shift missing value sample indices to the left of the split if required.

    Note: this should always be called at the very end because it will
    move samples around, thereby affecting the criterion.
    This affects the computation of the children impurity, which affects
    the computation of the next node.
    """
    cdef intp_t i, p, current_end
    # The partitioner partitions the data such that the missing values are in
    # samples[-n_missing:] for the criterion to consume. If the missing values
    # are going to the right node, then the missing values are already in the
    # correct position. If the missing values go left, then we move the missing
    # values to samples[best.pos:best.pos+n_missing] and update `best.pos`.
    if best.n_missing > 0 and best.missing_go_to_left:
        for p in range(best.n_missing):
            i = best.pos + p
            current_end = end - 1 - p
            samples[i], samples[current_end] = samples[current_end], samples[i]
        best.pos += best.n_missing

# Introduce a fused-class to make it possible to share the split implementation
# between the dense and sparse cases in the node_split_best and node_split_random
# functions. The alternative would have been to use inheritance-based polymorphism
# but it would have resulted in a ~10% overall tree fitting performance
# degradation caused by the overhead frequent virtual method lookups.
ctypedef fused Partitioner:
    DensePartitioner
    SparsePartitioner

cdef inline int node_split_best(
    Splitter splitter,
    Partitioner partitioner,
    Criterion criterion,
    SplitRecord* split,
    ParentInfo* parent_record,
) except -1 nogil:
    """Find the best split on node samples[start:end]

    Returns -1 in case of failure to allocate memory (and raise MemoryError)
    or 0 otherwise.
    """
    cdef const int8_t[:] monotonic_cst = splitter.monotonic_cst
    cdef bint with_monotonic_cst = splitter.with_monotonic_cst

    # Find the best split
    cdef intp_t start = splitter.start
    cdef intp_t end = splitter.end
    cdef intp_t end_non_missing
    cdef intp_t n_missing = 0
    cdef bint has_missing = 0
    cdef intp_t n_searches
    cdef intp_t n_left, n_right
    cdef bint missing_go_to_left

    cdef intp_t[::1] samples = splitter.samples
    cdef intp_t[::1] features = splitter.features
    cdef intp_t[::1] constant_features = splitter.constant_features
    cdef intp_t n_features = splitter.n_features

    cdef float32_t[::1] feature_values = splitter.feature_values
    cdef intp_t max_features = splitter.max_features
    cdef intp_t min_samples_leaf = splitter.min_samples_leaf
    cdef float64_t min_weight_leaf = splitter.min_weight_leaf
    cdef uint32_t* random_state = &splitter.rand_r_state

    cdef SplitRecord best_split, current_split
    cdef float64_t current_proxy_improvement = -INFINITY
    cdef float64_t best_proxy_improvement = -INFINITY

    cdef float64_t impurity = parent_record.impurity
    cdef float64_t lower_bound = parent_record.lower_bound
    cdef float64_t upper_bound = parent_record.upper_bound

    # variables for categorical split handling
    cdef bint breiman_shortcut = splitter.breiman_shortcut
    cdef bint is_categorical
    # index through categories
    cdef uint64_t cat_idx
    # total number of categories per feature
    cdef uint64_t ncat_present
    # the bitset to store which category to split on
    cdef BITSET_t cat_split = 0

    # XXX: unsure what this it.
    cdef int32_t[:] cat_offs = splitter.cat_offset

    # A storage of the sorted categories used in Breiman shortcut
    cdef intp_t[:] sorted_cat = splitter.sorted_cat

    cdef intp_t f_i = n_features
    cdef intp_t f_j
    cdef intp_t p
    cdef intp_t p_prev

    cdef intp_t n_visited_features = 0
    # Number of features discovered to be constant during the split search
    cdef intp_t n_found_constants = 0
    # Number of features known to be constant and drawn without replacement
    cdef intp_t n_drawn_constants = 0
    cdef intp_t n_known_constants = parent_record.n_constant_features
    # n_total_constants = n_known_constants + n_found_constants
    cdef intp_t n_total_constants = n_known_constants

    cdef intp_t i

    _init_split(&best_split, end)

    partitioner.init_node_split(start, end)

    # Sample up to max_features without replacement using a
    # Fisher-Yates-based algorithm (using the local variables `f_i` and
    # `f_j` to compute a permutation of the `features` array).
    #
    # Skip the CPU intensive evaluation of the impurity criterion for
    # features that were already detected as constant (hence not suitable
    # for good splitting) by ancestor nodes and save the information on
    # newly discovered constant features to spare computation on descendant
    # nodes.
    while (f_i > n_total_constants and  # Stop early if remaining features
                                        # are constant
            (n_visited_features < max_features or
             # At least one drawn features must be non constant
             n_visited_features <= n_found_constants + n_drawn_constants)):

        n_visited_features += 1

        # Loop invariant: elements of features in
        # - [:n_drawn_constant[ holds drawn and known constant features;
        # - [n_drawn_constant:n_known_constant[ holds known constant
        #   features that haven't been drawn yet;
        # - [n_known_constant:n_total_constant[ holds newly found constant
        #   features;
        # - [n_total_constant:f_i[ holds features that haven't been drawn
        #   yet and aren't constant apriori.
        # - [f_i:n_features[ holds features that have been drawn
        #   and aren't constant.

        # Draw a feature at random
        f_j = rand_int(n_drawn_constants, f_i - n_found_constants,
                       random_state)

        if f_j < n_known_constants:
            # f_j in the interval [n_drawn_constants, n_known_constants[
            features[n_drawn_constants], features[f_j] = features[f_j], features[n_drawn_constants]

            n_drawn_constants += 1
            continue

        # f_j in the interval [n_known_constants, f_i - n_found_constants[
        f_j += n_found_constants
        # f_j in the interval [n_total_constants, f_i[
        current_split.feature = features[f_j]
        partitioner.sort_samples_and_feature_values(current_split.feature)
        n_missing = partitioner.n_missing
        end_non_missing = end - n_missing

        if (
            # All values for this feature are missing, or
            end_non_missing == start or
            # This feature is considered constant (max - min <= FEATURE_THRESHOLD)
            feature_values[end_non_missing - 1] <= feature_values[start] + FEATURE_THRESHOLD
        ):
            # We consider this feature constant in this case.
            # Since finding a split among constant feature is not valuable,
            # we do not consider this feature for splitting.
            features[f_j], features[n_total_constants] = features[n_total_constants], features[f_j]

            n_found_constants += 1
            n_total_constants += 1
            continue

        f_i -= 1
        features[f_i], features[f_j] = features[f_j], features[f_i]
        has_missing = n_missing != 0
        criterion.init_missing(n_missing)  # initialize even when n_missing == 0

        is_categorical = splitter.n_categories[current_split.feature] > 0
        if is_categorical:
            # Identify the number of categories present in this node
            # and apply breiman sorting if number of categories is small
            # XXX: could improve this by passing in parent information.
            cat_split = 0
            ncat_present = 0

            # Initialize the bitset for the categories present in the node
            for i in range(start, end):
                # Xf[i] < 64 already verified in tree.py
                cat_split = bs_set(cat_split, <intp_t>feature_values[i])

            # count the number of categories present per feature in this node
            for i in range(splitter.n_categories[current_split.feature]):
                if bs_get(cat_split, i):
                    cat_offs[ncat_present] = i - ncat_present
                    ncat_present += 1

            # TODO: Why do we need to recompute ncat_present? Isn't it in n_categories?
            # - we do it since the number of categories may change as we traverse the tree, but
            # instead of running this loop could we pass in parent information? via parentInfo...
            # similar to constant feature tracking
            if ncat_present <= 3:
                breiman_shortcut = False  # No benefit for small N

            # Apply sorting to the categories if we can leverage the Breiman computational
            # trick to improve the computational efficiency of the categorical splits
            if breiman_shortcut:
                splitter._breiman_sort_categories(
                    start,
                    end,
                    splitter.n_categories[current_split.feature],
                    ncat_present,
                    cat_offs,
                    sorted_cat
                )

        # Evaluate all splits

        # If there are missing values, then we search twice for the most optimal split.
        # The first search will have all the missing values going to the right node.
        # The second search will have all the missing values going to the left node.
        # If there are no missing values, then we search only once for the most
        # optimal split.
        n_searches = 2 if has_missing else 1

        for i in range(n_searches):
            missing_go_to_left = i == 1
            criterion.missing_go_to_left = missing_go_to_left
            criterion.reset()

            p = start
            cat_idx = 0

            while p < end_non_missing:
                if is_categorical:
                    cat_idx += 1

                    if breiman_shortcut:
                        # TODO: Implement breiman shortcut
                        pass
                    else:
                        if cat_idx >= (<uint64_t> 1) << (ncat_present - 1):
                            break

                        # Expand the bits of (2 * cat_idx) out into
                        # cat_split. We double cat_idx to avoid
                        # double-counting equivalent splits. This also
                        # ensures that cat_split & 1 == 0 as required
                        cat_split = bs_from_template(
                            cat_idx << 1,
                            cat_offs, ncat_present)

                    # Partition samples
                    p = partitioner.partition_samples_category(cat_split)

                    # Must reset criterion since we've reordered the samples
                    criterion.reset()
                else:
                    partitioner.next_p(&p_prev, &p)

                    if p >= end_non_missing:
                        continue

                    if missing_go_to_left:
                        n_left = p - start + n_missing
                        n_right = end_non_missing - p
                    else:
                        n_left = p - start
                        n_right = end_non_missing - p + n_missing

                current_split.pos = p

                # Reject if min_samples_leaf is not guaranteed
                if n_left < min_samples_leaf or n_right < min_samples_leaf:
                    continue

                criterion.update(current_split.pos)

                # Reject if monotonicity constraints are not satisfied
                if (
                    with_monotonic_cst and
                    monotonic_cst[current_split.feature] != 0 and
                    not criterion.check_monotonicity(
                        monotonic_cst[current_split.feature],
                        lower_bound,
                        upper_bound,
                    )
                ):
                    continue

                # Reject if min_weight_leaf is not satisfied
                if ((criterion.weighted_n_left < min_weight_leaf) or
                        (criterion.weighted_n_right < min_weight_leaf)):
                    continue

                current_proxy_improvement = criterion.proxy_impurity_improvement()

                if current_proxy_improvement > best_proxy_improvement:
                    best_proxy_improvement = current_proxy_improvement

                    if is_categorical:
                        current_split.split_value.cat_split = cat_split
                    else:
                        # sum of halves is used to avoid infinite value
                        current_split.split_value.threshold = (
                            feature_values[p_prev] / 2.0 + feature_values[p] / 2.0
                        )

                    if (
                        current_split.split_value.threshold == feature_values[p] or
                        current_split.split_value.threshold == INFINITY or
                        current_split.split_value.threshold == -INFINITY
                    ):
                        current_split.split_value.threshold = feature_values[p_prev]

                    current_split.n_missing = n_missing

                    # if there are no missing values in the training data, during
                    # test time, we send missing values to the branch that contains
                    # the most samples during training time.
                    if n_missing == 0:
                        current_split.missing_go_to_left = n_left > n_right
                    else:
                        current_split.missing_go_to_left = missing_go_to_left

                    best_split = current_split  # copy

        # Evaluate when there are missing values and all missing values goes
        # to the right node and non-missing values goes to the left node.
        if has_missing:
            n_left, n_right = end - start - n_missing, n_missing
            p = end - n_missing
            missing_go_to_left = 0

            if not (n_left < min_samples_leaf or n_right < min_samples_leaf):
                criterion.missing_go_to_left = missing_go_to_left
                criterion.update(p)

                if not ((criterion.weighted_n_left < min_weight_leaf) or
                        (criterion.weighted_n_right < min_weight_leaf)):
                    current_proxy_improvement = criterion.proxy_impurity_improvement()

                    if current_proxy_improvement > best_proxy_improvement:
                        best_proxy_improvement = current_proxy_improvement
                        current_split.split_value.threshold = INFINITY
                        current_split.missing_go_to_left = missing_go_to_left
                        current_split.n_missing = n_missing
                        current_split.pos = p
                        best_split = current_split

    # Reorganize into samples[start:best_split.pos] + samples[best_split.pos:end]
    if best_split.pos < end:
        setup_cat_cache(
            splitter.cat_cache,
            best_split.split_value.cat_split,
            splitter.n_categories[best_split.feature]
        )

        partitioner.partition_samples_final(
            best_split.pos,
            best_split.split_value,
            best_split.feature,
            best_split.n_missing
        )
        criterion.init_missing(best_split.n_missing)
        criterion.missing_go_to_left = best_split.missing_go_to_left

        criterion.reset()
        criterion.update(best_split.pos)
        criterion.children_impurity(
            &best_split.impurity_left, &best_split.impurity_right
        )
        best_split.improvement = criterion.impurity_improvement(
            impurity,
            best_split.impurity_left,
            best_split.impurity_right
        )

        shift_missing_values_to_left_if_required(&best_split, samples, end)

    # Respect invariant for constant features: the original order of
    # element in features[:n_known_constants] must be preserved for sibling
    # and child nodes
    memcpy(&features[0], &constant_features[0], sizeof(intp_t) * n_known_constants)

    # Copy newly found constant features
    memcpy(&constant_features[n_known_constants],
           &features[n_known_constants],
           sizeof(intp_t) * n_found_constants)

    # Return values
    parent_record.n_constant_features = n_total_constants
    split[0] = best_split
    return 0


# Sort n-element arrays pointed to by feature_values and samples, simultaneously,
# by the values in feature_values. Algorithm: Introsort (Musser, SP&E, 1997).
cdef inline void sort(float32_t* feature_values, intp_t* samples, intp_t n) noexcept nogil:
    if n == 0:
        return
    cdef intp_t maxd = 2 * <intp_t>log(n)
    introsort(feature_values, samples, n, maxd)


cdef inline void swap(float32_t* feature_values, intp_t* samples,
                      intp_t i, intp_t j) noexcept nogil:
    # Helper for sort
    feature_values[i], feature_values[j] = feature_values[j], feature_values[i]
    samples[i], samples[j] = samples[j], samples[i]


cdef inline float32_t median3(float32_t* feature_values, intp_t n) noexcept nogil:
    # Median of three pivot selection, after Bentley and McIlroy (1993).
    # Engineering a sort function. SP&E. Requires 8/3 comparisons on average.
    cdef float32_t a = feature_values[0], b = feature_values[n / 2], c = feature_values[n - 1]
    if a < b:
        if b < c:
            return b
        elif a < c:
            return c
        else:
            return a
    elif b < c:
        if a < c:
            return a
        else:
            return c
    else:
        return b


# Introsort with median of 3 pivot selection and 3-way partition function
# (robust to repeated elements, e.g. lots of zero features).
cdef void introsort(float32_t* feature_values, intp_t *samples,
                    intp_t n, intp_t maxd) noexcept nogil:
    cdef float32_t pivot
    cdef intp_t i, l, r

    while n > 1:
        if maxd <= 0:   # max depth limit exceeded ("gone quadratic")
            heapsort(feature_values, samples, n)
            return
        maxd -= 1

        pivot = median3(feature_values, n)

        # Three-way partition.
        i = l = 0
        r = n
        while i < r:
            if feature_values[i] < pivot:
                swap(feature_values, samples, i, l)
                i += 1
                l += 1
            elif feature_values[i] > pivot:
                r -= 1
                swap(feature_values, samples, i, r)
            else:
                i += 1

        introsort(feature_values, samples, l, maxd)
        feature_values += r
        samples += r
        n -= r


cdef inline void sift_down(float32_t* feature_values, intp_t* samples,
                           intp_t start, intp_t end) noexcept nogil:
    # Restore heap order in feature_values[start:end] by moving the max element to start.
    cdef intp_t child, maxind, root

    root = start
    while True:
        child = root * 2 + 1

        # find max of root, left child, right child
        maxind = root
        if child < end and feature_values[maxind] < feature_values[child]:
            maxind = child
        if child + 1 < end and feature_values[maxind] < feature_values[child + 1]:
            maxind = child + 1

        if maxind == root:
            break
        else:
            swap(feature_values, samples, root, maxind)
            root = maxind


cdef void heapsort(float32_t* feature_values, intp_t* samples, intp_t n) noexcept nogil:
    cdef intp_t start, end

    # heapify
    start = (n - 2) / 2
    end = n
    while True:
        sift_down(feature_values, samples, start, end)
        if start == 0:
            break
        start -= 1

    # sort by shrinking the heap, putting the max element immediately after it
    end = n - 1
    while end > 0:
        swap(feature_values, samples, 0, end)
        sift_down(feature_values, samples, 0, end)
        end = end - 1

cdef inline int node_split_random(
    Splitter splitter,
    Partitioner partitioner,
    Criterion criterion,
    SplitRecord* split,
    ParentInfo* parent_record,
) except -1 nogil:
    """Find the best random split on node samples[start:end]

    Returns -1 in case of failure to allocate memory (and raise MemoryError)
    or 0 otherwise.
    """
    cdef const int8_t[:] monotonic_cst = splitter.monotonic_cst
    cdef bint with_monotonic_cst = splitter.with_monotonic_cst

    # Draw random splits and pick the best
    cdef intp_t start = splitter.start
    cdef intp_t end = splitter.end
    cdef intp_t end_non_missing
    cdef intp_t n_missing = 0
    cdef bint has_missing = 0
    cdef intp_t n_left, n_right
    cdef bint missing_go_to_left

    cdef intp_t[::1] samples = splitter.samples
    cdef intp_t[::1] features = splitter.features
    cdef intp_t[::1] constant_features = splitter.constant_features
    cdef intp_t n_features = splitter.n_features

    cdef intp_t max_features = splitter.max_features
    cdef intp_t min_samples_leaf = splitter.min_samples_leaf
    cdef float64_t min_weight_leaf = splitter.min_weight_leaf
    cdef uint32_t* random_state = &splitter.rand_r_state

    # variables for categorical split handling
    cdef bint is_categorical
    # index through categories
    cdef uint64_t split_seed

    cdef SplitRecord best_split, current_split
    cdef float64_t current_proxy_improvement = - INFINITY
    cdef float64_t best_proxy_improvement = - INFINITY

    cdef float64_t impurity = parent_record.impurity
    cdef float64_t lower_bound = parent_record.lower_bound
    cdef float64_t upper_bound = parent_record.upper_bound

    cdef intp_t f_i = n_features
    cdef intp_t f_j
    # Number of features discovered to be constant during the split search
    cdef intp_t n_found_constants = 0
    # Number of features known to be constant and drawn without replacement
    cdef intp_t n_drawn_constants = 0
    cdef intp_t n_known_constants = parent_record.n_constant_features
    # n_total_constants = n_known_constants + n_found_constants
    cdef intp_t n_total_constants = n_known_constants
    cdef intp_t n_visited_features = 0
    cdef float32_t min_feature_value
    cdef float32_t max_feature_value

    _init_split(&best_split, end)

    partitioner.init_node_split(start, end)

    # Sample up to max_features without replacement using a
    # Fisher-Yates-based algorithm (using the local variables `f_i` and
    # `f_j` to compute a permutation of the `features` array).
    #
    # Skip the CPU intensive evaluation of the impurity criterion for
    # features that were already detected as constant (hence not suitable
    # for good splitting) by ancestor nodes and save the information on
    # newly discovered constant features to spare computation on descendant
    # nodes.
    while (f_i > n_total_constants and  # Stop early if remaining features
                                        # are constant
            (n_visited_features < max_features or
             # At least one drawn features must be non constant
             n_visited_features <= n_found_constants + n_drawn_constants)):
        n_visited_features += 1

        # Loop invariant: elements of features in
        # - [:n_drawn_constant[ holds drawn and known constant features;
        # - [n_drawn_constant:n_known_constant[ holds known constant
        #   features that haven't been drawn yet;
        # - [n_known_constant:n_total_constant[ holds newly found constant
        #   features;
        # - [n_total_constant:f_i[ holds features that haven't been drawn
        #   yet and aren't constant apriori.
        # - [f_i:n_features[ holds features that have been drawn
        #   and aren't constant.

        # Draw a feature at random
        f_j = rand_int(n_drawn_constants, f_i - n_found_constants,
                       random_state)

        if f_j < n_known_constants:
            # f_j in the interval [n_drawn_constants, n_known_constants[
            features[n_drawn_constants], features[f_j] = features[f_j], features[n_drawn_constants]
            n_drawn_constants += 1
            continue

        # f_j in the interval [n_known_constants, f_i - n_found_constants[
        f_j += n_found_constants
        # f_j in the interval [n_total_constants, f_i[

        current_split.feature = features[f_j]

        # Find min, max as we will randomly select a threshold between them
        partitioner.find_min_max(
            current_split.feature, &min_feature_value, &max_feature_value
        )
        n_missing = partitioner.n_missing
        end_non_missing = end - n_missing

        if (
            # All values for this feature are missing, or
            end_non_missing == start or
            # This feature is considered constant (max - min <= FEATURE_THRESHOLD)
            max_feature_value <= min_feature_value + FEATURE_THRESHOLD
        ):
            # We consider this feature constant in this case.
            # Since finding a split with a constant feature is not valuable,
            # we do not consider this feature for splitting.
            features[f_j], features[n_total_constants] = features[n_total_constants], current_split.feature

            n_found_constants += 1
            n_total_constants += 1
            continue

        f_i -= 1
        features[f_i], features[f_j] = features[f_j], features[f_i]
        has_missing = n_missing != 0
        criterion.init_missing(n_missing)

        # Construct a random split
        is_categorical = splitter.n_categories[current_split.feature] > 0
        if is_categorical:
            split_seed = rand_int(0, <uint32_t>RAND_R_MAX + 1, random_state)
            current_split.split_value.cat_split = (split_seed << 32) | 1
        else:
            # Draw a random threshold
            current_split.split_value.threshold = rand_uniform(
                min_feature_value,
                max_feature_value,
                random_state,
            )

<<<<<<< HEAD
            if current_split.split_value.threshold == max_feature_value:
                current_split.split_value.threshold = min_feature_value

        # Partition
        setup_cat_cache(
            splitter.cat_cache,
            current_split.split_value.cat_split,
            splitter.n_categories[current_split.feature]
        )
        current_split.pos = partitioner.partition_samples(
            current_split.split_value,
            current_split.feature
        )
=======
        if has_missing:
            # If there are missing values, then we randomly make all missing
            # values go to the right or left.
            #
            # Note: compared to the BestSplitter, we do not evaluate the
            # edge case where all the missing values go to the right node
            # and the non-missing values go to the left node. This is because
            # this would indicate a threshold outside of the observed range
            # of the feature. However, it is not clear how much probability weight should
            # be given to this edge case.
            missing_go_to_left = rand_int(0, 2, random_state)
        else:
            missing_go_to_left = 0
        criterion.missing_go_to_left = missing_go_to_left

        if current_split.threshold == max_feature_value:
            current_split.threshold = min_feature_value

        # Partition
        current_split.pos = partitioner.partition_samples(
            current_split.threshold
        )

        if missing_go_to_left:
            n_left = current_split.pos - start + n_missing
            n_right = end_non_missing - current_split.pos
        else:
            n_left = current_split.pos - start
            n_right = end_non_missing - current_split.pos + n_missing
>>>>>>> fa14001f

        # Reject if min_samples_leaf is not guaranteed
        if n_left < min_samples_leaf or n_right < min_samples_leaf:
            continue

        # Evaluate split
        # At this point, the criterion has a view into the samples that was partitioned
        # by the partitioner. The criterion will use the partition to evaluating the split.
        criterion.reset()
        criterion.update(current_split.pos)

        # Reject if min_weight_leaf is not satisfied
        if ((criterion.weighted_n_left < min_weight_leaf) or
                (criterion.weighted_n_right < min_weight_leaf)):
            continue

        # Reject if monotonicity constraints are not satisfied
        if (
                with_monotonic_cst and
                monotonic_cst[current_split.feature] != 0 and
                not criterion.check_monotonicity(
                    monotonic_cst[current_split.feature],
                    lower_bound,
                    upper_bound,
                )
        ):
            continue

        current_proxy_improvement = criterion.proxy_impurity_improvement()

        if current_proxy_improvement > best_proxy_improvement:
            current_split.n_missing = n_missing

            # if there are no missing values in the training data, during
            # test time, we send missing values to the branch that contains
            # the most samples during training time.
            if has_missing:
                current_split.missing_go_to_left = missing_go_to_left
            else:
                current_split.missing_go_to_left = n_left > n_right

            best_proxy_improvement = current_proxy_improvement
            best_split = current_split  # copy

    # Reorganize into samples[start:best.pos] + samples[best.pos:end]
    if best_split.pos < end:
        setup_cat_cache(
            splitter.cat_cache,
            best_split.split_value.cat_split,
            splitter.n_categories[best_split.feature]
        )

        if current_split.feature != best_split.feature:
            partitioner.partition_samples_final(
<<<<<<< HEAD
                best_split.pos, best_split.split_value, best_split.feature, 0
=======
                best_split.pos,
                best_split.threshold,
                best_split.feature,
                best_split.n_missing
>>>>>>> fa14001f
            )
        criterion.init_missing(best_split.n_missing)
        criterion.missing_go_to_left = best_split.missing_go_to_left

        criterion.reset()
        criterion.update(best_split.pos)
        criterion.children_impurity(
            &best_split.impurity_left, &best_split.impurity_right
        )
        best_split.improvement = criterion.impurity_improvement(
            impurity,
            best_split.impurity_left,
            best_split.impurity_right
        )

        shift_missing_values_to_left_if_required(&best_split, samples, end)

    # Respect invariant for constant features: the original order of
    # element in features[:n_known_constants] must be preserved for sibling
    # and child nodes
    memcpy(&features[0], &constant_features[0], sizeof(intp_t) * n_known_constants)

    # Copy newly found constant features
    memcpy(&constant_features[n_known_constants],
           &features[n_known_constants],
           sizeof(intp_t) * n_found_constants)

    # Return values
    parent_record.n_constant_features = n_total_constants
    split[0] = best_split
    return 0


@final
cdef class DensePartitioner:
    """Partitioner specialized for dense data.

    Note that this partitioner is agnostic to the splitting strategy (best vs. random).
    """
    cdef:
        const float32_t[:, :] X
        cdef intp_t[::1] samples
        cdef float32_t[::1] feature_values
        cdef intp_t start
        cdef intp_t end
        cdef intp_t n_missing
        cdef const unsigned char[::1] missing_values_in_feature_mask
        cdef const int32_t[::1] n_categories
        cdef BITSET_t[::1] cat_cache

    def __init__(
        self,
        const float32_t[:, :] X,
        intp_t[::1] samples,
        float32_t[::1] feature_values,
        const unsigned char[::1] missing_values_in_feature_mask,
        const int32_t[::1] n_categories,
    ):
        self.X = X
        self.samples = samples
        self.feature_values = feature_values
        self.missing_values_in_feature_mask = missing_values_in_feature_mask

        # Initialize the number of categories for each feature
        # A value of -1 indicates a non-categorical feature
        n_features = X.shape[1]
        if n_categories is None:
            self.n_categories = np.array([-1] * n_features, dtype=np.int32)
        else:
            self.n_categories = np.empty(n_categories, dtype=np.int32)
            self.n_categories[:] = n_categories

        # If needed, allocate cache space for categorical splits
        cdef int32_t max_n_categories = max(self.n_categories)
        if max_n_categories > 0:
            cache_size = (max_n_categories + 63) // 64
            self.cat_cache[:] = np.empty(cache_size, dtype=np.uint32)
        else:
            self.cat_cache[:] = np.empty(1, dtype=np.uint32)

    cdef inline void init_node_split(self, intp_t start, intp_t end) noexcept nogil:
        """Initialize splitter at the beginning of node_split."""
        self.start = start
        self.end = end
        self.n_missing = 0

    cdef inline void sort_samples_and_feature_values(
        self, intp_t current_feature
    ) noexcept nogil:
        """Simultaneously sort based on the feature_values.

        Missing values are stored at the end of feature_values.
        The number of missing values observed in feature_values is stored
        in self.n_missing.
        """
        cdef:
            intp_t i, current_end
            float32_t[::1] feature_values = self.feature_values
            const float32_t[:, :] X = self.X
            intp_t[::1] samples = self.samples
            intp_t n_missing = 0
            const unsigned char[::1] missing_values_in_feature_mask = self.missing_values_in_feature_mask

        # Sort samples along that feature; by
        # copying the values into an array and
        # sorting the array in a manner which utilizes the cache more
        # effectively.
        if missing_values_in_feature_mask is not None and missing_values_in_feature_mask[current_feature]:
            i, current_end = self.start, self.end - 1
            # Missing values are placed at the end and do not participate in the sorting.
            while i <= current_end:
                # Finds the right-most value that is not missing so that
                # it can be swapped with missing values at its left.
                if isnan(X[samples[current_end], current_feature]):
                    n_missing += 1
                    current_end -= 1
                    continue

                # X[samples[current_end], current_feature] is a non-missing value
                if isnan(X[samples[i], current_feature]):
                    samples[i], samples[current_end] = samples[current_end], samples[i]
                    n_missing += 1
                    current_end -= 1

                feature_values[i] = X[samples[i], current_feature]
                i += 1
        else:
            # When there are no missing values, we only need to copy the data into
            # feature_values
            for i in range(self.start, self.end):
                feature_values[i] = X[samples[i], current_feature]

        sort(&feature_values[self.start], &samples[self.start], self.end - self.start - n_missing)
        self.n_missing = n_missing

    cdef inline void find_min_max(
        self,
        intp_t current_feature,
        float32_t* min_feature_value_out,
        float32_t* max_feature_value_out,
    ) noexcept nogil:
        """Find the minimum and maximum value for current_feature.

        Missing values are stored at the end of feature_values.
        The number of missing values observed in feature_values is stored
        in self.n_missing.
        """
        cdef:
            intp_t p, current_end
            float32_t current_feature_value
            const float32_t[:, :] X = self.X
            intp_t[::1] samples = self.samples
            float32_t min_feature_value = INFINITY_32t
            float32_t max_feature_value = -INFINITY_32t
            float32_t[::1] feature_values = self.feature_values
            intp_t n_missing = 0
            const unsigned char[::1] missing_values_in_feature_mask = self.missing_values_in_feature_mask

        # We are copying the values into an array and
        # finding min/max of the array in a manner which utilizes the cache more
        # effectively. We need to also count the number of missing-values there are
        if missing_values_in_feature_mask is not None and missing_values_in_feature_mask[current_feature]:
            p, current_end = self.start, self.end - 1
            # Missing values are placed at the end and do not participate in the
            # min/max calculation.
            while p <= current_end:
                # Finds the right-most value that is not missing so that
                # it can be swapped with missing values towards its left.
                if isnan(X[samples[current_end], current_feature]):
                    n_missing += 1
                    current_end -= 1
                    continue

                # X[samples[current_end], current_feature] is a non-missing value
                if isnan(X[samples[p], current_feature]):
                    samples[p], samples[current_end] = samples[current_end], samples[p]
                    n_missing += 1
                    current_end -= 1

                current_feature_value = X[samples[p], current_feature]
                feature_values[p] = current_feature_value
                if current_feature_value < min_feature_value:
                    min_feature_value = current_feature_value
                elif current_feature_value > max_feature_value:
                    max_feature_value = current_feature_value
                p += 1
        else:
            min_feature_value = X[samples[self.start], current_feature]
            max_feature_value = min_feature_value

            feature_values[self.start] = min_feature_value
            for p in range(self.start + 1, self.end):
                current_feature_value = X[samples[p], current_feature]
                feature_values[p] = current_feature_value

                if current_feature_value < min_feature_value:
                    min_feature_value = current_feature_value
                elif current_feature_value > max_feature_value:
                    max_feature_value = current_feature_value

        min_feature_value_out[0] = min_feature_value
        max_feature_value_out[0] = max_feature_value
        self.n_missing = n_missing

    cdef inline void next_p(self, intp_t* p_prev, intp_t* p) noexcept nogil:
        """Compute the next p_prev and p for iteratiing over feature values.

        The missing values are not included when iterating through the feature values.
        """
        cdef:
            float32_t[::1] feature_values = self.feature_values
            intp_t end_non_missing = self.end - self.n_missing

        while (
            p[0] + 1 < end_non_missing and
            feature_values[p[0] + 1] <= feature_values[p[0]] + FEATURE_THRESHOLD
        ):
            p[0] += 1

        p_prev[0] = p[0]

        # By adding 1, we have
        # (feature_values[p] >= end) or (feature_values[p] > feature_values[p - 1])
        p[0] += 1

    cdef inline intp_t partition_samples(
        self,
<<<<<<< HEAD
        # float64_t current_threshold
        SplitValue split_value,
        intp_t feature,
=======
        float64_t current_threshold
>>>>>>> fa14001f
    ) noexcept nogil:
        """Partition samples for feature_values at the current_threshold."""
        cdef:
            intp_t p = self.start
            intp_t partition_end = self.end
            intp_t[::1] samples = self.samples
            float32_t[::1] feature_values = self.feature_values
            const int32_t[:] n_categories = self.n_categories
            BITSET_t[:] cat_cache = self.cat_cache

        while p < partition_end:
            # if feature_values[p] <= current_threshold:
            if goes_left(
                feature_values[p],
                split_value,
                n_categories[feature],
                cat_cache,
            ):
                p += 1
            else:
                partition_end -= 1

                feature_values[p], feature_values[partition_end] = (
                    feature_values[partition_end], feature_values[p]
                )
                samples[p], samples[partition_end] = samples[partition_end], samples[p]

        return partition_end

    cdef inline intp_t partition_samples_category(self, BITSET_t cat_split) noexcept nogil:
        cdef:
            intp_t p = self.start
            intp_t partition_end = self.end
            intp_t[::1] samples = self.samples
            float32_t[::1] feature_values = self.feature_values

        while p < partition_end:
            # XXX: is casting necessary?
            if bs_get(cat_split, <intp_t>feature_values[p]):
                p += 1
            else:
                partition_end -= 1
                feature_values[p], feature_values[partition_end] = (
                    feature_values[partition_end], feature_values[p])
                samples[p], samples[partition_end] = (
                    samples[partition_end], samples[p])
        return partition_end

    cdef inline void partition_samples_final(
        self,
        intp_t best_pos,
        # float64_t best_threshold,
        SplitValue best_split_value,
        intp_t best_feature,
        intp_t best_n_missing,
    ) noexcept nogil:
        """Partition samples for X at the best_threshold and best_feature.

        If missing values are present, this method partitions `samples`
        so that the `best_n_missing` missing values' indices are in the
        right-most end of `samples`, that is `samples[end_non_missing:end]`.
        """
        cdef:
            # Local invariance: start <= p <= partition_end <= end
            intp_t start = self.start
            intp_t p = start
            intp_t end = self.end - 1
            intp_t partition_end = end - best_n_missing
            intp_t[::1] samples = self.samples
            const float32_t[:, :] X = self.X
            float32_t current_value
            const int32_t[:] n_categories = self.n_categories
            BITSET_t[:] cat_cache = self.cat_cache

        if best_n_missing != 0:
            # Move samples with missing values to the end while partitioning the
            # non-missing samples
            while p < partition_end:
                # Keep samples with missing values at the end
                if isnan(X[samples[end], best_feature]):
                    end -= 1
                    continue

                # Swap sample with missing values with the sample at the end
                current_value = X[samples[p], best_feature]
                if isnan(current_value):
                    samples[p], samples[end] = samples[end], samples[p]
                    end -= 1

                    # The swapped sample at the end is always a non-missing value, so
                    # we can continue the algorithm without checking for missingness.
                    current_value = X[samples[p], best_feature]

                # Partition the non-missing samples
                # if current_value <= best_threshold:
                if goes_left(
                    current_value,
                    best_split_value,
                    n_categories[best_feature],
                    cat_cache,
                ):
                    p += 1
                else:
                    samples[p], samples[partition_end] = samples[partition_end], samples[p]
                    partition_end -= 1
        else:
            # Partitioning routine when there are no missing values
            while p < partition_end:
                # if X[samples[p], best_feature] <= best_threshold:
                if goes_left(
                    X[samples[p], best_feature],
                    best_split_value,
                    n_categories[best_feature],
                    cat_cache,
                ):
                    p += 1
                else:
                    samples[p], samples[partition_end] = samples[partition_end], samples[p]
                    partition_end -= 1


@final
cdef class SparsePartitioner:
    """Partitioner specialized for sparse CSC data.

    Note that this partitioner is agnostic to the splitting strategy (best vs. random).
    """
    cdef intp_t[::1] samples
    cdef float32_t[::1] feature_values
    cdef intp_t start
    cdef intp_t end
    cdef intp_t n_missing
    cdef const unsigned char[::1] missing_values_in_feature_mask
    cdef const int32_t[::1] n_categories
    cdef BITSET_t[::1] cat_cache

    cdef const float32_t[::1] X_data
    cdef const int32_t[::1] X_indices
    cdef const int32_t[::1] X_indptr

    cdef intp_t n_total_samples

    cdef intp_t[::1] index_to_samples
    cdef intp_t[::1] sorted_samples

    cdef intp_t start_positive
    cdef intp_t end_negative
    cdef bint is_samples_sorted

    def __init__(
        self,
        object X,
        intp_t[::1] samples,
        intp_t n_samples,
        float32_t[::1] feature_values,
        const unsigned char[::1] missing_values_in_feature_mask,
        const int32_t[::1] n_categories
    ):
        if not (issparse(X) and X.format == "csc"):
            raise ValueError("X should be in csc format")

        self.samples = samples
        self.feature_values = feature_values

        # Initialize X
        cdef intp_t n_total_samples = X.shape[0]

        self.X_data = X.data
        self.X_indices = X.indices
        self.X_indptr = X.indptr
        self.n_total_samples = n_total_samples

        # Initialize auxiliary array used to perform split
        self.index_to_samples = np.full(n_total_samples, fill_value=-1, dtype=np.intp)
        self.sorted_samples = np.empty(n_samples, dtype=np.intp)

        cdef intp_t p
        for p in range(n_samples):
            self.index_to_samples[samples[p]] = p

        self.missing_values_in_feature_mask = missing_values_in_feature_mask

        # Initialize the number of categories for each feature
        # A value of -1 indicates a non-categorical feature
        n_features = X.shape[1]
        if n_categories is None:
            self.n_categories = np.array([-1] * n_features, dtype=np.int32)
        else:
            self.n_categories = np.empty(n_categories, dtype=np.int32)
            self.n_categories[:] = n_categories

        # If needed, allocate cache space for categorical splits
        cdef int32_t max_n_categories = max(self.n_categories)
        if max_n_categories > 0:
            cache_size = (max_n_categories + 63) // 64
            self.cat_cache[:] = np.empty(cache_size, dtype=np.uint32)
        else:
            self.cat_cache[:] = np.empty(1, dtype=np.uint32)

    cdef inline void init_node_split(self, intp_t start, intp_t end) noexcept nogil:
        """Initialize splitter at the beginning of node_split."""
        self.start = start
        self.end = end
        self.is_samples_sorted = 0
        self.n_missing = 0

    cdef inline void sort_samples_and_feature_values(
        self, intp_t current_feature
    ) noexcept nogil:
        """Simultaneously sort based on the feature_values."""
        cdef:
            float32_t[::1] feature_values = self.feature_values
            intp_t[::1] index_to_samples = self.index_to_samples
            intp_t[::1] samples = self.samples

        self.extract_nnz(current_feature)
        # Sort the positive and negative parts of `feature_values`
        sort(&feature_values[self.start], &samples[self.start], self.end_negative - self.start)
        if self.start_positive < self.end:
            sort(
                &feature_values[self.start_positive],
                &samples[self.start_positive],
                self.end - self.start_positive
            )

        # Update index_to_samples to take into account the sort
        for p in range(self.start, self.end_negative):
            index_to_samples[samples[p]] = p
        for p in range(self.start_positive, self.end):
            index_to_samples[samples[p]] = p

        # Add one or two zeros in feature_values, if there is any
        if self.end_negative < self.start_positive:
            self.start_positive -= 1
            feature_values[self.start_positive] = 0.

            if self.end_negative != self.start_positive:
                feature_values[self.end_negative] = 0.
                self.end_negative += 1

        # XXX: When sparse supports missing values, this should be set to the
        # number of missing values for current_feature
        self.n_missing = 0

    cdef inline void find_min_max(
        self,
        intp_t current_feature,
        float32_t* min_feature_value_out,
        float32_t* max_feature_value_out,
    ) noexcept nogil:
        """Find the minimum and maximum value for current_feature."""
        cdef:
            intp_t p
            float32_t current_feature_value, min_feature_value, max_feature_value
            float32_t[::1] feature_values = self.feature_values

        self.extract_nnz(current_feature)

        if self.end_negative != self.start_positive:
            # There is a zero
            min_feature_value = 0
            max_feature_value = 0
        else:
            min_feature_value = feature_values[self.start]
            max_feature_value = min_feature_value

        # Find min, max in feature_values[start:end_negative]
        for p in range(self.start, self.end_negative):
            current_feature_value = feature_values[p]

            if current_feature_value < min_feature_value:
                min_feature_value = current_feature_value
            elif current_feature_value > max_feature_value:
                max_feature_value = current_feature_value

        # Update min, max given feature_values[start_positive:end]
        for p in range(self.start_positive, self.end):
            current_feature_value = feature_values[p]

            if current_feature_value < min_feature_value:
                min_feature_value = current_feature_value
            elif current_feature_value > max_feature_value:
                max_feature_value = current_feature_value

        min_feature_value_out[0] = min_feature_value
        max_feature_value_out[0] = max_feature_value

    cdef inline void next_p(self, intp_t* p_prev, intp_t* p) noexcept nogil:
        """Compute the next p_prev and p for iteratiing over feature values."""
        cdef:
            intp_t p_next
            float32_t[::1] feature_values = self.feature_values

        if p[0] + 1 != self.end_negative:
            p_next = p[0] + 1
        else:
            p_next = self.start_positive

        while (p_next < self.end and
                feature_values[p_next] <= feature_values[p[0]] + FEATURE_THRESHOLD):
            p[0] = p_next
            if p[0] + 1 != self.end_negative:
                p_next = p[0] + 1
            else:
                p_next = self.start_positive

        p_prev[0] = p[0]
        p[0] = p_next

    cdef inline intp_t partition_samples(
        self,
<<<<<<< HEAD
        # float64_t current_threshold
        SplitValue split_value,
        intp_t feature,
=======
        float64_t current_threshold
>>>>>>> fa14001f
    ) noexcept nogil:
        """Partition samples for feature_values at the current_threshold."""
        return self._partition(split_value.threshold, self.start_positive)

    cdef inline void partition_samples_final(
        self,
        intp_t best_pos,
        SplitValue best_split_value,
        # float64_t best_threshold,
        intp_t best_feature,
        intp_t n_missing,
    ) noexcept nogil:
        """Partition samples for X at the best_threshold and best_feature."""
        self.extract_nnz(best_feature)
        self._partition(best_split_value.threshold, best_pos)

    cdef inline intp_t _partition(self, float64_t threshold, intp_t zero_pos) noexcept nogil:
        """Partition samples[start:end] based on threshold."""
        # TODO: implement partitioning samples based on categorical split
        cdef:
            intp_t p, partition_end
            intp_t[::1] index_to_samples = self.index_to_samples
            float32_t[::1] feature_values = self.feature_values
            intp_t[::1] samples = self.samples

        if threshold < 0.:
            p = self.start
            partition_end = self.end_negative
        elif threshold > 0.:
            p = self.start_positive
            partition_end = self.end
        else:
            # Data are already split
            return zero_pos

        while p < partition_end:
            if feature_values[p] <= threshold:
                p += 1

            else:
                partition_end -= 1

                feature_values[p], feature_values[partition_end] = (
                    feature_values[partition_end], feature_values[p]
                )
                sparse_swap(index_to_samples, samples, p, partition_end)

        return partition_end

    cdef inline intp_t partition_samples_category(self, BITSET_t cat_split) noexcept nogil:
        cdef:
            intp_t p = self.start
            # intp_t partition_end = self.end
            # intp_t[::1] samples = self.samples
            # float32_t[::1] feature_values = self.feature_values
        # TODO: implement partition samples category for sparse input
        # Right now, we return a dummy value to make compilation work
        return p

    cdef inline void extract_nnz(self, intp_t feature) noexcept nogil:
        """Extract and partition values for a given feature.

        The extracted values are partitioned between negative values
        feature_values[start:end_negative[0]] and positive values
        feature_values[start_positive[0]:end].
        The samples and index_to_samples are modified according to this
        partition.

        The extraction corresponds to the intersection between the arrays
        X_indices[indptr_start:indptr_end] and samples[start:end].
        This is done efficiently using either an index_to_samples based approach
        or binary search based approach.

        Parameters
        ----------
        feature : intp_t,
            Index of the feature we want to extract non zero value.
        """
        cdef intp_t[::1] samples = self.samples
        cdef float32_t[::1] feature_values = self.feature_values
        cdef intp_t indptr_start = self.X_indptr[feature],
        cdef intp_t indptr_end = self.X_indptr[feature + 1]
        cdef intp_t n_indices = <intp_t>(indptr_end - indptr_start)
        cdef intp_t n_samples = self.end - self.start
        cdef intp_t[::1] index_to_samples = self.index_to_samples
        cdef intp_t[::1] sorted_samples = self.sorted_samples
        cdef const int32_t[::1] X_indices = self.X_indices
        cdef const float32_t[::1] X_data = self.X_data

        # Use binary search if n_samples * log(n_indices) <
        # n_indices and index_to_samples approach otherwise.
        # O(n_samples * log(n_indices)) is the running time of binary
        # search and O(n_indices) is the running time of index_to_samples
        # approach.
        if ((1 - self.is_samples_sorted) * n_samples * log(n_samples) +
                n_samples * log(n_indices) < EXTRACT_NNZ_SWITCH * n_indices):
            extract_nnz_binary_search(X_indices, X_data,
                                      indptr_start, indptr_end,
                                      samples, self.start, self.end,
                                      index_to_samples,
                                      feature_values,
                                      &self.end_negative, &self.start_positive,
                                      sorted_samples, &self.is_samples_sorted)

        # Using an index to samples  technique to extract non zero values
        # index_to_samples is a mapping from X_indices to samples
        else:
            extract_nnz_index_to_samples(X_indices, X_data,
                                         indptr_start, indptr_end,
                                         samples, self.start, self.end,
                                         index_to_samples,
                                         feature_values,
                                         &self.end_negative, &self.start_positive)


cdef int compare_intp_t(const void* a, const void* b) noexcept nogil:
    """Comparison function for sort.

    This must return an `int` as it is used by stdlib's qsort, which expects
    an `int` return value.
    """
    return <int>((<intp_t*>a)[0] - (<intp_t*>b)[0])


cdef inline void binary_search(const int32_t[::1] sorted_array,
                               int32_t start, int32_t end,
                               intp_t value, intp_t* index,
                               int32_t* new_start) noexcept nogil:
    """Return the index of value in the sorted array.

    If not found, return -1. new_start is the last pivot + 1
    """
    cdef int32_t pivot
    index[0] = -1
    while start < end:
        pivot = start + (end - start) / 2

        if sorted_array[pivot] == value:
            index[0] = pivot
            start = pivot + 1
            break

        if sorted_array[pivot] < value:
            start = pivot + 1
        else:
            end = pivot
    new_start[0] = start


cdef inline void extract_nnz_index_to_samples(const int32_t[::1] X_indices,
                                              const float32_t[::1] X_data,
                                              int32_t indptr_start,
                                              int32_t indptr_end,
                                              intp_t[::1] samples,
                                              intp_t start,
                                              intp_t end,
                                              intp_t[::1] index_to_samples,
                                              float32_t[::1] feature_values,
                                              intp_t* end_negative,
                                              intp_t* start_positive) noexcept nogil:
    """Extract and partition values for a feature using index_to_samples.

    Complexity is O(indptr_end - indptr_start).
    """
    cdef int32_t k
    cdef intp_t index
    cdef intp_t end_negative_ = start
    cdef intp_t start_positive_ = end

    for k in range(indptr_start, indptr_end):
        if start <= index_to_samples[X_indices[k]] < end:
            if X_data[k] > 0:
                start_positive_ -= 1
                feature_values[start_positive_] = X_data[k]
                index = index_to_samples[X_indices[k]]
                sparse_swap(index_to_samples, samples, index, start_positive_)

            elif X_data[k] < 0:
                feature_values[end_negative_] = X_data[k]
                index = index_to_samples[X_indices[k]]
                sparse_swap(index_to_samples, samples, index, end_negative_)
                end_negative_ += 1

    # Returned values
    end_negative[0] = end_negative_
    start_positive[0] = start_positive_


cdef inline void extract_nnz_binary_search(const int32_t[::1] X_indices,
                                           const float32_t[::1] X_data,
                                           int32_t indptr_start,
                                           int32_t indptr_end,
                                           intp_t[::1] samples,
                                           intp_t start,
                                           intp_t end,
                                           intp_t[::1] index_to_samples,
                                           float32_t[::1] feature_values,
                                           intp_t* end_negative,
                                           intp_t* start_positive,
                                           intp_t[::1] sorted_samples,
                                           bint* is_samples_sorted) noexcept nogil:
    """Extract and partition values for a given feature using binary search.

    If n_samples = end - start and n_indices = indptr_end - indptr_start,
    the complexity is

        O((1 - is_samples_sorted[0]) * n_samples * log(n_samples) +
          n_samples * log(n_indices)).
    """
    cdef intp_t n_samples

    if not is_samples_sorted[0]:
        n_samples = end - start
        memcpy(&sorted_samples[start], &samples[start],
               n_samples * sizeof(intp_t))
        qsort(&sorted_samples[start], n_samples, sizeof(intp_t),
              compare_intp_t)
        is_samples_sorted[0] = 1

    while (indptr_start < indptr_end and
           sorted_samples[start] > X_indices[indptr_start]):
        indptr_start += 1

    while (indptr_start < indptr_end and
           sorted_samples[end - 1] < X_indices[indptr_end - 1]):
        indptr_end -= 1

    cdef intp_t p = start
    cdef intp_t index
    cdef intp_t k
    cdef intp_t end_negative_ = start
    cdef intp_t start_positive_ = end

    while (p < end and indptr_start < indptr_end):
        # Find index of sorted_samples[p] in X_indices
        binary_search(X_indices, indptr_start, indptr_end,
                      sorted_samples[p], &k, &indptr_start)

        if k != -1:
            # If k != -1, we have found a non zero value

            if X_data[k] > 0:
                start_positive_ -= 1
                feature_values[start_positive_] = X_data[k]
                index = index_to_samples[X_indices[k]]
                sparse_swap(index_to_samples, samples, index, start_positive_)

            elif X_data[k] < 0:
                feature_values[end_negative_] = X_data[k]
                index = index_to_samples[X_indices[k]]
                sparse_swap(index_to_samples, samples, index, end_negative_)
                end_negative_ += 1
        p += 1

    # Returned values
    end_negative[0] = end_negative_
    start_positive[0] = start_positive_


cdef inline void sparse_swap(intp_t[::1] index_to_samples, intp_t[::1] samples,
                             intp_t pos_1, intp_t pos_2) noexcept nogil:
    """Swap sample pos_1 and pos_2 preserving sparse invariant."""
    samples[pos_1], samples[pos_2] = samples[pos_2], samples[pos_1]
    index_to_samples[samples[pos_1]] = pos_1
    index_to_samples[samples[pos_2]] = pos_2


cdef class BestSplitter(Splitter):
    """Splitter for finding the best split on dense data.

    breiman_shortcut : bint
        Whether we use the Breiman shortcut method when splitting
        a categorical feature.
    """
    cdef DensePartitioner partitioner

    cdef int init(
        self,
        object X,
        const float64_t[:, ::1] y,
        const float64_t[:] sample_weight,
        const unsigned char[::1] missing_values_in_feature_mask,
        const int32_t[::1] n_categories,
    ) except -1:
        Splitter.init(self, X, y, sample_weight, missing_values_in_feature_mask, n_categories)
        self.partitioner = DensePartitioner(
            X, self.samples, self.feature_values, missing_values_in_feature_mask, n_categories
        )

    cdef int node_split(
        self,
        ParentInfo* parent_record,
        SplitRecord* split,
    ) except -1 nogil:
        return node_split_best(
            self,
            self.partitioner,
            self.criterion,
            split,
            parent_record,
        )

cdef class BestSparseSplitter(Splitter):
    """Splitter for finding the best split, using the sparse data."""
    cdef SparsePartitioner partitioner
    cdef int init(
        self,
        object X,
        const float64_t[:, ::1] y,
        const float64_t[:] sample_weight,
        const unsigned char[::1] missing_values_in_feature_mask,
        const int32_t[::1] n_categories,
    ) except -1:
        Splitter.init(self, X, y, sample_weight, missing_values_in_feature_mask, n_categories)
        self.partitioner = SparsePartitioner(
            X, self.samples, self.n_samples, self.feature_values, missing_values_in_feature_mask, n_categories
        )

    cdef int node_split(
            self,
            ParentInfo* parent_record,
            SplitRecord* split,
    ) except -1 nogil:
        return node_split_best(
            self,
            self.partitioner,
            self.criterion,
            split,
            parent_record,
        )

cdef class RandomSplitter(Splitter):
    """Splitter for finding the best random split on dense data."""
    cdef DensePartitioner partitioner
    cdef int init(
        self,
        object X,
        const float64_t[:, ::1] y,
        const float64_t[:] sample_weight,
        const unsigned char[::1] missing_values_in_feature_mask,
        const int32_t[::1] n_categories,
    ) except -1:
        Splitter.init(self, X, y, sample_weight, missing_values_in_feature_mask, n_categories)
        self.partitioner = DensePartitioner(
            X, self.samples, self.feature_values, missing_values_in_feature_mask, n_categories
        )

    cdef int node_split(
            self,
            ParentInfo* parent_record,
            SplitRecord* split,
    ) except -1 nogil:
        return node_split_random(
            self,
            self.partitioner,
            self.criterion,
            split,
            parent_record,
        )

cdef class RandomSparseSplitter(Splitter):
    """Splitter for finding the best random split, using the sparse data."""
    cdef SparsePartitioner partitioner
    cdef int init(
        self,
        object X,
        const float64_t[:, ::1] y,
        const float64_t[:] sample_weight,
        const unsigned char[::1] missing_values_in_feature_mask,
        const int32_t[::1] n_categories,
    ) except -1:
        Splitter.init(self, X, y, sample_weight, missing_values_in_feature_mask, n_categories)
        self.partitioner = SparsePartitioner(
            X, self.samples, self.n_samples, self.feature_values, missing_values_in_feature_mask, n_categories
        )
    cdef int node_split(
            self,
            ParentInfo* parent_record,
            SplitRecord* split,
    ) except -1 nogil:
        return node_split_random(
            self,
            self.partitioner,
            self.criterion,
            split,
            parent_record,
        )<|MERGE_RESOLUTION|>--- conflicted
+++ resolved
@@ -1059,7 +1059,6 @@
                 random_state,
             )
 
-<<<<<<< HEAD
             if current_split.split_value.threshold == max_feature_value:
                 current_split.split_value.threshold = min_feature_value
 
@@ -1073,7 +1072,8 @@
             current_split.split_value,
             current_split.feature
         )
-=======
+        
+        # Randomly split missing values
         if has_missing:
             # If there are missing values, then we randomly make all missing
             # values go to the right or left.
@@ -1089,21 +1089,12 @@
             missing_go_to_left = 0
         criterion.missing_go_to_left = missing_go_to_left
 
-        if current_split.threshold == max_feature_value:
-            current_split.threshold = min_feature_value
-
-        # Partition
-        current_split.pos = partitioner.partition_samples(
-            current_split.threshold
-        )
-
         if missing_go_to_left:
             n_left = current_split.pos - start + n_missing
             n_right = end_non_missing - current_split.pos
         else:
             n_left = current_split.pos - start
             n_right = end_non_missing - current_split.pos + n_missing
->>>>>>> fa14001f
 
         # Reject if min_samples_leaf is not guaranteed
         if n_left < min_samples_leaf or n_right < min_samples_leaf:
@@ -1158,14 +1149,10 @@
 
         if current_split.feature != best_split.feature:
             partitioner.partition_samples_final(
-<<<<<<< HEAD
-                best_split.pos, best_split.split_value, best_split.feature, 0
-=======
                 best_split.pos,
-                best_split.threshold,
+                best_split.split_value,
                 best_split.feature,
                 best_split.n_missing
->>>>>>> fa14001f
             )
         criterion.init_missing(best_split.n_missing)
         criterion.missing_go_to_left = best_split.missing_go_to_left
@@ -1393,13 +1380,9 @@
 
     cdef inline intp_t partition_samples(
         self,
-<<<<<<< HEAD
         # float64_t current_threshold
         SplitValue split_value,
         intp_t feature,
-=======
-        float64_t current_threshold
->>>>>>> fa14001f
     ) noexcept nogil:
         """Partition samples for feature_values at the current_threshold."""
         cdef:
@@ -1711,13 +1694,9 @@
 
     cdef inline intp_t partition_samples(
         self,
-<<<<<<< HEAD
         # float64_t current_threshold
         SplitValue split_value,
         intp_t feature,
-=======
-        float64_t current_threshold
->>>>>>> fa14001f
     ) noexcept nogil:
         """Partition samples for feature_values at the current_threshold."""
         return self._partition(split_value.threshold, self.start_positive)
