--- conflicted
+++ resolved
@@ -74,7 +74,7 @@
     def __setstate__(self, d):
         pass
 
-    cdef intp_t node_reset(
+    cdef int node_reset(
         self,
         intp_t start,
         intp_t end,
@@ -96,7 +96,7 @@
         """
         pass
 
-    cdef intp_t node_split(
+    cdef int node_split(
         self,
         float64_t impurity,
         SplitRecord* split,
@@ -203,7 +203,7 @@
                              self.random_state,
                              self.monotonic_cst.base if self.monotonic_cst is not None else None), self.__getstate__())
 
-    cdef intp_t init(
+    cdef int init(
         self,
         object X,
         const float64_t[:, ::1] y,
@@ -289,11 +289,7 @@
 
         return 0
 
-<<<<<<< HEAD
-    cdef intp_t node_reset(
-=======
     cdef int node_reset(
->>>>>>> 56625c9a
         self,
         intp_t start,
         intp_t end,
@@ -322,7 +318,7 @@
         weighted_n_node_samples[0] = self.criterion.weighted_n_node_samples
         return 0
 
-    cdef intp_t node_split(
+    cdef int node_split(
         self,
         float64_t impurity,
         SplitRecord* split,
@@ -826,7 +822,7 @@
         sift_down(feature_values, samples, 0, end)
         end = end - 1
 
-cdef inline intp_t node_split_random(
+cdef inline int node_split_random(
     Splitter splitter,
     Partitioner partitioner,
     Criterion criterion,
@@ -1661,7 +1657,7 @@
 cdef class BestSplitter(Splitter):
     """Splitter for finding the best split on dense data."""
     cdef DensePartitioner partitioner
-    cdef intp_t init(
+    cdef int init(
         self,
         object X,
         const float64_t[:, ::1] y,
@@ -1673,7 +1669,7 @@
             X, self.samples, self.feature_values, missing_values_in_feature_mask
         )
 
-    cdef intp_t node_split(
+    cdef int node_split(
         self,
         float64_t impurity,
         SplitRecord* split,
@@ -1697,7 +1693,7 @@
 cdef class BestSparseSplitter(Splitter):
     """Splitter for finding the best split, using the sparse data."""
     cdef SparsePartitioner partitioner
-    cdef intp_t init(
+    cdef int init(
         self,
         object X,
         const float64_t[:, ::1] y,
@@ -1709,7 +1705,7 @@
             X, self.samples, self.n_samples, self.feature_values, missing_values_in_feature_mask
         )
 
-    cdef intp_t node_split(
+    cdef int node_split(
         self,
         float64_t impurity,
         SplitRecord* split,
@@ -1733,7 +1729,7 @@
 cdef class RandomSplitter(Splitter):
     """Splitter for finding the best random split on dense data."""
     cdef DensePartitioner partitioner
-    cdef intp_t init(
+    cdef int init(
         self,
         object X,
         const float64_t[:, ::1] y,
@@ -1745,7 +1741,7 @@
             X, self.samples, self.feature_values, missing_values_in_feature_mask
         )
 
-    cdef intp_t node_split(
+    cdef int node_split(
         self,
         float64_t impurity,
         SplitRecord* split,
@@ -1769,7 +1765,7 @@
 cdef class RandomSparseSplitter(Splitter):
     """Splitter for finding the best random split, using the sparse data."""
     cdef SparsePartitioner partitioner
-    cdef intp_t init(
+    cdef int init(
         self,
         object X,
         const float64_t[:, ::1] y,
@@ -1780,7 +1776,7 @@
         self.partitioner = SparsePartitioner(
             X, self.samples, self.n_samples, self.feature_values, missing_values_in_feature_mask
         )
-    cdef intp_t node_split(
+    cdef int node_split(
             self,
             float64_t impurity,
             SplitRecord* split,
