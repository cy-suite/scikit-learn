"""
This module defines export functions for decision trees.
"""

# Authors: Gilles Louppe <g.louppe@gmail.com>
#          Peter Prettenhofer <peter.prettenhofer@gmail.com>
#          Brian Holt <bdholt1@gmail.com>
#          Noel Dawe <noel@dawe.me>
#          Satrajit Gosh <satrajit.ghosh@gmail.com>
#          Trevor Stephens <trev.stephens@gmail.com>
#          Li Li <aiki.nogard@gmail.com>
#          Giuseppe Vettigli <vettigli@gmail.com>
# License: BSD 3 clause
from collections.abc import Iterable
from io import StringIO
from numbers import Integral

import numpy as np

<<<<<<< HEAD
from sklearn.utils.validation import check_is_fitted, check_array
from sklearn.utils._param_validation import (
    Interval,
    validate_params,
    StrOptions,
    HasMethods,
)

from sklearn.base import is_classifier

from . import _criterion
from . import _tree
from ._reingold_tilford import buchheim, Tree
from . import DecisionTreeClassifier, DecisionTreeRegressor
=======
from ..base import is_classifier
from ..utils._param_validation import HasMethods, Interval, StrOptions, validate_params
from ..utils.validation import check_array, check_is_fitted
from . import DecisionTreeClassifier, DecisionTreeRegressor, _criterion, _tree
from ._reingold_tilford import Tree, buchheim
>>>>>>> 9cbcc1f2


def _color_brew(n):
    """Generate n colors with equally spaced hues.

    Parameters
    ----------
    n : int
        The number of colors required.

    Returns
    -------
    color_list : list, length n
        List of n tuples of form (R, G, B) being the components of each color.
    """
    color_list = []

    # Initialize saturation & value; calculate chroma & value shift
    s, v = 0.75, 0.9
    c = s * v
    m = v - c

    for h in np.arange(25, 385, 360.0 / n).astype(int):
        # Calculate some intermediate values
        h_bar = h / 60.0
        x = c * (1 - abs((h_bar % 2) - 1))
        # Initialize RGB with same hue & chroma as our color
        rgb = [
            (c, x, 0),
            (x, c, 0),
            (0, c, x),
            (0, x, c),
            (x, 0, c),
            (c, 0, x),
            (c, x, 0),
        ]
        r, g, b = rgb[int(h_bar)]
        # Shift the initial RGB values to match value and store
        rgb = [(int(255 * (r + m))), (int(255 * (g + m))), (int(255 * (b + m)))]
        color_list.append(rgb)

    return color_list


class Sentinel:
    def __repr__(self):
        return '"tree.dot"'


SENTINEL = Sentinel()


@validate_params(
    {
        "decision_tree": [DecisionTreeClassifier, DecisionTreeRegressor],
        "max_depth": [Interval(Integral, 0, None, closed="left"), None],
        "feature_names": [list, None],
        "class_names": [list, None],
        "label": [StrOptions({"all", "root", "none"})],
        "filled": ["boolean"],
        "impurity": ["boolean"],
        "node_ids": ["boolean"],
        "proportion": ["boolean"],
        "rounded": ["boolean"],
        "precision": [Interval(Integral, 0, None, closed="left"), None],
        "ax": "no_validation",  # delegate validation to matplotlib
        "fontsize": [Interval(Integral, 0, None, closed="left"), None],
    },
    prefer_skip_nested_validation=True,
)
def plot_tree(
    decision_tree,
    *,
    max_depth=None,
    feature_names=None,
    class_names=None,
    label="all",
    filled=False,
    impurity=True,
    node_ids=False,
    proportion=False,
    rounded=False,
    precision=3,
    ax=None,
    fontsize=None,
):
    """Plot a decision tree.

    The sample counts that are shown are weighted with any sample_weights that
    might be present.

    The visualization is fit automatically to the size of the axis.
    Use the ``figsize`` or ``dpi`` arguments of ``plt.figure``  to control
    the size of the rendering.

    Read more in the :ref:`User Guide <tree>`.

    .. versionadded:: 0.21

    Parameters
    ----------
    decision_tree : decision tree regressor or classifier
        The decision tree to be plotted.

    max_depth : int, default=None
        The maximum depth of the representation. If None, the tree is fully
        generated.

    feature_names : list of str, default=None
        Names of each of the features.
        If None, generic names will be used ("x[0]", "x[1]", ...).

    class_names : list of str or bool, default=None
        Names of each of the target classes in ascending numerical order.
        Only relevant for classification and not supported for multi-output.
        If ``True``, shows a symbolic representation of the class name.

    label : {'all', 'root', 'none'}, default='all'
        Whether to show informative labels for impurity, etc.
        Options include 'all' to show at every node, 'root' to show only at
        the top root node, or 'none' to not show at any node.

    filled : bool, default=False
        When set to ``True``, paint nodes to indicate majority class for
        classification, extremity of values for regression, or purity of node
        for multi-output.

    impurity : bool, default=True
        When set to ``True``, show the impurity at each node.

    node_ids : bool, default=False
        When set to ``True``, show the ID number on each node.

    proportion : bool, default=False
        When set to ``True``, change the display of 'values' and/or 'samples'
        to be proportions and percentages respectively.

    rounded : bool, default=False
        When set to ``True``, draw node boxes with rounded corners and use
        Helvetica fonts instead of Times-Roman.

    precision : int, default=3
        Number of digits of precision for floating point in the values of
        impurity, threshold and value attributes of each node.

    ax : matplotlib axis, default=None
        Axes to plot to. If None, use current axis. Any previous content
        is cleared.

    fontsize : int, default=None
        Size of text font. If None, determined automatically to fit figure.

    Returns
    -------
    annotations : list of artists
        List containing the artists for the annotation boxes making up the
        tree.

    Examples
    --------
    >>> from sklearn.datasets import load_iris
    >>> from sklearn import tree

    >>> clf = tree.DecisionTreeClassifier(random_state=0)
    >>> iris = load_iris()

    >>> clf = clf.fit(iris.data, iris.target)
    >>> tree.plot_tree(clf)
    [...]
    """

    check_is_fitted(decision_tree)

    exporter = _MPLTreeExporter(
        max_depth=max_depth,
        feature_names=feature_names,
        class_names=class_names,
        label=label,
        filled=filled,
        impurity=impurity,
        node_ids=node_ids,
        proportion=proportion,
        rounded=rounded,
        precision=precision,
        fontsize=fontsize,
    )
    return exporter.export(decision_tree, ax=ax)


class _BaseTreeExporter:
    def __init__(
        self,
        max_depth=None,
        feature_names=None,
        class_names=None,
        label="all",
        filled=False,
        impurity=True,
        node_ids=False,
        proportion=False,
        rounded=False,
        precision=3,
        fontsize=None,
    ):
        self.max_depth = max_depth
        self.feature_names = feature_names
        self.class_names = class_names
        self.label = label
        self.filled = filled
        self.impurity = impurity
        self.node_ids = node_ids
        self.proportion = proportion
        self.rounded = rounded
        self.precision = precision
        self.fontsize = fontsize

    def get_color(self, value):
        # Find the appropriate color & intensity for a node
        if self.colors["bounds"] is None:
            # Classification tree
            color = list(self.colors["rgb"][np.argmax(value)])
            sorted_values = sorted(value, reverse=True)
            if len(sorted_values) == 1:
                alpha = 0.0
            else:
                alpha = (sorted_values[0] - sorted_values[1]) / (1 - sorted_values[1])
        else:
            # Regression tree or multi-output
            color = list(self.colors["rgb"][0])
            alpha = (value - self.colors["bounds"][0]) / (
                self.colors["bounds"][1] - self.colors["bounds"][0]
            )
        # compute the color as alpha against white
        color = [int(round(alpha * c + (1 - alpha) * 255, 0)) for c in color]
        # Return html color code in #RRGGBB format
        return "#%2x%2x%2x" % tuple(color)

    def get_fill_color(self, tree, node_id):
        # Fetch appropriate color for node
        if "rgb" not in self.colors:
            # Initialize colors and bounds if required
            self.colors["rgb"] = _color_brew(tree.n_classes[0])
            if tree.n_outputs != 1:
                # Find max and min impurities for multi-output
                self.colors["bounds"] = (np.min(-tree.impurity), np.max(-tree.impurity))
            elif tree.n_classes[0] == 1 and len(np.unique(tree.value)) != 1:
                # Find max and min values in leaf nodes for regression
                self.colors["bounds"] = (np.min(tree.value), np.max(tree.value))
        if tree.n_outputs == 1:
            node_val = tree.value[node_id][0, :] / tree.weighted_n_node_samples[node_id]
            if tree.n_classes[0] == 1:
                # Regression or degraded classification with single class
                node_val = tree.value[node_id][0, :]
                if isinstance(node_val, Iterable) and self.colors["bounds"] is not None:
                    # Only unpack the float only for the regression tree case.
                    # Classification tree requires an Iterable in `get_color`.
                    node_val = node_val.item()
        else:
            # If multi-output color node by impurity
            node_val = -tree.impurity[node_id]
        return self.get_color(node_val)

    def node_to_str(self, tree, node_id, criterion):
        # Generate the node content string
        if tree.n_outputs == 1:
            value = tree.value[node_id][0, :]
        else:
            value = tree.value[node_id]

        # Should labels be shown?
        labels = (self.label == "root" and node_id == 0) or self.label == "all"

        characters = self.characters
        node_string = characters[-1]

        # Write node ID
        if self.node_ids:
            if labels:
                node_string += "node "
            node_string += characters[0] + str(node_id) + characters[4]

        # Write decision criteria
        if tree.children_left[node_id] != _tree.TREE_LEAF:
            # Always write node decision criteria, except for leaves
            if self.feature_names is not None:
                feature = self.feature_names[tree.feature[node_id]]
            else:
                feature = "x%s%s%s" % (
                    characters[1],
                    tree.feature[node_id],
                    characters[2],
                )
            node_string += "%s %s %s%s" % (
                feature,
                characters[3],
                round(tree.threshold[node_id], self.precision),
                characters[4],
            )

        # Write impurity
        if self.impurity:
            if isinstance(criterion, _criterion.FriedmanMSE):
                criterion = "friedman_mse"
            elif isinstance(criterion, _criterion.MSE) or criterion == "squared_error":
                criterion = "squared_error"
            elif not isinstance(criterion, str):
                criterion = "impurity"
            if labels:
                node_string += "%s = " % criterion
            node_string += (
                str(round(tree.impurity[node_id], self.precision)) + characters[4]
            )

        # Write node sample count
        if labels:
            node_string += "samples = "
        if self.proportion:
            percent = (
                100.0 * tree.n_node_samples[node_id] / float(tree.n_node_samples[0])
            )
            node_string += str(round(percent, 1)) + "%" + characters[4]
        else:
            node_string += str(tree.n_node_samples[node_id]) + characters[4]

        # Write node class distribution / regression value
        if self.proportion and tree.n_classes[0] != 1:
            # For classification this will show the proportion of samples
            value = value / tree.weighted_n_node_samples[node_id]
        if labels:
            node_string += "value = "
        if tree.n_classes[0] == 1:
            # Regression
            value_text = np.around(value, self.precision)
        elif self.proportion:
            # Classification
            value_text = np.around(value, self.precision)
        elif np.all(np.equal(np.mod(value, 1), 0)):
            # Classification without floating-point weights
            value_text = value.astype(int)
        else:
            # Classification with floating-point weights
            value_text = np.around(value, self.precision)
        # Strip whitespace
        value_text = str(value_text.astype("S32")).replace("b'", "'")
        value_text = value_text.replace("' '", ", ").replace("'", "")
        if tree.n_classes[0] == 1 and tree.n_outputs == 1:
            value_text = value_text.replace("[", "").replace("]", "")
        value_text = value_text.replace("\n ", characters[4])
        node_string += value_text + characters[4]

        # Write node majority class
        if (
            self.class_names is not None
            and tree.n_classes[0] != 1
            and tree.n_outputs == 1
        ):
            # Only done for single-output classification trees
            if labels:
                node_string += "class = "
            if self.class_names is not True:
                class_name = self.class_names[np.argmax(value)]
            else:
                class_name = "y%s%s%s" % (
                    characters[1],
                    np.argmax(value),
                    characters[2],
                )
            node_string += class_name

        # Clean up any trailing newlines
        if node_string.endswith(characters[4]):
            node_string = node_string[: -len(characters[4])]

        return node_string + characters[5]


class _DOTTreeExporter(_BaseTreeExporter):
    def __init__(
        self,
        out_file=SENTINEL,
        max_depth=None,
        feature_names=None,
        class_names=None,
        label="all",
        filled=False,
        leaves_parallel=False,
        impurity=True,
        node_ids=False,
        proportion=False,
        rotate=False,
        rounded=False,
        special_characters=False,
        precision=3,
        fontname="helvetica",
    ):
        super().__init__(
            max_depth=max_depth,
            feature_names=feature_names,
            class_names=class_names,
            label=label,
            filled=filled,
            impurity=impurity,
            node_ids=node_ids,
            proportion=proportion,
            rounded=rounded,
            precision=precision,
        )
        self.leaves_parallel = leaves_parallel
        self.out_file = out_file
        self.special_characters = special_characters
        self.fontname = fontname
        self.rotate = rotate

        # PostScript compatibility for special characters
        if special_characters:
            self.characters = ["&#35;", "<SUB>", "</SUB>", "&le;", "<br/>", ">", "<"]
        else:
            self.characters = ["#", "[", "]", "<=", "\\n", '"', '"']

        # The depth of each node for plotting with 'leaf' option
        self.ranks = {"leaves": []}
        # The colors to render each node with
        self.colors = {"bounds": None}

    def export(self, decision_tree):
        # Check length of feature_names before getting into the tree node
        # Raise error if length of feature_names does not match
        # n_features_in_ in the decision_tree
        if self.feature_names is not None:
            if len(self.feature_names) != decision_tree.n_features_in_:
                raise ValueError(
                    "Length of feature_names, %d does not match number of features, %d"
                    % (len(self.feature_names), decision_tree.n_features_in_)
                )
        # each part writes to out_file
        self.head()
        # Now recurse the tree and add node & edge attributes
        if isinstance(decision_tree, _tree.Tree):
            self.recurse(decision_tree, 0, criterion="impurity")
        else:
            self.recurse(decision_tree.tree_, 0, criterion=decision_tree.criterion)

        self.tail()

    def tail(self):
        # If required, draw leaf nodes at same depth as each other
        if self.leaves_parallel:
            for rank in sorted(self.ranks):
                self.out_file.write(
                    "{rank=same ; " + "; ".join(r for r in self.ranks[rank]) + "} ;\n"
                )
        self.out_file.write("}")

    def head(self):
        self.out_file.write("digraph Tree {\n")

        # Specify node aesthetics
        self.out_file.write("node [shape=box")
        rounded_filled = []
        if self.filled:
            rounded_filled.append("filled")
        if self.rounded:
            rounded_filled.append("rounded")
        if len(rounded_filled) > 0:
            self.out_file.write(
                ', style="%s", color="black"' % ", ".join(rounded_filled)
            )

        self.out_file.write(', fontname="%s"' % self.fontname)
        self.out_file.write("] ;\n")

        # Specify graph & edge aesthetics
        if self.leaves_parallel:
            self.out_file.write("graph [ranksep=equally, splines=polyline] ;\n")

        self.out_file.write('edge [fontname="%s"] ;\n' % self.fontname)

        if self.rotate:
            self.out_file.write("rankdir=LR ;\n")

    def recurse(self, tree, node_id, criterion, parent=None, depth=0):
        if node_id == _tree.TREE_LEAF:
            raise ValueError("Invalid node_id %s" % _tree.TREE_LEAF)

        left_child = tree.children_left[node_id]
        right_child = tree.children_right[node_id]

        # Add node with description
        if self.max_depth is None or depth <= self.max_depth:
            # Collect ranks for 'leaf' option in plot_options
            if left_child == _tree.TREE_LEAF:
                self.ranks["leaves"].append(str(node_id))
            elif str(depth) not in self.ranks:
                self.ranks[str(depth)] = [str(node_id)]
            else:
                self.ranks[str(depth)].append(str(node_id))

            self.out_file.write(
                "%d [label=%s" % (node_id, self.node_to_str(tree, node_id, criterion))
            )

            if self.filled:
                self.out_file.write(
                    ', fillcolor="%s"' % self.get_fill_color(tree, node_id)
                )
            self.out_file.write("] ;\n")

            if parent is not None:
                # Add edge to parent
                self.out_file.write("%d -> %d" % (parent, node_id))
                if parent == 0:
                    # Draw True/False labels if parent is root node
                    angles = np.array([45, -45]) * ((self.rotate - 0.5) * -2)
                    self.out_file.write(" [labeldistance=2.5, labelangle=")
                    if node_id == 1:
                        self.out_file.write('%d, headlabel="True"]' % angles[0])
                    else:
                        self.out_file.write('%d, headlabel="False"]' % angles[1])
                self.out_file.write(" ;\n")

            if left_child != _tree.TREE_LEAF:
                self.recurse(
                    tree,
                    left_child,
                    criterion=criterion,
                    parent=node_id,
                    depth=depth + 1,
                )
                self.recurse(
                    tree,
                    right_child,
                    criterion=criterion,
                    parent=node_id,
                    depth=depth + 1,
                )

        else:
            self.ranks["leaves"].append(str(node_id))

            self.out_file.write('%d [label="(...)"' % node_id)
            if self.filled:
                # color cropped nodes grey
                self.out_file.write(', fillcolor="#C0C0C0"')
            self.out_file.write("] ;\n" % node_id)

            if parent is not None:
                # Add edge to parent
                self.out_file.write("%d -> %d ;\n" % (parent, node_id))


class _MPLTreeExporter(_BaseTreeExporter):
    def __init__(
        self,
        max_depth=None,
        feature_names=None,
        class_names=None,
        label="all",
        filled=False,
        impurity=True,
        node_ids=False,
        proportion=False,
        rounded=False,
        precision=3,
        fontsize=None,
    ):
        super().__init__(
            max_depth=max_depth,
            feature_names=feature_names,
            class_names=class_names,
            label=label,
            filled=filled,
            impurity=impurity,
            node_ids=node_ids,
            proportion=proportion,
            rounded=rounded,
            precision=precision,
        )
        self.fontsize = fontsize

        # The depth of each node for plotting with 'leaf' option
        self.ranks = {"leaves": []}
        # The colors to render each node with
        self.colors = {"bounds": None}

        self.characters = ["#", "[", "]", "<=", "\n", "", ""]
        self.bbox_args = dict()
        if self.rounded:
            self.bbox_args["boxstyle"] = "round"

        self.arrow_args = dict(arrowstyle="<-")

    def _make_tree(self, node_id, et, criterion, depth=0):
        # traverses _tree.Tree recursively, builds intermediate
        # "_reingold_tilford.Tree" object
        name = self.node_to_str(et, node_id, criterion=criterion)
        if et.children_left[node_id] != _tree.TREE_LEAF and (
            self.max_depth is None or depth <= self.max_depth
        ):
            children = [
                self._make_tree(
                    et.children_left[node_id], et, criterion, depth=depth + 1
                ),
                self._make_tree(
                    et.children_right[node_id], et, criterion, depth=depth + 1
                ),
            ]
        else:
            return Tree(name, node_id)
        return Tree(name, node_id, *children)

    def export(self, decision_tree, ax=None):
        import matplotlib.pyplot as plt
        from matplotlib.text import Annotation

        if ax is None:
            ax = plt.gca()
        ax.clear()
        ax.set_axis_off()
        my_tree = self._make_tree(0, decision_tree.tree_, decision_tree.criterion)
        draw_tree = buchheim(my_tree)

        # important to make sure we're still
        # inside the axis after drawing the box
        # this makes sense because the width of a box
        # is about the same as the distance between boxes
        max_x, max_y = draw_tree.max_extents() + 1
        ax_width = ax.get_window_extent().width
        ax_height = ax.get_window_extent().height

        scale_x = ax_width / max_x
        scale_y = ax_height / max_y
        self.recurse(draw_tree, decision_tree.tree_, ax, max_x, max_y)

        anns = [ann for ann in ax.get_children() if isinstance(ann, Annotation)]

        # update sizes of all bboxes
        renderer = ax.figure.canvas.get_renderer()

        for ann in anns:
            ann.update_bbox_position_size(renderer)

        if self.fontsize is None:
            # get figure to data transform
            # adjust fontsize to avoid overlap
            # get max box width and height
            extents = [ann.get_bbox_patch().get_window_extent() for ann in anns]
            max_width = max([extent.width for extent in extents])
            max_height = max([extent.height for extent in extents])
            # width should be around scale_x in axis coordinates
            size = anns[0].get_fontsize() * min(
                scale_x / max_width, scale_y / max_height
            )
            for ann in anns:
                ann.set_fontsize(size)

        return anns

    def recurse(self, node, tree, ax, max_x, max_y, depth=0):
        import matplotlib.pyplot as plt

        kwargs = dict(
            bbox=self.bbox_args.copy(),
            ha="center",
            va="center",
            zorder=100 - 10 * depth,
            xycoords="axes fraction",
            arrowprops=self.arrow_args.copy(),
        )
        kwargs["arrowprops"]["edgecolor"] = plt.rcParams["text.color"]

        if self.fontsize is not None:
            kwargs["fontsize"] = self.fontsize

        # offset things by .5 to center them in plot
        xy = ((node.x + 0.5) / max_x, (max_y - node.y - 0.5) / max_y)

        if self.max_depth is None or depth <= self.max_depth:
            if self.filled:
                kwargs["bbox"]["fc"] = self.get_fill_color(tree, node.tree.node_id)
            else:
                kwargs["bbox"]["fc"] = ax.get_facecolor()

            if node.parent is None:
                # root
                ax.annotate(node.tree.label, xy, **kwargs)
            else:
                xy_parent = (
                    (node.parent.x + 0.5) / max_x,
                    (max_y - node.parent.y - 0.5) / max_y,
                )
                ax.annotate(node.tree.label, xy_parent, xy, **kwargs)
            for child in node.children:
                self.recurse(child, tree, ax, max_x, max_y, depth=depth + 1)

        else:
            xy_parent = (
                (node.parent.x + 0.5) / max_x,
                (max_y - node.parent.y - 0.5) / max_y,
            )
            kwargs["bbox"]["fc"] = "grey"
            ax.annotate("\n  (...)  \n", xy_parent, xy, **kwargs)


@validate_params(
    {
        "decision_tree": "no_validation",
        "out_file": [str, None, HasMethods("write")],
        "max_depth": [Interval(Integral, 0, None, closed="left"), None],
        "feature_names": ["array-like", None],
        "class_names": ["array-like", "boolean", None],
        "label": [StrOptions({"all", "root", "none"})],
        "filled": ["boolean"],
        "leaves_parallel": ["boolean"],
        "impurity": ["boolean"],
        "node_ids": ["boolean"],
        "proportion": ["boolean"],
        "rotate": ["boolean"],
        "rounded": ["boolean"],
        "special_characters": ["boolean"],
        "precision": [Interval(Integral, 0, None, closed="left"), None],
        "fontname": [str],
    },
    prefer_skip_nested_validation=True,
)
def export_graphviz(
    decision_tree,
    out_file=None,
    *,
    max_depth=None,
    feature_names=None,
    class_names=None,
    label="all",
    filled=False,
    leaves_parallel=False,
    impurity=True,
    node_ids=False,
    proportion=False,
    rotate=False,
    rounded=False,
    special_characters=False,
    precision=3,
    fontname="helvetica",
):
    """Export a decision tree in DOT format.

    This function generates a GraphViz representation of the decision tree,
    which is then written into `out_file`. Once exported, graphical renderings
    can be generated using, for example::

        $ dot -Tps tree.dot -o tree.ps      (PostScript format)
        $ dot -Tpng tree.dot -o tree.png    (PNG format)

    The sample counts that are shown are weighted with any sample_weights that
    might be present.

    Read more in the :ref:`User Guide <tree>`.

    Parameters
    ----------
    decision_tree : object
        The decision tree estimator to be exported to GraphViz.

    out_file : object or str, default=None
        Handle or name of the output file. If ``None``, the result is
        returned as a string.

        .. versionchanged:: 0.20
            Default of out_file changed from "tree.dot" to None.

    max_depth : int, default=None
        The maximum depth of the representation. If None, the tree is fully
        generated.

    feature_names : array-like of shape (n_features,), default=None
        An array containing the feature names.
        If None, generic names will be used ("x[0]", "x[1]", ...).

    class_names : array-like of shape (n_classes,) or bool, default=None
        Names of each of the target classes in ascending numerical order.
        Only relevant for classification and not supported for multi-output.
        If ``True``, shows a symbolic representation of the class name.

    label : {'all', 'root', 'none'}, default='all'
        Whether to show informative labels for impurity, etc.
        Options include 'all' to show at every node, 'root' to show only at
        the top root node, or 'none' to not show at any node.

    filled : bool, default=False
        When set to ``True``, paint nodes to indicate majority class for
        classification, extremity of values for regression, or purity of node
        for multi-output.

    leaves_parallel : bool, default=False
        When set to ``True``, draw all leaf nodes at the bottom of the tree.

    impurity : bool, default=True
        When set to ``True``, show the impurity at each node.

    node_ids : bool, default=False
        When set to ``True``, show the ID number on each node.

    proportion : bool, default=False
        When set to ``True``, change the display of 'values' and/or 'samples'
        to be proportions and percentages respectively.

    rotate : bool, default=False
        When set to ``True``, orient tree left to right rather than top-down.

    rounded : bool, default=False
        When set to ``True``, draw node boxes with rounded corners.

    special_characters : bool, default=False
        When set to ``False``, ignore special characters for PostScript
        compatibility.

    precision : int, default=3
        Number of digits of precision for floating point in the values of
        impurity, threshold and value attributes of each node.

    fontname : str, default='helvetica'
        Name of font used to render text.

    Returns
    -------
    dot_data : str
        String representation of the input tree in GraphViz dot format.
        Only returned if ``out_file`` is None.

        .. versionadded:: 0.18

    Examples
    --------
    >>> from sklearn.datasets import load_iris
    >>> from sklearn import tree

    >>> clf = tree.DecisionTreeClassifier()
    >>> iris = load_iris()

    >>> clf = clf.fit(iris.data, iris.target)
    >>> tree.export_graphviz(clf)
    'digraph Tree {...
    """
    if feature_names is not None:
        feature_names = check_array(
            feature_names, ensure_2d=False, dtype=None, ensure_min_samples=0
        )
    if class_names is not None and not isinstance(class_names, bool):
        class_names = check_array(
            class_names, ensure_2d=False, dtype=None, ensure_min_samples=0
        )

    check_is_fitted(decision_tree)
    own_file = False
    return_string = False
    try:
        if isinstance(out_file, str):
            out_file = open(out_file, "w", encoding="utf-8")
            own_file = True

        if out_file is None:
            return_string = True
            out_file = StringIO()

        exporter = _DOTTreeExporter(
            out_file=out_file,
            max_depth=max_depth,
            feature_names=feature_names,
            class_names=class_names,
            label=label,
            filled=filled,
            leaves_parallel=leaves_parallel,
            impurity=impurity,
            node_ids=node_ids,
            proportion=proportion,
            rotate=rotate,
            rounded=rounded,
            special_characters=special_characters,
            precision=precision,
            fontname=fontname,
        )
        exporter.export(decision_tree)

        if return_string:
            return exporter.out_file.getvalue()

    finally:
        if own_file:
            out_file.close()


def _compute_depth(tree, node):
    """
    Returns the depth of the subtree rooted in node.
    """

    def compute_depth_(
        current_node, current_depth, children_left, children_right, depths
    ):
        depths += [current_depth]
        left = children_left[current_node]
        right = children_right[current_node]
        if left != -1 and right != -1:
            compute_depth_(
                left, current_depth + 1, children_left, children_right, depths
            )
            compute_depth_(
                right, current_depth + 1, children_left, children_right, depths
            )

    depths = []
    compute_depth_(node, 1, tree.children_left, tree.children_right, depths)
    return max(depths)


@validate_params(
    {
        "decision_tree": [DecisionTreeClassifier, DecisionTreeRegressor],
        "feature_names": ["array-like", None],
        "class_names": ["array-like", None],
        "max_depth": [Interval(Integral, 0, None, closed="left"), None],
        "spacing": [Interval(Integral, 1, None, closed="left"), None],
        "decimals": [Interval(Integral, 0, None, closed="left"), None],
        "show_weights": ["boolean"],
    },
    prefer_skip_nested_validation=True,
)
def export_text(
    decision_tree,
    *,
    feature_names=None,
    class_names=None,
    max_depth=10,
    spacing=3,
    decimals=2,
    show_weights=False,
):
    """Build a text report showing the rules of a decision tree.

    Note that backwards compatibility may not be supported.

    Parameters
    ----------
    decision_tree : object
        The decision tree estimator to be exported.
        It can be an instance of
        DecisionTreeClassifier or DecisionTreeRegressor.

    feature_names : array-like of shape (n_features,), default=None
        An array containing the feature names.
        If None generic names will be used ("feature_0", "feature_1", ...).

    class_names : array-like of shape (n_classes,), default=None
        Names of each of the target classes in ascending numerical order.
        Only relevant for classification and not supported for multi-output.

        - if `None`, the class names are delegated to `decision_tree.classes_`;
        - otherwise, `class_names` will be used as class names instead of
          `decision_tree.classes_`. The length of `class_names` must match
          the length of `decision_tree.classes_`.

        .. versionadded:: 1.3

    max_depth : int, default=10
        Only the first max_depth levels of the tree are exported.
        Truncated branches will be marked with "...".

    spacing : int, default=3
        Number of spaces between edges. The higher it is, the wider the result.

    decimals : int, default=2
        Number of decimal digits to display.

    show_weights : bool, default=False
        If true the classification weights will be exported on each leaf.
        The classification weights are the number of samples each class.

    Returns
    -------
    report : str
        Text summary of all the rules in the decision tree.

    Examples
    --------

    >>> from sklearn.datasets import load_iris
    >>> from sklearn.tree import DecisionTreeClassifier
    >>> from sklearn.tree import export_text
    >>> iris = load_iris()
    >>> X = iris['data']
    >>> y = iris['target']
    >>> decision_tree = DecisionTreeClassifier(random_state=0, max_depth=2)
    >>> decision_tree = decision_tree.fit(X, y)
    >>> r = export_text(decision_tree, feature_names=iris['feature_names'])
    >>> print(r)
    |--- petal width (cm) <= 0.80
    |   |--- class: 0
    |--- petal width (cm) >  0.80
    |   |--- petal width (cm) <= 1.75
    |   |   |--- class: 1
    |   |--- petal width (cm) >  1.75
    |   |   |--- class: 2
    """
    if feature_names is not None:
        feature_names = check_array(
            feature_names, ensure_2d=False, dtype=None, ensure_min_samples=0
        )
    if class_names is not None:
        class_names = check_array(
            class_names, ensure_2d=False, dtype=None, ensure_min_samples=0
        )

    check_is_fitted(decision_tree)
    tree_ = decision_tree.tree_
    if is_classifier(decision_tree):
        if class_names is None:
            class_names = decision_tree.classes_
        elif len(class_names) != len(decision_tree.classes_):
            raise ValueError(
                "When `class_names` is an array, it should contain as"
                " many items as `decision_tree.classes_`. Got"
                f" {len(class_names)} while the tree was fitted with"
                f" {len(decision_tree.classes_)} classes."
            )
    right_child_fmt = "{} {} <= {}\n"
    left_child_fmt = "{} {} >  {}\n"
    truncation_fmt = "{} {}\n"

    if feature_names is not None and len(feature_names) != tree_.n_features:
        raise ValueError(
            "feature_names must contain %d elements, got %d"
            % (tree_.n_features, len(feature_names))
        )

    if isinstance(decision_tree, DecisionTreeClassifier):
        value_fmt = "{}{} weights: {}\n"
        if not show_weights:
            value_fmt = "{}{}{}\n"
    else:
        value_fmt = "{}{} value: {}\n"

    if feature_names is not None:
        feature_names_ = [
            feature_names[i] if i != _tree.TREE_UNDEFINED else None
            for i in tree_.feature
        ]
    else:
        feature_names_ = ["feature_{}".format(i) for i in tree_.feature]

    export_text.report = ""

    def _add_leaf(value, class_name, indent):
        val = ""
        is_classification = isinstance(decision_tree, DecisionTreeClassifier)
        if show_weights or not is_classification:
            val = ["{1:.{0}f}, ".format(decimals, v) for v in value]
            val = "[" + "".join(val)[:-2] + "]"
        if is_classification:
            val += " class: " + str(class_name)
        export_text.report += value_fmt.format(indent, "", val)

    def print_tree_recurse(node, depth):
        indent = ("|" + (" " * spacing)) * depth
        indent = indent[:-spacing] + "-" * spacing

        value = None
        if tree_.n_outputs == 1:
            value = tree_.value[node][0]
        else:
            value = tree_.value[node].T[0]
        class_name = np.argmax(value)

        if tree_.n_classes[0] != 1 and tree_.n_outputs == 1:
            class_name = class_names[class_name]

        if depth <= max_depth + 1:
            info_fmt = ""
            info_fmt_left = info_fmt
            info_fmt_right = info_fmt

            if tree_.feature[node] != _tree.TREE_UNDEFINED:
                name = feature_names_[node]
                threshold = tree_.threshold[node]
                threshold = "{1:.{0}f}".format(decimals, threshold)
                export_text.report += right_child_fmt.format(indent, name, threshold)
                export_text.report += info_fmt_left
                print_tree_recurse(tree_.children_left[node], depth + 1)

                export_text.report += left_child_fmt.format(indent, name, threshold)
                export_text.report += info_fmt_right
                print_tree_recurse(tree_.children_right[node], depth + 1)
            else:  # leaf
                _add_leaf(value, class_name, indent)
        else:
            subtree_depth = _compute_depth(tree_, node)
            if subtree_depth == 1:
                _add_leaf(value, class_name, indent)
            else:
                trunc_report = "truncated branch of depth %d" % subtree_depth
                export_text.report += truncation_fmt.format(indent, trunc_report)

    print_tree_recurse(0, 1)
    return export_text.report<|MERGE_RESOLUTION|>--- conflicted
+++ resolved
@@ -17,28 +17,17 @@
 
 import numpy as np
 
-<<<<<<< HEAD
-from sklearn.utils.validation import check_is_fitted, check_array
+from sklearn.base import is_classifier
 from sklearn.utils._param_validation import (
+    HasMethods,
     Interval,
+    StrOptions,
     validate_params,
-    StrOptions,
-    HasMethods,
 )
-
-from sklearn.base import is_classifier
-
-from . import _criterion
-from . import _tree
-from ._reingold_tilford import buchheim, Tree
-from . import DecisionTreeClassifier, DecisionTreeRegressor
-=======
-from ..base import is_classifier
-from ..utils._param_validation import HasMethods, Interval, StrOptions, validate_params
-from ..utils.validation import check_array, check_is_fitted
+from sklearn.utils.validation import check_array, check_is_fitted
+
 from . import DecisionTreeClassifier, DecisionTreeRegressor, _criterion, _tree
 from ._reingold_tilford import Tree, buchheim
->>>>>>> 9cbcc1f2
 
 
 def _color_brew(n):
