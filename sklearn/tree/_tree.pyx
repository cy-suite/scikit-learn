# Authors: Gilles Louppe <g.louppe@gmail.com>
#          Peter Prettenhofer <peter.prettenhofer@gmail.com>
#          Brian Holt <bdholt1@gmail.com>
#          Noel Dawe <noel@dawe.me>
#          Satrajit Gosh <satrajit.ghosh@gmail.com>
#          Lars Buitinck
#          Arnaud Joly <arnaud.v.joly@gmail.com>
#          Joel Nothman <joel.nothman@gmail.com>
#          Fares Hedayati <fares.hedayati@gmail.com>
#          Jacob Schreiber <jmschreiber91@gmail.com>
#          Nelson Liu <nelson@nelsonliu.me>
#
# License: BSD 3 clause

from cpython cimport Py_INCREF, PyObject, PyTypeObject

from libc.stdlib cimport free
from libc.string cimport memcpy
from libc.string cimport memset
from libc.stdint cimport INTPTR_MAX
from libc.math cimport isnan
from libcpp.vector cimport vector
from libcpp.algorithm cimport pop_heap
from libcpp.algorithm cimport push_heap
from libcpp cimport bool

import struct

import numpy as np
cimport numpy as cnp
cnp.import_array()

from scipy.sparse import issparse
from scipy.sparse import csr_matrix
from scipy.sparse import isspmatrix_csr

from ._utils cimport safe_realloc
from ._utils cimport sizet_ptr_to_ndarray

cdef extern from "numpy/arrayobject.h":
    object PyArray_NewFromDescr(PyTypeObject* subtype, cnp.dtype descr,
                                int nd, cnp.npy_intp* dims,
                                cnp.npy_intp* strides,
                                void* data, int flags, object obj)
    int PyArray_SetBaseObject(cnp.ndarray arr, PyObject* obj)

cdef extern from "<stack>" namespace "std" nogil:
    cdef cppclass stack[T]:
        ctypedef T value_type
        stack() except +
        bint empty()
        void pop()
        void push(T&) except +  # Raise c++ exception for bad_alloc -> MemoryError
        T& top()

# =============================================================================
# Types and constants
# =============================================================================

from numpy import float32 as DTYPE
from numpy import float64 as DOUBLE

cdef double INFINITY = np.inf
cdef double EPSILON = np.finfo('double').eps

# Some handy constants (BestFirstTreeBuilder)
cdef int IS_FIRST = 1
cdef int IS_NOT_FIRST = 0
cdef int IS_LEFT = 1
cdef int IS_NOT_LEFT = 0

TREE_LEAF = -1
TREE_UNDEFINED = -2
cdef SIZE_t _TREE_LEAF = TREE_LEAF
cdef SIZE_t _TREE_UNDEFINED = TREE_UNDEFINED

# Build the corresponding numpy dtype for Node.
# This works by casting `dummy` to an array of Node of length 1, which numpy
# can construct a `dtype`-object for. See https://stackoverflow.com/q/62448946
# for a more detailed explanation.
cdef Node dummy
NODE_DTYPE = np.asarray(<Node[:1]>(&dummy)).dtype

# =============================================================================
# TreeBuilder
# =============================================================================

cdef class TreeBuilder:
    """Interface for different tree building strategies."""

    cpdef build(
        self,
        Tree tree,
        object X,
        const DOUBLE_t[:, ::1] y,
        const DOUBLE_t[:] sample_weight=None,
<<<<<<< HEAD
        const unsigned char[::1] feature_has_missing=None,
=======
        const unsigned char[::1] missing_values_in_feature_mask=None,
>>>>>>> 2ab1d81e
    ):
        """Build a decision tree from the training set (X, y)."""
        pass

    cdef inline _check_input(
        self,
        object X,
        const DOUBLE_t[:, ::1] y,
        const DOUBLE_t[:] sample_weight,
    ):
        """Check input dtype, layout and format"""
        if issparse(X):
            X = X.tocsc()
            X.sort_indices()

            if X.data.dtype != DTYPE:
                X.data = np.ascontiguousarray(X.data, dtype=DTYPE)

            if X.indices.dtype != np.int32 or X.indptr.dtype != np.int32:
                raise ValueError("No support for np.int64 index based "
                                 "sparse matrices")

        elif X.dtype != DTYPE:
            # since we have to copy we will make it fortran for efficiency
            X = np.asfortranarray(X, dtype=DTYPE)

        # TODO: This check for y seems to be redundant, as it is also
        #  present in the BaseDecisionTree's fit method, and therefore
        #  can be removed.
        if y.base.dtype != DOUBLE or not y.base.flags.contiguous:
            y = np.ascontiguousarray(y, dtype=DOUBLE)

        if (
            sample_weight is not None and
            (
                sample_weight.base.dtype != DOUBLE or
                not sample_weight.base.flags.contiguous
            )
        ):
            sample_weight = np.asarray(sample_weight, dtype=DOUBLE, order="C")

        return X, y, sample_weight

# Depth first builder ---------------------------------------------------------
# A record on the stack for depth-first tree growing
cdef struct StackRecord:
    SIZE_t start
    SIZE_t end
    SIZE_t depth
    SIZE_t parent
    bint is_left
    double impurity
    SIZE_t n_constant_features
    double lower_bound
    double upper_bound

cdef class DepthFirstTreeBuilder(TreeBuilder):
    """Build a decision tree in depth-first fashion."""

    def __cinit__(self, Splitter splitter, SIZE_t min_samples_split,
                  SIZE_t min_samples_leaf, double min_weight_leaf,
                  SIZE_t max_depth, double min_impurity_decrease):
        self.splitter = splitter
        self.min_samples_split = min_samples_split
        self.min_samples_leaf = min_samples_leaf
        self.min_weight_leaf = min_weight_leaf
        self.max_depth = max_depth
        self.min_impurity_decrease = min_impurity_decrease

    cpdef build(
        self,
        Tree tree,
        object X,
        const DOUBLE_t[:, ::1] y,
        const DOUBLE_t[:] sample_weight=None,
<<<<<<< HEAD
        const unsigned char[::1] feature_has_missing=None,
=======
        const unsigned char[::1] missing_values_in_feature_mask=None,
>>>>>>> 2ab1d81e
    ):
        """Build a decision tree from the training set (X, y)."""

        # check input
        X, y, sample_weight = self._check_input(X, y, sample_weight)

        # Initial capacity
        cdef int init_capacity

        if tree.max_depth <= 10:
            init_capacity = <int> (2 ** (tree.max_depth + 1)) - 1
        else:
            init_capacity = 2047

        tree._resize(init_capacity)

        # Parameters
        cdef Splitter splitter = self.splitter
        cdef SIZE_t max_depth = self.max_depth
        cdef SIZE_t min_samples_leaf = self.min_samples_leaf
        cdef double min_weight_leaf = self.min_weight_leaf
        cdef SIZE_t min_samples_split = self.min_samples_split
        cdef double min_impurity_decrease = self.min_impurity_decrease

        # Recursive partition (without actual recursion)
<<<<<<< HEAD
        splitter.init(X, y, sample_weight, feature_has_missing)
=======
        splitter.init(X, y, sample_weight, missing_values_in_feature_mask)
>>>>>>> 2ab1d81e

        cdef SIZE_t start
        cdef SIZE_t end
        cdef SIZE_t depth
        cdef SIZE_t parent
        cdef bint is_left
        cdef SIZE_t n_node_samples = splitter.n_samples
        cdef double weighted_n_node_samples
        cdef SplitRecord split
        cdef SIZE_t node_id

        cdef double impurity = INFINITY
        cdef double lower_bound
        cdef double upper_bound
        cdef double middle_value
        cdef SIZE_t n_constant_features
        cdef bint is_leaf
        cdef bint first = 1
        cdef SIZE_t max_depth_seen = -1
        cdef int rc = 0

        cdef stack[StackRecord] builder_stack
        cdef StackRecord stack_record

        with nogil:
            # push root node onto stack
            builder_stack.push({
                "start": 0,
                "end": n_node_samples,
                "depth": 0,
                "parent": _TREE_UNDEFINED,
                "is_left": 0,
                "impurity": INFINITY,
                "n_constant_features": 0,
                "lower_bound": -INFINITY,
                "upper_bound": INFINITY,
            })

            while not builder_stack.empty():
                stack_record = builder_stack.top()
                builder_stack.pop()

                start = stack_record.start
                end = stack_record.end
                depth = stack_record.depth
                parent = stack_record.parent
                is_left = stack_record.is_left
                impurity = stack_record.impurity
                n_constant_features = stack_record.n_constant_features
                lower_bound = stack_record.lower_bound
                upper_bound = stack_record.upper_bound

                n_node_samples = end - start
                splitter.node_reset(start, end, &weighted_n_node_samples)

                is_leaf = (depth >= max_depth or
                           n_node_samples < min_samples_split or
                           n_node_samples < 2 * min_samples_leaf or
                           weighted_n_node_samples < 2 * min_weight_leaf)

                if first:
                    impurity = splitter.node_impurity()
                    first = 0

                # impurity == 0 with tolerance due to rounding errors
                is_leaf = is_leaf or impurity <= EPSILON

                if not is_leaf:
                    splitter.node_split(
                        impurity,
                        &split,
                        &n_constant_features,
                        lower_bound,
                        upper_bound
                    )
                    # If EPSILON=0 in the below comparison, float precision
                    # issues stop splitting, producing trees that are
                    # dissimilar to v0.18
                    is_leaf = (is_leaf or split.pos >= end or
                               (split.improvement + EPSILON <
                                min_impurity_decrease))

                node_id = tree._add_node(parent, is_left, is_leaf, split.feature,
                                         split.threshold, impurity, n_node_samples,
                                         weighted_n_node_samples,
                                         split.missing_go_to_left)

                if node_id == INTPTR_MAX:
                    rc = -1
                    break

                # Store value for all nodes, to facilitate tree/model
                # inspection and interpretation
                splitter.node_value(tree.value + node_id * tree.value_stride)
                if splitter.with_monotonic_cst:
                    splitter.clip_node_value(tree.value + node_id * tree.value_stride, lower_bound, upper_bound)

                if not is_leaf:
                    if (
                        not splitter.with_monotonic_cst or
                        splitter.monotonic_cst[split.feature] == 0
                    ):
                        # Split on a feature with no monotonicity constraint

                        # Current bounds must always be propagated to both children.
                        # If a monotonic constraint is active, bounds are used in
                        # node value clipping.
                        left_child_min = right_child_min = lower_bound
                        left_child_max = right_child_max = upper_bound
                    elif splitter.monotonic_cst[split.feature] == 1:
                        # Split on a feature with monotonic increase constraint
                        left_child_min = lower_bound
                        right_child_max = upper_bound

                        # Lower bound for right child and upper bound for left child
                        # are set to the same value.
                        middle_value = splitter.criterion.middle_value()
                        right_child_min = middle_value
                        left_child_max = middle_value
                    else:  # i.e. splitter.monotonic_cst[split.feature] == -1
                        # Split on a feature with monotonic decrease constraint
                        right_child_min = lower_bound
                        left_child_max = upper_bound

                        # Lower bound for left child and upper bound for right child
                        # are set to the same value.
                        middle_value = splitter.criterion.middle_value()
                        left_child_min = middle_value
                        right_child_max = middle_value

                    # Push right child on stack
                    builder_stack.push({
                        "start": split.pos,
                        "end": end,
                        "depth": depth + 1,
                        "parent": node_id,
                        "is_left": 0,
                        "impurity": split.impurity_right,
                        "n_constant_features": n_constant_features,
                        "lower_bound": right_child_min,
                        "upper_bound": right_child_max,
                    })

                    # Push left child on stack
                    builder_stack.push({
                        "start": start,
                        "end": split.pos,
                        "depth": depth + 1,
                        "parent": node_id,
                        "is_left": 1,
                        "impurity": split.impurity_left,
                        "n_constant_features": n_constant_features,
                        "lower_bound": left_child_min,
                        "upper_bound": left_child_max,
                    })

                if depth > max_depth_seen:
                    max_depth_seen = depth

            if rc >= 0:
                rc = tree._resize_c(tree.node_count)

            if rc >= 0:
                tree.max_depth = max_depth_seen
        if rc == -1:
            raise MemoryError()


# Best first builder ----------------------------------------------------------
cdef struct FrontierRecord:
    # Record of information of a Node, the frontier for a split. Those records are
    # maintained in a heap to access the Node with the best improvement in impurity,
    # allowing growing trees greedily on this improvement.
    SIZE_t node_id
    SIZE_t start
    SIZE_t end
    SIZE_t pos
    SIZE_t depth
    bint is_leaf
    double impurity
    double impurity_left
    double impurity_right
    double improvement
    double lower_bound
    double upper_bound
    double middle_value

cdef inline bool _compare_records(
    const FrontierRecord& left,
    const FrontierRecord& right,
):
    return left.improvement < right.improvement

cdef inline void _add_to_frontier(
    FrontierRecord rec,
    vector[FrontierRecord]& frontier,
) noexcept nogil:
    """Adds record `rec` to the priority queue `frontier`."""
    frontier.push_back(rec)
    push_heap(frontier.begin(), frontier.end(), &_compare_records)


cdef class BestFirstTreeBuilder(TreeBuilder):
    """Build a decision tree in best-first fashion.

    The best node to expand is given by the node at the frontier that has the
    highest impurity improvement.
    """
    cdef SIZE_t max_leaf_nodes

    def __cinit__(self, Splitter splitter, SIZE_t min_samples_split,
                  SIZE_t min_samples_leaf,  min_weight_leaf,
                  SIZE_t max_depth, SIZE_t max_leaf_nodes,
                  double min_impurity_decrease):
        self.splitter = splitter
        self.min_samples_split = min_samples_split
        self.min_samples_leaf = min_samples_leaf
        self.min_weight_leaf = min_weight_leaf
        self.max_depth = max_depth
        self.max_leaf_nodes = max_leaf_nodes
        self.min_impurity_decrease = min_impurity_decrease

    cpdef build(
        self,
        Tree tree,
        object X,
        const DOUBLE_t[:, ::1] y,
        const DOUBLE_t[:] sample_weight=None,
<<<<<<< HEAD
        const unsigned char[::1] feature_has_missing=None,
=======
        const unsigned char[::1] missing_values_in_feature_mask=None,
>>>>>>> 2ab1d81e
    ):
        """Build a decision tree from the training set (X, y)."""

        # check input
        X, y, sample_weight = self._check_input(X, y, sample_weight)

        # Parameters
        cdef Splitter splitter = self.splitter
        cdef SIZE_t max_leaf_nodes = self.max_leaf_nodes

        # Recursive partition (without actual recursion)
<<<<<<< HEAD
        splitter.init(X, y, sample_weight, feature_has_missing)
=======
        splitter.init(X, y, sample_weight, missing_values_in_feature_mask)
>>>>>>> 2ab1d81e

        cdef vector[FrontierRecord] frontier
        cdef FrontierRecord record
        cdef FrontierRecord split_node_left
        cdef FrontierRecord split_node_right
        cdef double left_child_min
        cdef double left_child_max
        cdef double right_child_min
        cdef double right_child_max

        cdef SIZE_t n_node_samples = splitter.n_samples
        cdef SIZE_t max_split_nodes = max_leaf_nodes - 1
        cdef bint is_leaf
        cdef SIZE_t max_depth_seen = -1
        cdef int rc = 0
        cdef Node* node

        # Initial capacity
        cdef SIZE_t init_capacity = max_split_nodes + max_leaf_nodes
        tree._resize(init_capacity)

        with nogil:
            # add root to frontier
            rc = self._add_split_node(
                splitter=splitter,
                tree=tree,
                start=0,
                end=n_node_samples,
                impurity=INFINITY,
                is_first=IS_FIRST,
                is_left=IS_LEFT,
                parent=NULL,
                depth=0,
                lower_bound=-INFINITY,
                upper_bound=INFINITY,
                res=&split_node_left,
            )
            if rc >= 0:
                _add_to_frontier(split_node_left, frontier)

            while not frontier.empty():
                pop_heap(frontier.begin(), frontier.end(), &_compare_records)
                record = frontier.back()
                frontier.pop_back()

                node = &tree.nodes[record.node_id]
                is_leaf = (record.is_leaf or max_split_nodes <= 0)

                if is_leaf:
                    # Node is not expandable; set node as leaf
                    node.left_child = _TREE_LEAF
                    node.right_child = _TREE_LEAF
                    node.feature = _TREE_UNDEFINED
                    node.threshold = _TREE_UNDEFINED

                else:
                    # Node is expandable

                    if (
                        not splitter.with_monotonic_cst or
                        splitter.monotonic_cst[node.feature] == 0
                    ):
                        # Split on a feature with no monotonicity constraint

                        # Current bounds must always be propagated to both children.
                        # If a monotonic constraint is active, bounds are used in
                        # node value clipping.
                        left_child_min = right_child_min = record.lower_bound
                        left_child_max = right_child_max = record.upper_bound
                    elif splitter.monotonic_cst[node.feature] == 1:
                        # Split on a feature with monotonic increase constraint
                        left_child_min = record.lower_bound
                        right_child_max = record.upper_bound

                        # Lower bound for right child and upper bound for left child
                        # are set to the same value.
                        right_child_min = record.middle_value
                        left_child_max = record.middle_value
                    else:  # i.e. splitter.monotonic_cst[split.feature] == -1
                        # Split on a feature with monotonic decrease constraint
                        right_child_min = record.lower_bound
                        left_child_max = record.upper_bound

                        # Lower bound for left child and upper bound for right child
                        # are set to the same value.
                        left_child_min = record.middle_value
                        right_child_max = record.middle_value

                    # Decrement number of split nodes available
                    max_split_nodes -= 1

                    # Compute left split node
                    rc = self._add_split_node(
                        splitter=splitter,
                        tree=tree,
                        start=record.start,
                        end=record.pos,
                        impurity=record.impurity_left,
                        is_first=IS_NOT_FIRST,
                        is_left=IS_LEFT,
                        parent=node,
                        depth=record.depth + 1,
                        lower_bound=left_child_min,
                        upper_bound=left_child_max,
                        res=&split_node_left,
                    )
                    if rc == -1:
                        break

                    # tree.nodes may have changed
                    node = &tree.nodes[record.node_id]

                    # Compute right split node
                    rc = self._add_split_node(
                        splitter=splitter,
                        tree=tree,
                        start=record.pos,
                        end=record.end,
                        impurity=record.impurity_right,
                        is_first=IS_NOT_FIRST,
                        is_left=IS_NOT_LEFT,
                        parent=node,
                        depth=record.depth + 1,
                        lower_bound=right_child_min,
                        upper_bound=right_child_max,
                        res=&split_node_right,
                    )
                    if rc == -1:
                        break

                    # Add nodes to queue
                    _add_to_frontier(split_node_left, frontier)
                    _add_to_frontier(split_node_right, frontier)

                if record.depth > max_depth_seen:
                    max_depth_seen = record.depth

            if rc >= 0:
                rc = tree._resize_c(tree.node_count)

            if rc >= 0:
                tree.max_depth = max_depth_seen

        if rc == -1:
            raise MemoryError()

<<<<<<< HEAD
    cdef inline int _add_split_node(self, Splitter splitter, Tree tree,
                                    SIZE_t start, SIZE_t end, double impurity,
                                    bint is_first, bint is_left, Node* parent,
                                    SIZE_t depth,
                                    FrontierRecord* res) except -1 nogil:
=======
    cdef inline int _add_split_node(
        self,
        Splitter splitter,
        Tree tree,
        SIZE_t start,
        SIZE_t end,
        double impurity,
        bint is_first,
        bint is_left,
        Node* parent,
        SIZE_t depth,
        double lower_bound,
        double upper_bound,
        FrontierRecord* res
    ) except -1 nogil:
>>>>>>> 2ab1d81e
        """Adds node w/ partition ``[start, end)`` to the frontier. """
        cdef SplitRecord split
        cdef SIZE_t node_id
        cdef SIZE_t n_node_samples
        cdef SIZE_t n_constant_features = 0
        cdef double min_impurity_decrease = self.min_impurity_decrease
        cdef double weighted_n_node_samples
        cdef bint is_leaf

        splitter.node_reset(start, end, &weighted_n_node_samples)

        if is_first:
            impurity = splitter.node_impurity()

        n_node_samples = end - start
        is_leaf = (depth >= self.max_depth or
                   n_node_samples < self.min_samples_split or
                   n_node_samples < 2 * self.min_samples_leaf or
                   weighted_n_node_samples < 2 * self.min_weight_leaf or
                   impurity <= EPSILON  # impurity == 0 with tolerance
                   )

        if not is_leaf:
            splitter.node_split(
                impurity,
                &split,
                &n_constant_features,
                lower_bound,
                upper_bound
            )
            # If EPSILON=0 in the below comparison, float precision issues stop
            # splitting early, producing trees that are dissimilar to v0.18
            is_leaf = (is_leaf or split.pos >= end or
                       split.improvement + EPSILON < min_impurity_decrease)

        node_id = tree._add_node(parent - tree.nodes
                                 if parent != NULL
                                 else _TREE_UNDEFINED,
                                 is_left, is_leaf,
                                 split.feature, split.threshold, impurity, n_node_samples,
                                 weighted_n_node_samples,
                                 split.missing_go_to_left)
        if node_id == INTPTR_MAX:
            return -1

        # compute values also for split nodes (might become leafs later).
        splitter.node_value(tree.value + node_id * tree.value_stride)
        if splitter.with_monotonic_cst:
            splitter.clip_node_value(tree.value + node_id * tree.value_stride, lower_bound, upper_bound)

        res.node_id = node_id
        res.start = start
        res.end = end
        res.depth = depth
        res.impurity = impurity
        res.lower_bound = lower_bound
        res.upper_bound = upper_bound
        res.middle_value = splitter.criterion.middle_value()

        if not is_leaf:
            # is split node
            res.pos = split.pos
            res.is_leaf = 0
            res.improvement = split.improvement
            res.impurity_left = split.impurity_left
            res.impurity_right = split.impurity_right

        else:
            # is leaf => 0 improvement
            res.pos = end
            res.is_leaf = 1
            res.improvement = 0.0
            res.impurity_left = impurity
            res.impurity_right = impurity

        return 0


# =============================================================================
# Tree
# =============================================================================

cdef class Tree:
    """Array-based representation of a binary decision tree.

    The binary tree is represented as a number of parallel arrays. The i-th
    element of each array holds information about the node `i`. Node 0 is the
    tree's root. You can find a detailed description of all arrays in
    `_tree.pxd`. NOTE: Some of the arrays only apply to either leaves or split
    nodes, resp. In this case the values of nodes of the other type are
    arbitrary!

    Attributes
    ----------
    node_count : int
        The number of nodes (internal nodes + leaves) in the tree.

    capacity : int
        The current capacity (i.e., size) of the arrays, which is at least as
        great as `node_count`.

    max_depth : int
        The depth of the tree, i.e. the maximum depth of its leaves.

    children_left : array of int, shape [node_count]
        children_left[i] holds the node id of the left child of node i.
        For leaves, children_left[i] == TREE_LEAF. Otherwise,
        children_left[i] > i. This child handles the case where
        X[:, feature[i]] <= threshold[i].

    children_right : array of int, shape [node_count]
        children_right[i] holds the node id of the right child of node i.
        For leaves, children_right[i] == TREE_LEAF. Otherwise,
        children_right[i] > i. This child handles the case where
        X[:, feature[i]] > threshold[i].

    feature : array of int, shape [node_count]
        feature[i] holds the feature to split on, for the internal node i.

    threshold : array of double, shape [node_count]
        threshold[i] holds the threshold for the internal node i.

    value : array of double, shape [node_count, n_outputs, max_n_classes]
        Contains the constant prediction value of each node.

    impurity : array of double, shape [node_count]
        impurity[i] holds the impurity (i.e., the value of the splitting
        criterion) at node i.

    n_node_samples : array of int, shape [node_count]
        n_node_samples[i] holds the number of training samples reaching node i.

    weighted_n_node_samples : array of double, shape [node_count]
        weighted_n_node_samples[i] holds the weighted number of training samples
        reaching node i.
    """
    # Wrap for outside world.
    # WARNING: these reference the current `nodes` and `value` buffers, which
    # must not be freed by a subsequent memory allocation.
    # (i.e. through `_resize` or `__setstate__`)
<<<<<<< HEAD
    property n_classes:
        def __get__(self):
            return sizet_ptr_to_ndarray(self.n_classes, self.n_outputs)

    property children_left:
        def __get__(self):
            return self._get_node_ndarray()['left_child'][:self.node_count]

    property children_right:
        def __get__(self):
            return self._get_node_ndarray()['right_child'][:self.node_count]

    property n_leaves:
        def __get__(self):
            return np.sum(np.logical_and(
                self.children_left == -1,
                self.children_right == -1))

    property feature:
        def __get__(self):
            return self._get_node_ndarray()['feature'][:self.node_count]

    property threshold:
        def __get__(self):
            return self._get_node_ndarray()['threshold'][:self.node_count]

    property impurity:
        def __get__(self):
            return self._get_node_ndarray()['impurity'][:self.node_count]

    property n_node_samples:
        def __get__(self):
            return self._get_node_ndarray()['n_node_samples'][:self.node_count]

    property weighted_n_node_samples:
        def __get__(self):
            return self._get_node_ndarray()['weighted_n_node_samples'][:self.node_count]

    property missing_go_to_left:
        def __get__(self):
            return self._get_node_ndarray()['missing_go_to_left'][:self.node_count]

    property value:
        def __get__(self):
            return self._get_value_ndarray()[:self.node_count]
=======
    @property
    def n_classes(self):
        return sizet_ptr_to_ndarray(self.n_classes, self.n_outputs)

    @property
    def children_left(self):
        return self._get_node_ndarray()['left_child'][:self.node_count]

    @property
    def children_right(self):
        return self._get_node_ndarray()['right_child'][:self.node_count]

    @property
    def n_leaves(self):
        return np.sum(np.logical_and(
            self.children_left == -1,
            self.children_right == -1))

    @property
    def feature(self):
        return self._get_node_ndarray()['feature'][:self.node_count]

    @property
    def threshold(self):
        return self._get_node_ndarray()['threshold'][:self.node_count]

    @property
    def impurity(self):
        return self._get_node_ndarray()['impurity'][:self.node_count]

    @property
    def n_node_samples(self):
        return self._get_node_ndarray()['n_node_samples'][:self.node_count]

    @property
    def weighted_n_node_samples(self):
        return self._get_node_ndarray()['weighted_n_node_samples'][:self.node_count]

    @property
    def missing_go_to_left(self):
        return self._get_node_ndarray()['missing_go_to_left'][:self.node_count]

    @property
    def value(self):
        return self._get_value_ndarray()[:self.node_count]
>>>>>>> 2ab1d81e

    # TODO: Convert n_classes to cython.integral memory view once
    #  https://github.com/cython/cython/issues/5243 is fixed
    def __cinit__(self, int n_features, cnp.ndarray n_classes, int n_outputs):
        """Constructor."""
        cdef SIZE_t dummy = 0
        size_t_dtype = np.array(dummy).dtype

        n_classes = _check_n_classes(n_classes, size_t_dtype)

        # Input/Output layout
        self.n_features = n_features
        self.n_outputs = n_outputs
        self.n_classes = NULL
        safe_realloc(&self.n_classes, n_outputs)

        self.max_n_classes = np.max(n_classes)
        self.value_stride = n_outputs * self.max_n_classes

        cdef SIZE_t k
        for k in range(n_outputs):
            self.n_classes[k] = n_classes[k]

        # Inner structures
        self.max_depth = 0
        self.node_count = 0
        self.capacity = 0
        self.value = NULL
        self.nodes = NULL

    def __dealloc__(self):
        """Destructor."""
        # Free all inner structures
        free(self.n_classes)
        free(self.value)
        free(self.nodes)

    def __reduce__(self):
        """Reduce re-implementation, for pickling."""
        return (Tree, (self.n_features,
                       sizet_ptr_to_ndarray(self.n_classes, self.n_outputs),
                       self.n_outputs), self.__getstate__())

    def __getstate__(self):
        """Getstate re-implementation, for pickling."""
        d = {}
        # capacity is inferred during the __setstate__ using nodes
        d["max_depth"] = self.max_depth
        d["node_count"] = self.node_count
        d["nodes"] = self._get_node_ndarray()
        d["values"] = self._get_value_ndarray()
        return d

    def __setstate__(self, d):
        """Setstate re-implementation, for unpickling."""
        self.max_depth = d["max_depth"]
        self.node_count = d["node_count"]

        if 'nodes' not in d:
            raise ValueError('You have loaded Tree version which '
                             'cannot be imported')

        node_ndarray = d['nodes']
        value_ndarray = d['values']

        value_shape = (node_ndarray.shape[0], self.n_outputs,
                       self.max_n_classes)

        node_ndarray = _check_node_ndarray(node_ndarray, expected_dtype=NODE_DTYPE)
        value_ndarray = _check_value_ndarray(
            value_ndarray,
            expected_dtype=np.dtype(np.float64),
            expected_shape=value_shape
        )

        self.capacity = node_ndarray.shape[0]
        if self._resize_c(self.capacity) != 0:
            raise MemoryError("resizing tree to %d" % self.capacity)

        memcpy(self.nodes, cnp.PyArray_DATA(node_ndarray),
               self.capacity * sizeof(Node))
        memcpy(self.value, cnp.PyArray_DATA(value_ndarray),
               self.capacity * self.value_stride * sizeof(double))

    cdef int _resize(self, SIZE_t capacity) except -1 nogil:
        """Resize all inner arrays to `capacity`, if `capacity` == -1, then
           double the size of the inner arrays.

        Returns -1 in case of failure to allocate memory (and raise MemoryError)
        or 0 otherwise.
        """
        if self._resize_c(capacity) != 0:
            # Acquire gil only if we need to raise
            with gil:
                raise MemoryError()

    cdef int _resize_c(self, SIZE_t capacity=INTPTR_MAX) except -1 nogil:
        """Guts of _resize

        Returns -1 in case of failure to allocate memory (and raise MemoryError)
        or 0 otherwise.
        """
        if capacity == self.capacity and self.nodes != NULL:
            return 0

        if capacity == INTPTR_MAX:
            if self.capacity == 0:
                capacity = 3  # default initial value
            else:
                capacity = 2 * self.capacity

        safe_realloc(&self.nodes, capacity)
        safe_realloc(&self.value, capacity * self.value_stride)

        # value memory is initialised to 0 to enable classifier argmax
        if capacity > self.capacity:
            memset(<void*>(self.value + self.capacity * self.value_stride), 0,
                   (capacity - self.capacity) * self.value_stride *
                   sizeof(double))

        # if capacity smaller than node_count, adjust the counter
        if capacity < self.node_count:
            self.node_count = capacity

        self.capacity = capacity
        return 0

    cdef SIZE_t _add_node(self, SIZE_t parent, bint is_left, bint is_leaf,
                          SIZE_t feature, double threshold, double impurity,
                          SIZE_t n_node_samples,
                          double weighted_n_node_samples,
                          unsigned char missing_go_to_left) except -1 nogil:
        """Add a node to the tree.

        The new node registers itself as the child of its parent.

        Returns (size_t)(-1) on error.
        """
        cdef SIZE_t node_id = self.node_count

        if node_id >= self.capacity:
            if self._resize_c() != 0:
                return INTPTR_MAX

        cdef Node* node = &self.nodes[node_id]
        node.impurity = impurity
        node.n_node_samples = n_node_samples
        node.weighted_n_node_samples = weighted_n_node_samples

        if parent != _TREE_UNDEFINED:
            if is_left:
                self.nodes[parent].left_child = node_id
            else:
                self.nodes[parent].right_child = node_id

        if is_leaf:
            node.left_child = _TREE_LEAF
            node.right_child = _TREE_LEAF
            node.feature = _TREE_UNDEFINED
            node.threshold = _TREE_UNDEFINED

        else:
            # left_child and right_child will be set later
            node.feature = feature
            node.threshold = threshold
            node.missing_go_to_left = missing_go_to_left

        self.node_count += 1

        return node_id

    cpdef cnp.ndarray predict(self, object X):
        """Predict target for X."""
        out = self._get_value_ndarray().take(self.apply(X), axis=0,
                                             mode='clip')
        if self.n_outputs == 1:
            out = out.reshape(X.shape[0], self.max_n_classes)
        return out

    cpdef cnp.ndarray apply(self, object X):
        """Finds the terminal region (=leaf node) for each sample in X."""
        if issparse(X):
            return self._apply_sparse_csr(X)
        else:
            return self._apply_dense(X)

    cdef inline cnp.ndarray _apply_dense(self, object X):
        """Finds the terminal region (=leaf node) for each sample in X."""

        # Check input
        if not isinstance(X, np.ndarray):
            raise ValueError("X should be in np.ndarray format, got %s"
                             % type(X))

        if X.dtype != DTYPE:
            raise ValueError("X.dtype should be np.float32, got %s" % X.dtype)

        # Extract input
        cdef const DTYPE_t[:, :] X_ndarray = X
        cdef SIZE_t n_samples = X.shape[0]
        cdef DTYPE_t X_i_node_feature

        # Initialize output
        cdef SIZE_t[:] out = np.zeros(n_samples, dtype=np.intp)

        # Initialize auxiliary data-structure
        cdef Node* node = NULL
        cdef SIZE_t i = 0

        with nogil:
            for i in range(n_samples):
                node = self.nodes
                # While node not a leaf
                while node.left_child != _TREE_LEAF:
                    X_i_node_feature = X_ndarray[i, node.feature]
                    # ... and node.right_child != _TREE_LEAF:
                    if isnan(X_i_node_feature):
                        if node.missing_go_to_left:
                            node = &self.nodes[node.left_child]
                        else:
                            node = &self.nodes[node.right_child]
                    elif X_i_node_feature <= node.threshold:
                        node = &self.nodes[node.left_child]
                    else:
                        node = &self.nodes[node.right_child]

                out[i] = <SIZE_t>(node - self.nodes)  # node offset

        return np.asarray(out)

    cdef inline cnp.ndarray _apply_sparse_csr(self, object X):
        """Finds the terminal region (=leaf node) for each sample in sparse X.
        """
        # Check input
        if not isspmatrix_csr(X):
            raise ValueError("X should be in csr_matrix format, got %s"
                             % type(X))

        if X.dtype != DTYPE:
            raise ValueError("X.dtype should be np.float32, got %s" % X.dtype)

        # Extract input
        cdef const DTYPE_t[:] X_data = X.data
        cdef const INT32_t[:] X_indices = X.indices
        cdef const INT32_t[:] X_indptr = X.indptr

        cdef SIZE_t n_samples = X.shape[0]
        cdef SIZE_t n_features = X.shape[1]

        # Initialize output
        cdef SIZE_t[:] out = np.zeros(n_samples, dtype=np.intp)

        # Initialize auxiliary data-structure
        cdef DTYPE_t feature_value = 0.
        cdef Node* node = NULL
        cdef DTYPE_t* X_sample = NULL
        cdef SIZE_t i = 0
        cdef INT32_t k = 0

        # feature_to_sample as a data structure records the last seen sample
        # for each feature; functionally, it is an efficient way to identify
        # which features are nonzero in the present sample.
        cdef SIZE_t* feature_to_sample = NULL

        safe_realloc(&X_sample, n_features)
        safe_realloc(&feature_to_sample, n_features)

        with nogil:
            memset(feature_to_sample, -1, n_features * sizeof(SIZE_t))

            for i in range(n_samples):
                node = self.nodes

                for k in range(X_indptr[i], X_indptr[i + 1]):
                    feature_to_sample[X_indices[k]] = i
                    X_sample[X_indices[k]] = X_data[k]

                # While node not a leaf
                while node.left_child != _TREE_LEAF:
                    # ... and node.right_child != _TREE_LEAF:
                    if feature_to_sample[node.feature] == i:
                        feature_value = X_sample[node.feature]

                    else:
                        feature_value = 0.

                    if feature_value <= node.threshold:
                        node = &self.nodes[node.left_child]
                    else:
                        node = &self.nodes[node.right_child]

                out[i] = <SIZE_t>(node - self.nodes)  # node offset

            # Free auxiliary arrays
            free(X_sample)
            free(feature_to_sample)

        return np.asarray(out)

    cpdef object decision_path(self, object X):
        """Finds the decision path (=node) for each sample in X."""
        if issparse(X):
            return self._decision_path_sparse_csr(X)
        else:
            return self._decision_path_dense(X)

    cdef inline object _decision_path_dense(self, object X):
        """Finds the decision path (=node) for each sample in X."""

        # Check input
        if not isinstance(X, np.ndarray):
            raise ValueError("X should be in np.ndarray format, got %s"
                             % type(X))

        if X.dtype != DTYPE:
            raise ValueError("X.dtype should be np.float32, got %s" % X.dtype)

        # Extract input
        cdef const DTYPE_t[:, :] X_ndarray = X
        cdef SIZE_t n_samples = X.shape[0]

        # Initialize output
        cdef SIZE_t[:] indptr = np.zeros(n_samples + 1, dtype=np.intp)
        cdef SIZE_t[:] indices = np.zeros(
            n_samples * (1 + self.max_depth), dtype=np.intp
        )

        # Initialize auxiliary data-structure
        cdef Node* node = NULL
        cdef SIZE_t i = 0

        with nogil:
            for i in range(n_samples):
                node = self.nodes
                indptr[i + 1] = indptr[i]

                # Add all external nodes
                while node.left_child != _TREE_LEAF:
                    # ... and node.right_child != _TREE_LEAF:
                    indices[indptr[i + 1]] = <SIZE_t>(node - self.nodes)
                    indptr[i + 1] += 1

                    if X_ndarray[i, node.feature] <= node.threshold:
                        node = &self.nodes[node.left_child]
                    else:
                        node = &self.nodes[node.right_child]

                # Add the leave node
                indices[indptr[i + 1]] = <SIZE_t>(node - self.nodes)
                indptr[i + 1] += 1

        indices = indices[:indptr[n_samples]]
        cdef SIZE_t[:] data = np.ones(shape=len(indices), dtype=np.intp)
        out = csr_matrix((data, indices, indptr),
                         shape=(n_samples, self.node_count))

        return out

    cdef inline object _decision_path_sparse_csr(self, object X):
        """Finds the decision path (=node) for each sample in X."""

        # Check input
        if not isspmatrix_csr(X):
            raise ValueError("X should be in csr_matrix format, got %s"
                             % type(X))

        if X.dtype != DTYPE:
            raise ValueError("X.dtype should be np.float32, got %s" % X.dtype)

        # Extract input
        cdef const DTYPE_t[:] X_data = X.data
        cdef const INT32_t[:] X_indices = X.indices
        cdef const INT32_t[:] X_indptr = X.indptr

        cdef SIZE_t n_samples = X.shape[0]
        cdef SIZE_t n_features = X.shape[1]

        # Initialize output
        cdef SIZE_t[:] indptr = np.zeros(n_samples + 1, dtype=np.intp)
        cdef SIZE_t[:] indices = np.zeros(
            n_samples * (1 + self.max_depth), dtype=np.intp
        )

        # Initialize auxiliary data-structure
        cdef DTYPE_t feature_value = 0.
        cdef Node* node = NULL
        cdef DTYPE_t* X_sample = NULL
        cdef SIZE_t i = 0
        cdef INT32_t k = 0

        # feature_to_sample as a data structure records the last seen sample
        # for each feature; functionally, it is an efficient way to identify
        # which features are nonzero in the present sample.
        cdef SIZE_t* feature_to_sample = NULL

        safe_realloc(&X_sample, n_features)
        safe_realloc(&feature_to_sample, n_features)

        with nogil:
            memset(feature_to_sample, -1, n_features * sizeof(SIZE_t))

            for i in range(n_samples):
                node = self.nodes
                indptr[i + 1] = indptr[i]

                for k in range(X_indptr[i], X_indptr[i + 1]):
                    feature_to_sample[X_indices[k]] = i
                    X_sample[X_indices[k]] = X_data[k]

                # While node not a leaf
                while node.left_child != _TREE_LEAF:
                    # ... and node.right_child != _TREE_LEAF:

                    indices[indptr[i + 1]] = <SIZE_t>(node - self.nodes)
                    indptr[i + 1] += 1

                    if feature_to_sample[node.feature] == i:
                        feature_value = X_sample[node.feature]

                    else:
                        feature_value = 0.

                    if feature_value <= node.threshold:
                        node = &self.nodes[node.left_child]
                    else:
                        node = &self.nodes[node.right_child]

                # Add the leave node
                indices[indptr[i + 1]] = <SIZE_t>(node - self.nodes)
                indptr[i + 1] += 1

            # Free auxiliary arrays
            free(X_sample)
            free(feature_to_sample)

        indices = indices[:indptr[n_samples]]
        cdef SIZE_t[:] data = np.ones(shape=len(indices), dtype=np.intp)
        out = csr_matrix((data, indices, indptr),
                         shape=(n_samples, self.node_count))

        return out

    cpdef compute_node_depths(self):
        """Compute the depth of each node in a tree.

        .. versionadded:: 1.3

        Returns
        -------
        depths : ndarray of shape (self.node_count,), dtype=np.int64
            The depth of each node in the tree.
        """
        cdef:
            cnp.int64_t[::1] depths = np.empty(self.node_count, dtype=np.int64)
            cnp.npy_intp[:] children_left = self.children_left
            cnp.npy_intp[:] children_right = self.children_right
            cnp.npy_intp node_id
            cnp.npy_intp node_count = self.node_count
            cnp.int64_t depth

        depths[0] = 1  # init root node
        for node_id in range(node_count):
            if children_left[node_id] != _TREE_LEAF:
                depth = depths[node_id] + 1
                depths[children_left[node_id]] = depth
                depths[children_right[node_id]] = depth

        return depths.base

    cpdef compute_feature_importances(self, normalize=True):
        """Computes the importance of each feature (aka variable)."""
        cdef Node* left
        cdef Node* right
        cdef Node* nodes = self.nodes
        cdef Node* node = nodes
        cdef Node* end_node = node + self.node_count

        cdef double normalizer = 0.

        cdef cnp.float64_t[:] importances = np.zeros(self.n_features)

        with nogil:
            while node != end_node:
                if node.left_child != _TREE_LEAF:
                    # ... and node.right_child != _TREE_LEAF:
                    left = &nodes[node.left_child]
                    right = &nodes[node.right_child]

                    importances[node.feature] += (
                        node.weighted_n_node_samples * node.impurity -
                        left.weighted_n_node_samples * left.impurity -
                        right.weighted_n_node_samples * right.impurity)
                node += 1

        for i in range(self.n_features):
            importances[i] /= nodes[0].weighted_n_node_samples

        if normalize:
            normalizer = np.sum(importances)

            if normalizer > 0.0:
                # Avoid dividing by zero (e.g., when root is pure)
                for i in range(self.n_features):
                    importances[i] /= normalizer

        return np.asarray(importances)

    cdef cnp.ndarray _get_value_ndarray(self):
        """Wraps value as a 3-d NumPy array.

        The array keeps a reference to this Tree, which manages the underlying
        memory.
        """
        cdef cnp.npy_intp shape[3]
        shape[0] = <cnp.npy_intp> self.node_count
        shape[1] = <cnp.npy_intp> self.n_outputs
        shape[2] = <cnp.npy_intp> self.max_n_classes
        cdef cnp.ndarray arr
        arr = cnp.PyArray_SimpleNewFromData(3, shape, cnp.NPY_DOUBLE, self.value)
        Py_INCREF(self)
        if PyArray_SetBaseObject(arr, <PyObject*> self) < 0:
            raise ValueError("Can't initialize array.")
        return arr

    cdef cnp.ndarray _get_node_ndarray(self):
        """Wraps nodes as a NumPy struct array.

        The array keeps a reference to this Tree, which manages the underlying
        memory. Individual fields are publicly accessible as properties of the
        Tree.
        """
        cdef cnp.npy_intp shape[1]
        shape[0] = <cnp.npy_intp> self.node_count
        cdef cnp.npy_intp strides[1]
        strides[0] = sizeof(Node)
        cdef cnp.ndarray arr
        Py_INCREF(NODE_DTYPE)
        arr = PyArray_NewFromDescr(<PyTypeObject *> cnp.ndarray,
                                   <cnp.dtype> NODE_DTYPE, 1, shape,
                                   strides, <void*> self.nodes,
                                   cnp.NPY_ARRAY_DEFAULT, None)
        Py_INCREF(self)
        if PyArray_SetBaseObject(arr, <PyObject*> self) < 0:
            raise ValueError("Can't initialize array.")
        return arr

    def compute_partial_dependence(self, DTYPE_t[:, ::1] X,
                                   int[::1] target_features,
                                   double[::1] out):
        """Partial dependence of the response on the ``target_feature`` set.

        For each sample in ``X`` a tree traversal is performed.
        Each traversal starts from the root with weight 1.0.

        At each non-leaf node that splits on a target feature, either
        the left child or the right child is visited based on the feature
        value of the current sample, and the weight is not modified.
        At each non-leaf node that splits on a complementary feature,
        both children are visited and the weight is multiplied by the fraction
        of training samples which went to each child.

        At each leaf, the value of the node is multiplied by the current
        weight (weights sum to 1 for all visited terminal nodes).

        Parameters
        ----------
        X : view on 2d ndarray, shape (n_samples, n_target_features)
            The grid points on which the partial dependence should be
            evaluated.
        target_features : view on 1d ndarray, shape (n_target_features)
            The set of target features for which the partial dependence
            should be evaluated.
        out : view on 1d ndarray, shape (n_samples)
            The value of the partial dependence function on each grid
            point.
        """
        cdef:
            double[::1] weight_stack = np.zeros(self.node_count,
                                                dtype=np.float64)
            SIZE_t[::1] node_idx_stack = np.zeros(self.node_count,
                                                  dtype=np.intp)
            SIZE_t sample_idx
            SIZE_t feature_idx
            int stack_size
            double left_sample_frac
            double current_weight
            double total_weight  # used for sanity check only
            Node *current_node  # use a pointer to avoid copying attributes
            SIZE_t current_node_idx
            bint is_target_feature
            SIZE_t _TREE_LEAF = TREE_LEAF  # to avoid python interactions

        for sample_idx in range(X.shape[0]):
            # init stacks for current sample
            stack_size = 1
            node_idx_stack[0] = 0  # root node
            weight_stack[0] = 1  # all the samples are in the root node
            total_weight = 0

            while stack_size > 0:
                # pop the stack
                stack_size -= 1
                current_node_idx = node_idx_stack[stack_size]
                current_node = &self.nodes[current_node_idx]

                if current_node.left_child == _TREE_LEAF:
                    # leaf node
                    out[sample_idx] += (weight_stack[stack_size] *
                                        self.value[current_node_idx])
                    total_weight += weight_stack[stack_size]
                else:
                    # non-leaf node

                    # determine if the split feature is a target feature
                    is_target_feature = False
                    for feature_idx in range(target_features.shape[0]):
                        if target_features[feature_idx] == current_node.feature:
                            is_target_feature = True
                            break

                    if is_target_feature:
                        # In this case, we push left or right child on stack
                        if X[sample_idx, feature_idx] <= current_node.threshold:
                            node_idx_stack[stack_size] = current_node.left_child
                        else:
                            node_idx_stack[stack_size] = current_node.right_child
                        stack_size += 1
                    else:
                        # In this case, we push both children onto the stack,
                        # and give a weight proportional to the number of
                        # samples going through each branch.

                        # push left child
                        node_idx_stack[stack_size] = current_node.left_child
                        left_sample_frac = (
                            self.nodes[current_node.left_child].weighted_n_node_samples /
                            current_node.weighted_n_node_samples)
                        current_weight = weight_stack[stack_size]
                        weight_stack[stack_size] = current_weight * left_sample_frac
                        stack_size += 1

                        # push right child
                        node_idx_stack[stack_size] = current_node.right_child
                        weight_stack[stack_size] = (
                            current_weight * (1 - left_sample_frac))
                        stack_size += 1

            # Sanity check. Should never happen.
            if not (0.999 < total_weight < 1.001):
                raise ValueError("Total weight should be 1.0 but was %.9f" %
                                 total_weight)


def _check_n_classes(n_classes, expected_dtype):
    if n_classes.ndim != 1:
        raise ValueError(
            f"Wrong dimensions for n_classes from the pickle: "
            f"expected 1, got {n_classes.ndim}"
        )

    if n_classes.dtype == expected_dtype:
        return n_classes

    # Handles both different endianness and different bitness
    if n_classes.dtype.kind == "i" and n_classes.dtype.itemsize in [4, 8]:
        return n_classes.astype(expected_dtype, casting="same_kind")

    raise ValueError(
        "n_classes from the pickle has an incompatible dtype:\n"
        f"- expected: {expected_dtype}\n"
        f"- got:      {n_classes.dtype}"
    )


def _check_value_ndarray(value_ndarray, expected_dtype, expected_shape):
    if value_ndarray.shape != expected_shape:
        raise ValueError(
            "Wrong shape for value array from the pickle: "
            f"expected {expected_shape}, got {value_ndarray.shape}"
        )

    if not value_ndarray.flags.c_contiguous:
        raise ValueError(
            "value array from the pickle should be a C-contiguous array"
        )

    if value_ndarray.dtype == expected_dtype:
        return value_ndarray

    # Handles different endianness
    if value_ndarray.dtype.str.endswith('f8'):
        return value_ndarray.astype(expected_dtype, casting='equiv')

    raise ValueError(
        "value array from the pickle has an incompatible dtype:\n"
        f"- expected: {expected_dtype}\n"
        f"- got:      {value_ndarray.dtype}"
    )


def _dtype_to_dict(dtype):
    return {name: dt.str for name, (dt, *rest) in dtype.fields.items()}


def _dtype_dict_with_modified_bitness(dtype_dict):
    # field names in Node struct with SIZE_t types (see sklearn/tree/_tree.pxd)
    indexing_field_names = ["left_child", "right_child", "feature", "n_node_samples"]

    expected_dtype_size = str(struct.calcsize("P"))
    allowed_dtype_size = "8" if expected_dtype_size == "4" else "4"

    allowed_dtype_dict = dtype_dict.copy()
    for name in indexing_field_names:
        allowed_dtype_dict[name] = allowed_dtype_dict[name].replace(
            expected_dtype_size, allowed_dtype_size
        )

    return allowed_dtype_dict


def _all_compatible_dtype_dicts(dtype):
    # The Cython code for decision trees uses platform-specific SIZE_t
    # typed indexing fields that correspond to either i4 or i8 dtypes for
    # the matching fields in the numpy array depending on the bitness of
    # the platform (32 bit or 64 bit respectively).
    #
    # We need to cast the indexing fields of the NODE_DTYPE-dtyped array at
    # pickle load time to enable cross-bitness deployment scenarios. We
    # typically want to make it possible to run the expensive fit method of
    # a tree estimator on a 64 bit server platform, pickle the estimator
    # for deployment and run the predict method of a low power 32 bit edge
    # platform.
    #
    # A similar thing happens for endianness, the machine where the pickle was
    # saved can have a different endianness than the machine where the pickle
    # is loaded

    dtype_dict = _dtype_to_dict(dtype)
    dtype_dict_with_modified_bitness = _dtype_dict_with_modified_bitness(dtype_dict)
    dtype_dict_with_modified_endianness = _dtype_to_dict(dtype.newbyteorder())
    dtype_dict_with_modified_bitness_and_endianness = _dtype_dict_with_modified_bitness(
        dtype_dict_with_modified_endianness
    )

    return [
        dtype_dict,
        dtype_dict_with_modified_bitness,
        dtype_dict_with_modified_endianness,
        dtype_dict_with_modified_bitness_and_endianness,
    ]


def _check_node_ndarray(node_ndarray, expected_dtype):
    if node_ndarray.ndim != 1:
        raise ValueError(
            "Wrong dimensions for node array from the pickle: "
            f"expected 1, got {node_ndarray.ndim}"
        )

    if not node_ndarray.flags.c_contiguous:
        raise ValueError(
            "node array from the pickle should be a C-contiguous array"
        )

    node_ndarray_dtype = node_ndarray.dtype
    if node_ndarray_dtype == expected_dtype:
        return node_ndarray

    node_ndarray_dtype_dict = _dtype_to_dict(node_ndarray_dtype)
    all_compatible_dtype_dicts = _all_compatible_dtype_dicts(expected_dtype)

    if node_ndarray_dtype_dict not in all_compatible_dtype_dicts:
        raise ValueError(
            "node array from the pickle has an incompatible dtype:\n"
            f"- expected: {expected_dtype}\n"
            f"- got     : {node_ndarray_dtype}"
        )

    return node_ndarray.astype(expected_dtype, casting="same_kind")


# =============================================================================
# Build Pruned Tree
# =============================================================================


cdef class _CCPPruneController:
    """Base class used by build_pruned_tree_ccp and ccp_pruning_path
    to control pruning.
    """
    cdef bint stop_pruning(self, DOUBLE_t effective_alpha) noexcept nogil:
        """Return 1 to stop pruning and 0 to continue pruning"""
        return 0

    cdef void save_metrics(self, DOUBLE_t effective_alpha,
                           DOUBLE_t subtree_impurities) noexcept nogil:
        """Save metrics when pruning"""
        pass

    cdef void after_pruning(self, unsigned char[:] in_subtree) noexcept nogil:
        """Called after pruning"""
        pass


cdef class _AlphaPruner(_CCPPruneController):
    """Use alpha to control when to stop pruning."""
    cdef DOUBLE_t ccp_alpha
    cdef SIZE_t capacity

    def __cinit__(self, DOUBLE_t ccp_alpha):
        self.ccp_alpha = ccp_alpha
        self.capacity = 0

    cdef bint stop_pruning(self, DOUBLE_t effective_alpha) noexcept nogil:
        # The subtree on the previous iteration has the greatest ccp_alpha
        # less than or equal to self.ccp_alpha
        return self.ccp_alpha < effective_alpha

    cdef void after_pruning(self, unsigned char[:] in_subtree) noexcept nogil:
        """Updates the number of leaves in subtree"""
        for i in range(in_subtree.shape[0]):
            if in_subtree[i]:
                self.capacity += 1


cdef class _PathFinder(_CCPPruneController):
    """Record metrics used to return the cost complexity path."""
    cdef DOUBLE_t[:] ccp_alphas
    cdef DOUBLE_t[:] impurities
    cdef UINT32_t count

    def __cinit__(self,  int node_count):
        self.ccp_alphas = np.zeros(shape=(node_count), dtype=np.float64)
        self.impurities = np.zeros(shape=(node_count), dtype=np.float64)
        self.count = 0

    cdef void save_metrics(self,
                           DOUBLE_t effective_alpha,
                           DOUBLE_t subtree_impurities) noexcept nogil:
        self.ccp_alphas[self.count] = effective_alpha
        self.impurities[self.count] = subtree_impurities
        self.count += 1


cdef struct CostComplexityPruningRecord:
    SIZE_t node_idx
    SIZE_t parent

cdef _cost_complexity_prune(unsigned char[:] leaves_in_subtree,  # OUT
                            Tree orig_tree,
                            _CCPPruneController controller):
    """Perform cost complexity pruning.

    This function takes an already grown tree, `orig_tree` and outputs a
    boolean mask `leaves_in_subtree` which are the leaves in the pruned tree.
    During the pruning process, the controller is passed the effective alpha and
    the subtree impurities. Furthermore, the controller signals when to stop
    pruning.

    Parameters
    ----------
    leaves_in_subtree : unsigned char[:]
        Output for leaves of subtree
    orig_tree : Tree
        Original tree
    ccp_controller : _CCPPruneController
        Cost complexity controller
    """

    cdef:
        SIZE_t i
        SIZE_t n_nodes = orig_tree.node_count
        # prior probability using weighted samples
        DOUBLE_t[:] weighted_n_node_samples = orig_tree.weighted_n_node_samples
        DOUBLE_t total_sum_weights = weighted_n_node_samples[0]
        DOUBLE_t[:] impurity = orig_tree.impurity
        # weighted impurity of each node
        DOUBLE_t[:] r_node = np.empty(shape=n_nodes, dtype=np.float64)

        SIZE_t[:] child_l = orig_tree.children_left
        SIZE_t[:] child_r = orig_tree.children_right
        SIZE_t[:] parent = np.zeros(shape=n_nodes, dtype=np.intp)

        stack[CostComplexityPruningRecord] ccp_stack
        CostComplexityPruningRecord stack_record
        SIZE_t node_idx
        stack[SIZE_t] node_indices_stack

        SIZE_t[:] n_leaves = np.zeros(shape=n_nodes, dtype=np.intp)
        DOUBLE_t[:] r_branch = np.zeros(shape=n_nodes, dtype=np.float64)
        DOUBLE_t current_r
        SIZE_t leaf_idx
        SIZE_t parent_idx

        # candidate nodes that can be pruned
        unsigned char[:] candidate_nodes = np.zeros(shape=n_nodes,
                                                    dtype=np.uint8)
        # nodes in subtree
        unsigned char[:] in_subtree = np.ones(shape=n_nodes, dtype=np.uint8)
        SIZE_t pruned_branch_node_idx
        DOUBLE_t subtree_alpha
        DOUBLE_t effective_alpha
        SIZE_t n_pruned_leaves
        DOUBLE_t r_diff
        DOUBLE_t max_float64 = np.finfo(np.float64).max

    # find parent node ids and leaves
    with nogil:

        for i in range(r_node.shape[0]):
            r_node[i] = (
                weighted_n_node_samples[i] * impurity[i] / total_sum_weights)

        # Push the root node
        ccp_stack.push({"node_idx": 0, "parent": _TREE_UNDEFINED})

        while not ccp_stack.empty():
            stack_record = ccp_stack.top()
            ccp_stack.pop()

            node_idx = stack_record.node_idx
            parent[node_idx] = stack_record.parent

            if child_l[node_idx] == _TREE_LEAF:
                # ... and child_r[node_idx] == _TREE_LEAF:
                leaves_in_subtree[node_idx] = 1
            else:
                ccp_stack.push({"node_idx": child_l[node_idx], "parent": node_idx})
                ccp_stack.push({"node_idx": child_r[node_idx], "parent": node_idx})

        # computes number of leaves in all branches and the overall impurity of
        # the branch. The overall impurity is the sum of r_node in its leaves.
        for leaf_idx in range(leaves_in_subtree.shape[0]):
            if not leaves_in_subtree[leaf_idx]:
                continue
            r_branch[leaf_idx] = r_node[leaf_idx]

            # bubble up values to ancestor nodes
            current_r = r_node[leaf_idx]
            while leaf_idx != 0:
                parent_idx = parent[leaf_idx]
                r_branch[parent_idx] += current_r
                n_leaves[parent_idx] += 1
                leaf_idx = parent_idx

        for i in range(leaves_in_subtree.shape[0]):
            candidate_nodes[i] = not leaves_in_subtree[i]

        # save metrics before pruning
        controller.save_metrics(0.0, r_branch[0])

        # while root node is not a leaf
        while candidate_nodes[0]:

            # computes ccp_alpha for subtrees and finds the minimal alpha
            effective_alpha = max_float64
            for i in range(n_nodes):
                if not candidate_nodes[i]:
                    continue
                subtree_alpha = (r_node[i] - r_branch[i]) / (n_leaves[i] - 1)
                if subtree_alpha < effective_alpha:
                    effective_alpha = subtree_alpha
                    pruned_branch_node_idx = i

            if controller.stop_pruning(effective_alpha):
                break

            node_indices_stack.push(pruned_branch_node_idx)

            # descendants of branch are not in subtree
            while not node_indices_stack.empty():
                node_idx = node_indices_stack.top()
                node_indices_stack.pop()

                if not in_subtree[node_idx]:
                    continue  # branch has already been marked for pruning
                candidate_nodes[node_idx] = 0
                leaves_in_subtree[node_idx] = 0
                in_subtree[node_idx] = 0

                if child_l[node_idx] != _TREE_LEAF:
                    # ... and child_r[node_idx] != _TREE_LEAF:
                    node_indices_stack.push(child_l[node_idx])
                    node_indices_stack.push(child_r[node_idx])
            leaves_in_subtree[pruned_branch_node_idx] = 1
            in_subtree[pruned_branch_node_idx] = 1

            # updates number of leaves
            n_pruned_leaves = n_leaves[pruned_branch_node_idx] - 1
            n_leaves[pruned_branch_node_idx] = 0

            # computes the increase in r_branch to bubble up
            r_diff = r_node[pruned_branch_node_idx] - r_branch[pruned_branch_node_idx]
            r_branch[pruned_branch_node_idx] = r_node[pruned_branch_node_idx]

            # bubble up values to ancestors
            node_idx = parent[pruned_branch_node_idx]
            while node_idx != _TREE_UNDEFINED:
                n_leaves[node_idx] -= n_pruned_leaves
                r_branch[node_idx] += r_diff
                node_idx = parent[node_idx]

            controller.save_metrics(effective_alpha, r_branch[0])

        controller.after_pruning(in_subtree)


def _build_pruned_tree_ccp(
    Tree tree,  # OUT
    Tree orig_tree,
    DOUBLE_t ccp_alpha
):
    """Build a pruned tree from the original tree using cost complexity
    pruning.

    The values and nodes from the original tree are copied into the pruned
    tree.

    Parameters
    ----------
    tree : Tree
        Location to place the pruned tree
    orig_tree : Tree
        Original tree
    ccp_alpha : positive double
        Complexity parameter. The subtree with the largest cost complexity
        that is smaller than ``ccp_alpha`` will be chosen. By default,
        no pruning is performed.
    """

    cdef:
        SIZE_t n_nodes = orig_tree.node_count
        unsigned char[:] leaves_in_subtree = np.zeros(
            shape=n_nodes, dtype=np.uint8)

    pruning_controller = _AlphaPruner(ccp_alpha=ccp_alpha)

    _cost_complexity_prune(leaves_in_subtree, orig_tree, pruning_controller)

    _build_pruned_tree(tree, orig_tree, leaves_in_subtree,
                       pruning_controller.capacity)


def ccp_pruning_path(Tree orig_tree):
    """Computes the cost complexity pruning path.

    Parameters
    ----------
    tree : Tree
        Original tree.

    Returns
    -------
    path_info : dict
        Information about pruning path with attributes:

        ccp_alphas : ndarray
            Effective alphas of subtree during pruning.

        impurities : ndarray
            Sum of the impurities of the subtree leaves for the
            corresponding alpha value in ``ccp_alphas``.
    """
    cdef:
        unsigned char[:] leaves_in_subtree = np.zeros(
            shape=orig_tree.node_count, dtype=np.uint8)

    path_finder = _PathFinder(orig_tree.node_count)

    _cost_complexity_prune(leaves_in_subtree, orig_tree, path_finder)

    cdef:
        UINT32_t total_items = path_finder.count
        DOUBLE_t[:] ccp_alphas = np.empty(shape=total_items, dtype=np.float64)
        DOUBLE_t[:] impurities = np.empty(shape=total_items, dtype=np.float64)
        UINT32_t count = 0

    while count < total_items:
        ccp_alphas[count] = path_finder.ccp_alphas[count]
        impurities[count] = path_finder.impurities[count]
        count += 1

    return {
        'ccp_alphas': np.asarray(ccp_alphas),
        'impurities': np.asarray(impurities),
    }


cdef struct BuildPrunedRecord:
    SIZE_t start
    SIZE_t depth
    SIZE_t parent
    bint is_left

cdef _build_pruned_tree(
    Tree tree,  # OUT
    Tree orig_tree,
    const unsigned char[:] leaves_in_subtree,
    SIZE_t capacity
):
    """Build a pruned tree.

    Build a pruned tree from the original tree by transforming the nodes in
    ``leaves_in_subtree`` into leaves.

    Parameters
    ----------
    tree : Tree
        Location to place the pruned tree
    orig_tree : Tree
        Original tree
    leaves_in_subtree : unsigned char memoryview, shape=(node_count, )
        Boolean mask for leaves to include in subtree
    capacity : SIZE_t
        Number of nodes to initially allocate in pruned tree
    """
    tree._resize(capacity)

    cdef:
        SIZE_t orig_node_id
        SIZE_t new_node_id
        SIZE_t depth
        SIZE_t parent
        bint is_left
        bint is_leaf

        # value_stride for original tree and new tree are the same
        SIZE_t value_stride = orig_tree.value_stride
        SIZE_t max_depth_seen = -1
        int rc = 0
        Node* node
        double* orig_value_ptr
        double* new_value_ptr

        stack[BuildPrunedRecord] prune_stack
        BuildPrunedRecord stack_record

    with nogil:
        # push root node onto stack
        prune_stack.push({"start": 0, "depth": 0, "parent": _TREE_UNDEFINED, "is_left": 0})

        while not prune_stack.empty():
            stack_record = prune_stack.top()
            prune_stack.pop()

            orig_node_id = stack_record.start
            depth = stack_record.depth
            parent = stack_record.parent
            is_left = stack_record.is_left

            is_leaf = leaves_in_subtree[orig_node_id]
            node = &orig_tree.nodes[orig_node_id]

            new_node_id = tree._add_node(
                parent, is_left, is_leaf, node.feature, node.threshold,
                node.impurity, node.n_node_samples,
                node.weighted_n_node_samples, node.missing_go_to_left)

            if new_node_id == INTPTR_MAX:
                rc = -1
                break

            # copy value from original tree to new tree
            orig_value_ptr = orig_tree.value + value_stride * orig_node_id
            new_value_ptr = tree.value + value_stride * new_node_id
            memcpy(new_value_ptr, orig_value_ptr, sizeof(double) * value_stride)

            if not is_leaf:
                # Push right child on stack
                prune_stack.push({"start": node.right_child, "depth": depth + 1,
                                  "parent": new_node_id, "is_left": 0})
                # push left child on stack
                prune_stack.push({"start": node.left_child, "depth": depth + 1,
                                  "parent": new_node_id, "is_left": 1})

            if depth > max_depth_seen:
                max_depth_seen = depth

        if rc >= 0:
            tree.max_depth = max_depth_seen
    if rc == -1:
        raise MemoryError("pruning tree")<|MERGE_RESOLUTION|>--- conflicted
+++ resolved
@@ -94,11 +94,7 @@
         object X,
         const DOUBLE_t[:, ::1] y,
         const DOUBLE_t[:] sample_weight=None,
-<<<<<<< HEAD
-        const unsigned char[::1] feature_has_missing=None,
-=======
         const unsigned char[::1] missing_values_in_feature_mask=None,
->>>>>>> 2ab1d81e
     ):
         """Build a decision tree from the training set (X, y)."""
         pass
@@ -174,11 +170,7 @@
         object X,
         const DOUBLE_t[:, ::1] y,
         const DOUBLE_t[:] sample_weight=None,
-<<<<<<< HEAD
-        const unsigned char[::1] feature_has_missing=None,
-=======
         const unsigned char[::1] missing_values_in_feature_mask=None,
->>>>>>> 2ab1d81e
     ):
         """Build a decision tree from the training set (X, y)."""
 
@@ -204,11 +196,7 @@
         cdef double min_impurity_decrease = self.min_impurity_decrease
 
         # Recursive partition (without actual recursion)
-<<<<<<< HEAD
-        splitter.init(X, y, sample_weight, feature_has_missing)
-=======
         splitter.init(X, y, sample_weight, missing_values_in_feature_mask)
->>>>>>> 2ab1d81e
 
         cdef SIZE_t start
         cdef SIZE_t end
@@ -437,11 +425,7 @@
         object X,
         const DOUBLE_t[:, ::1] y,
         const DOUBLE_t[:] sample_weight=None,
-<<<<<<< HEAD
-        const unsigned char[::1] feature_has_missing=None,
-=======
         const unsigned char[::1] missing_values_in_feature_mask=None,
->>>>>>> 2ab1d81e
     ):
         """Build a decision tree from the training set (X, y)."""
 
@@ -453,11 +437,7 @@
         cdef SIZE_t max_leaf_nodes = self.max_leaf_nodes
 
         # Recursive partition (without actual recursion)
-<<<<<<< HEAD
-        splitter.init(X, y, sample_weight, feature_has_missing)
-=======
         splitter.init(X, y, sample_weight, missing_values_in_feature_mask)
->>>>>>> 2ab1d81e
 
         cdef vector[FrontierRecord] frontier
         cdef FrontierRecord record
@@ -604,13 +584,6 @@
         if rc == -1:
             raise MemoryError()
 
-<<<<<<< HEAD
-    cdef inline int _add_split_node(self, Splitter splitter, Tree tree,
-                                    SIZE_t start, SIZE_t end, double impurity,
-                                    bint is_first, bint is_left, Node* parent,
-                                    SIZE_t depth,
-                                    FrontierRecord* res) except -1 nogil:
-=======
     cdef inline int _add_split_node(
         self,
         Splitter splitter,
@@ -626,7 +599,6 @@
         double upper_bound,
         FrontierRecord* res
     ) except -1 nogil:
->>>>>>> 2ab1d81e
         """Adds node w/ partition ``[start, end)`` to the frontier. """
         cdef SplitRecord split
         cdef SIZE_t node_id
@@ -767,53 +739,6 @@
     # WARNING: these reference the current `nodes` and `value` buffers, which
     # must not be freed by a subsequent memory allocation.
     # (i.e. through `_resize` or `__setstate__`)
-<<<<<<< HEAD
-    property n_classes:
-        def __get__(self):
-            return sizet_ptr_to_ndarray(self.n_classes, self.n_outputs)
-
-    property children_left:
-        def __get__(self):
-            return self._get_node_ndarray()['left_child'][:self.node_count]
-
-    property children_right:
-        def __get__(self):
-            return self._get_node_ndarray()['right_child'][:self.node_count]
-
-    property n_leaves:
-        def __get__(self):
-            return np.sum(np.logical_and(
-                self.children_left == -1,
-                self.children_right == -1))
-
-    property feature:
-        def __get__(self):
-            return self._get_node_ndarray()['feature'][:self.node_count]
-
-    property threshold:
-        def __get__(self):
-            return self._get_node_ndarray()['threshold'][:self.node_count]
-
-    property impurity:
-        def __get__(self):
-            return self._get_node_ndarray()['impurity'][:self.node_count]
-
-    property n_node_samples:
-        def __get__(self):
-            return self._get_node_ndarray()['n_node_samples'][:self.node_count]
-
-    property weighted_n_node_samples:
-        def __get__(self):
-            return self._get_node_ndarray()['weighted_n_node_samples'][:self.node_count]
-
-    property missing_go_to_left:
-        def __get__(self):
-            return self._get_node_ndarray()['missing_go_to_left'][:self.node_count]
-
-    property value:
-        def __get__(self):
-            return self._get_value_ndarray()[:self.node_count]
-=======
     @property
     def n_classes(self):
         return sizet_ptr_to_ndarray(self.n_classes, self.n_outputs)
@@ -859,7 +784,6 @@
     @property
     def value(self):
         return self._get_value_ndarray()[:self.node_count]
->>>>>>> 2ab1d81e
 
     # TODO: Convert n_classes to cython.integral memory view once
     #  https://github.com/cython/cython/issues/5243 is fixed
