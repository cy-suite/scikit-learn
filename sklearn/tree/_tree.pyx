# encoding: utf-8
# cython: cdivision=True
# cython: boundscheck=False
# cython: wraparound=False
#
# Author: Peter Prettenhofer, Brian Holt, Gilles Louppe
#
# License: BSD Style.


# ==============================================================================
# Imports
# ==============================================================================

cimport cython

import numpy as np
cimport numpy as np
np.import_array()

cdef extern from "stdlib.h":
    void* malloc(size_t size)
    void* calloc(size_t nmemb, size_t size)
    void* realloc(void* ptr, size_t size)
    void free(void* ptr)

cdef extern from "string.h":
    void* memcpy(void* dest, void* src, size_t n)

cdef extern from "math.h":
    cdef extern double log(double x)
    cdef extern double pow(double base, double exponent)

cdef extern from "float.h":
    cdef extern double DBL_MAX


# ==============================================================================
# Types and constants
# ==============================================================================

# Dtype
DTYPE = np.float32
# ctypedef np.float32_t DTYPE_t
# ctypedef np.int8_t BOOL_t

# Constants
cdef double INFINITY = np.inf

TREE_LEAF = -1
TREE_UNDEFINED = -2
cdef int _TREE_LEAF = TREE_LEAF
cdef int _TREE_UNDEFINED = TREE_UNDEFINED

TREE_SPLIT_BEST = 1
TREE_SPLIT_RANDOM = 2
cdef int _TREE_SPLIT_BEST = TREE_SPLIT_BEST
cdef int _TREE_SPLIT_RANDOM = TREE_SPLIT_RANDOM


# ==============================================================================
# Tree
# ==============================================================================

cdef class Tree:
    """Struct-of-arrays representation of a binary decision tree.

    The binary tree is represented as a number of parallel arrays.
    The i-th element of each array holds information about the
    node `i`. You can find a detailed description of all arrays
    below. NOTE: Some of the arrays only apply to either leaves or
    split nodes, resp. In this case the values of nodes of the other
    type are arbitrary!

    Parameters
    ----------
    n_features : int
        The number of features

    n_classes : array-like
        n_classes[k] is the number of classes for output k.

    n_outputs : int
        The number of outputs.

    criterion : Criterion
    max_depth : double
    min_samples_split : int
    min_samples_leaf : int
    min_density : double
    max_features : int
    find_split_algorithm : int

    Attributes
    ----------
    node_count : int
        The number of nodes (internal nodes + leaves) in the tree.

    capacity : int
        The current capacity (i.e., size) of the arrays.

    children_left : int*
        children_left[i] holds the node id of the child if node i.
        For leaves, children_left[i] == TREE_LEAF.

    children_right : int*
        children_left[i] holds the node id of the child if node i.
        For leaves, children_left[i] == TREE_LEAF.

    feature : int*
        feature[i] holds the feature to split on, for the internal node i.

    threshold : double*
        threshold[i] holds the threshold for the internal node i.

    value : double*
        Contains the constant prediction value of each node.

    best_error : double*
        best_error[i] holds the error of the (best) split at node i.
        For leaves init_error[i] == best_error[i].

    init_error : double*
        init_error[i] holds the initial error at node i (before splitting).
        For leaves init_error[i] == best_error[i].

    n_samples : int*
        n_samples[i] holds the number of training samples reaching node i.
    """

    # # Input/Output layout
    # cdef public int n_features
    # cdef int* n_classes
    # cdef public int n_outputs

    # cdef public int max_n_classes
    # cdef public int value_stride

    # # Parameters
    # cdef public Criterion criterion
    # cdef public double max_depth
    # cdef public int min_samples_split
    # cdef public int min_samples_leaf
    # cdef public double min_density
    # cdef public int max_features
    # cdef public int find_split_algorithm
    # cdef public object random_state

    # # Inner structures
    # cdef public int node_count
    # cdef public int capacity
    # cdef int* children_left
    # cdef int* children_right
    # cdef int* feature
    # cdef double* threshold
    # cdef double* value
    # cdef double* best_error
    # cdef double* init_error
    # cdef int* n_samples

    # Wrap for outside world
    property n_classes:
        def __get__(self):
            return intp_to_ndarray(self.n_classes, self.n_outputs)

    property children_left:
        def __get__(self):
            return intp_to_ndarray(self.children_left, self.node_count)

    property children_right:
        def __get__(self):
            return intp_to_ndarray(self.children_right, self.node_count)

    property feature:
        def __get__(self):
            return intp_to_ndarray(self.feature, self.node_count)

    property threshold:
        def __get__(self):
            return doublep_to_ndarray(self.threshold, self.node_count)

    property value:
        def __get__(self):
            cdef np.npy_intp shape[3]
            shape[0] = <np.npy_intp> self.node_count
            shape[1] = <np.npy_intp> self.n_outputs
            shape[2] = <np.npy_intp> self.max_n_classes
            return np.PyArray_SimpleNewFromData(3, shape, np.NPY_DOUBLE, self.value)

    property best_error:
        def __get__(self):
            return doublep_to_ndarray(self.best_error, self.node_count)

    property init_error:
        def __get__(self):
            return doublep_to_ndarray(self.init_error, self.node_count)

    property n_samples:
        def __get__(self):
            return intp_to_ndarray(self.n_samples, self.node_count)

    def __cinit__(self, int n_features, object n_classes, int n_outputs,
                 Criterion criterion, double max_depth, int min_samples_split,
                 int min_samples_leaf, int max_features,
                 int find_split_algorithm, object random_state, int capacity=3):
        """Constructor."""
        # Input/Output layout
        cdef int k

        self.n_features = n_features
        self.n_outputs = n_outputs
        self.n_classes = <int*> malloc(n_outputs * sizeof(int))

        self.max_n_classes = np.max(n_classes)
        self.value_stride = self.n_outputs * self.max_n_classes

        for k from 0 <= k < n_outputs:
            self.n_classes[k] = n_classes[k]

        # Parameters
        self.criterion = criterion
        self.max_depth = max_depth
        self.min_samples_split = min_samples_split
        self.min_samples_leaf = min_samples_leaf
        self.max_features = max_features
        self.find_split_algorithm = find_split_algorithm
        self.random_state = random_state

        # Inner structures
        self.node_count = 0
        self.capacity = capacity

        self.children_left = <int*> malloc(capacity * sizeof(int))
        self.children_right = <int*> malloc(capacity * sizeof(int))

        for k from 0 <= k < capacity:
            self.children_left[k] = _TREE_UNDEFINED
            self.children_right[k] = _TREE_UNDEFINED

        self.feature = <int*> malloc(capacity * sizeof(int))
        self.threshold = <double*> malloc(capacity * sizeof(double))
        self.value = <double*> malloc(capacity * self.value_stride * sizeof(double));
        self.best_error = <double*> malloc(capacity * sizeof(double));
        self.init_error = <double*> malloc(capacity * sizeof(double));
        self.n_samples = <int*> malloc(capacity * sizeof(int));

    def __dealloc__(self):
        """Destructor."""
        # Free all inner structures
        free(self.n_classes)

        free(self.children_left)
        free(self.children_right)
        free(self.feature)
        free(self.threshold)
        free(self.value)
        free(self.best_error)
        free(self.init_error)
        free(self.n_samples)

    def __reduce__(self):
        """Reduce re-implementation, for pickling."""
        return (Tree, (self.n_features,
                       intp_to_ndarray(self.n_classes, self.n_outputs),
                       self.n_outputs,
                       self.criterion,
                       self.max_depth,
                       self.min_samples_split,
                       self.min_samples_leaf,
                       self.max_features,
                       self.find_split_algorithm,
                       self.random_state), self.__getstate__())

    def __getstate__(self):
        """Getstate re-implementation, for pickling."""
        d = {}

        d["node_count"] = self.node_count
        d["capacity"] = self.capacity
        d["children_left"] = intp_to_ndarray(self.children_left, self.capacity)
        d["children_right"] = intp_to_ndarray(self.children_right, self.capacity)
        d["feature"] = intp_to_ndarray(self.feature, self.capacity)
        d["threshold"] = doublep_to_ndarray(self.threshold, self.capacity)
        d["value"] = doublep_to_ndarray(self.value, self.capacity * self.value_stride)
        d["best_error"] = doublep_to_ndarray(self.best_error, self.capacity)
        d["init_error"] = doublep_to_ndarray(self.init_error, self.capacity)
        d["n_samples"] = intp_to_ndarray(self.n_samples, self.capacity)

        return d

    def __setstate__(self, d):
        """Setstate re-implementation, for unpickling."""
        self.resize(d["capacity"])
        self.node_count = d["node_count"]

        cdef int* children_left = <int*> (<np.ndarray> d["children_left"]).data
        cdef int* children_right =  <int*> (<np.ndarray> d["children_right"]).data
        cdef int* feature = <int*> (<np.ndarray> d["feature"]).data
        cdef double* threshold = <double*> (<np.ndarray> d["threshold"]).data
        cdef double* value = <double*> (<np.ndarray> d["value"]).data
        cdef double* best_error = <double*> (<np.ndarray> d["best_error"]).data
        cdef double* init_error = <double*> (<np.ndarray> d["init_error"]).data
        cdef int* n_samples = <int*> (<np.ndarray> d["n_samples"]).data

        memcpy(self.children_left, children_left, self.capacity * sizeof(int))
        memcpy(self.children_right, children_right, self.capacity * sizeof(int))
        memcpy(self.feature, feature, self.capacity * sizeof(int))
        memcpy(self.threshold, threshold, self.capacity * sizeof(double))
        memcpy(self.value, value, self.capacity * self.value_stride * sizeof(double))
        memcpy(self.best_error, best_error, self.capacity * sizeof(double))
        memcpy(self.init_error, init_error, self.capacity * sizeof(double))
        memcpy(self.n_samples, n_samples, self.capacity * sizeof(int))

    cdef void resize(self, int capacity=-1):
        """Resize all inner arrays to `capacity`, if < 0 double capacity."""
        if capacity == self.capacity:
            return

        if capacity < 0:
            capacity = 2 * self.capacity

        self.capacity = capacity

        self.children_left = <int*> realloc(self.children_left, capacity * sizeof(int))
        self.children_right = <int*> realloc(self.children_right, capacity * sizeof(int))
        self.feature = <int*> realloc(self.feature, capacity * sizeof(int))
        self.threshold = <double*> realloc(self.threshold, capacity * sizeof(double))
        self.value = <double*> realloc(self.value, capacity * self.value_stride * sizeof(double))
        self.best_error = <double*> realloc(self.best_error, capacity * sizeof(double))
        self.init_error = <double*> realloc(self.init_error, capacity * sizeof(double))
        self.n_samples = <int*> realloc(self.n_samples, capacity * sizeof(int))

        # if capacity smaller than node_count, adjust the counter
        if capacity < self.node_count:
            self.node_count = capacity

    cpdef build(self, np.ndarray X, np.ndarray y):
        """Build a decision tree from the training set (X, y).

        Parameters
        ----------
        X : ndarray of shape [n_samples, n_features]
            The training input samples.

        y : ndarray of shape [n_samples, n_outputs]
            The target values.
        """
        # Check input before recursive partitioning
        if X.dtype != DTYPE or not np.isfortran(X):
            X = np.asarray(X, dtype=DTYPE, order="F")

        if y.dtype != DTYPE or not y.flags.contiguous:
            y = np.asarray(y, dtype=DTYPE, order="C")

        # Pre-allocate some space
        cdef int init_capacity

        if self.max_depth <= 10:
            init_capacity = (2 ** (int(self.max_depth) + 1)) - 1
        else:
            init_capacity = 2047

        self.resize(init_capacity)
        cdef double* buffer_value = <double*> malloc(self.value_stride * sizeof(double))

        n_samples = X.shape[0]
        sample_indices = np.arange(n_samples, dtype=np.int)

        # Build the tree by recursive partitioning
        self.recursive_partition(X, y, sample_indices, n_samples, 0, -1, False, buffer_value)

        # Compactify
        self.resize(self.node_count)
        free(buffer_value)

    cdef void recursive_partition(self,
                                  np.ndarray[DTYPE_t, ndim=2, mode="fortran"] X,
                                  np.ndarray[DTYPE_t, ndim=2, mode="c"] y,
                                  np.ndarray[np.int_t, ndim=1, mode="c"] sample_indices,
                                  int n_samples,
                                  int depth,
                                  int parent,
                                  int is_left_child,
                                  double* buffer_value):
        """Recursive partition algorithm for the tree construction."""
        # Variables
        cdef Criterion criterion = self.criterion

        cdef DTYPE_t* y_ptr
        cdef int y_stride

        cdef int feature
        cdef double threshold
        cdef double best_error
        cdef double init_error
        cdef int n_sample_left
        cdef int n_samples_right

        cdef np.ndarray X_current = None
        cdef np.ndarray y_current = None
        cdef np.ndarray sample_indices_left = None
        cdef np.ndarray sample_indices_right = None

        cdef int i

        if depth != 0:
            X_current = X[sample_indices, :]
            y_current = y[sample_indices, :]
        else:
            X_current = X
            y_current = y

        # Count samples
        if n_samples == 0:
            raise ValueError("Attempting to find a split "
                             "with no samples")
        assert( len(sample_indices) == n_samples)

        # Split samples
        if depth < self.max_depth and \
           n_samples >= self.min_samples_split and \
           n_samples >= 2 * self.min_samples_leaf:
            self.find_split(X_current, y_current, n_samples, &feature, &threshold, &best_error, &init_error)

        else:
            feature = -1
            y_ptr = <DTYPE_t*> y_current.data
            y_stride = <int> y_current.strides[0] / <int> y_current.strides[1]
            criterion.init(y_ptr, y_stride, n_samples)
            init_error = criterion.eval()

        criterion.init_value(buffer_value)

        # Current node is leaf
        if feature == -1:
            self.add_leaf(parent, is_left_child, buffer_value, init_error, n_samples)

        # Current node is internal node (= split node)
        else:
            
            # Split
            n_samples_left = 0
            n_samples_right = 0

            tmp_left = []
            tmp_right = []

            for i from 0 <= i < n_samples:
                index = sample_indices[i]
                assert(index < X.shape[0])
                if X[index, feature] <= threshold:
                    tmp_left.append(index)
                    n_samples_left += 1
                else:
                    tmp_right.append(index)
                    n_samples_right += 1

            sample_indices_left = np.array(tmp_left)
            sample_indices_right = np.array(tmp_right)
            
            node_id = self.add_split_node(parent, is_left_child, feature,
                                          threshold, buffer_value, best_error,
                                          init_error, n_samples)

            del X_current
            del y_current

            # Left child recursion
            self.recursive_partition(X, y, sample_indices_left, n_samples_left, depth + 1, node_id,
                                     True, buffer_value)

            # Right child recursion
            self.recursive_partition(X, y, sample_indices_right, n_samples_right, depth + 1, node_id,
                                     False, buffer_value)

    cdef int add_split_node(self, int parent, int is_left_child, int feature,
                                  double threshold, double* value,
                                  double best_error, double init_error,
                                  int n_samples):
        """Add a splitting node to the tree. The new node registers itself as
           the child of its parent. """
        cdef int node_id = self.node_count

        if node_id >= self.capacity:
            self.resize()

        self.feature[node_id] = feature
        self.threshold[node_id] = threshold

        cdef int offset_node = node_id * self.value_stride
        memcpy(self.value + offset_node, value, self.value_stride * sizeof(double))

        self.init_error[node_id] = init_error
        self.best_error[node_id] = best_error
        self.n_samples[node_id] = n_samples

        # set as left or right child of parent
        if parent > _TREE_LEAF:
            if is_left_child:
                self.children_left[parent] = node_id
            else:
                self.children_right[parent] = node_id

        self.node_count += 1

        return node_id

    cdef int add_leaf(self, int parent, int is_left_child, double* value,
                      double error, int n_samples):
        """Add a leaf to the tree. The new node registers itself as the
           child of its parent. """
        cdef int node_id = self.node_count

        if node_id >= self.capacity:
            self.resize()

        cdef int offset_node = node_id * self.n_outputs * self.max_n_classes
        memcpy(self.value + offset_node, value, self.value_stride * sizeof(double))

        self.init_error[node_id] = error
        self.best_error[node_id] = error
        self.n_samples[node_id] = n_samples

        if parent >= 0:
            if is_left_child:
                self.children_left[parent] = node_id
            else:
                self.children_right[parent] = node_id

        self.children_left[node_id] = _TREE_LEAF
        self.children_right[node_id] = _TREE_LEAF

        self.node_count += 1

        return node_id

    cdef void find_split(self,                                   
                         np.ndarray[DTYPE_t, ndim=2, mode="fortran"] X,
                         np.ndarray[DTYPE_t, ndim=2, mode="c"] y,
                         int n_samples, int* _best_i,
                         double* _best_t, double* _best_error,
                         double* _initial_error):
        """Find the best dimension and threshold that minimises the error."""
        if self.find_split_algorithm == _TREE_SPLIT_BEST:
            self.find_best_split(X, y, n_samples, _best_i, _best_t,
                                 _best_error, _initial_error)

        elif self.find_split_algorithm == _TREE_SPLIT_RANDOM:
            self.find_random_split(X, y, n_samples, _best_i, _best_t,
                                   _best_error, _initial_error)

    cdef void find_best_split(self, 
                              np.ndarray[DTYPE_t, ndim=2, mode="fortran"] X,
                              np.ndarray[DTYPE_t, ndim=2, mode="c"] y,
                              int n_samples, int* _best_i,
                              double* _best_t, double* _best_error,
                              double* _initial_error):
        """Implementation of `find_split` that looks for the best threshold."""
        # Variables declarations
        cdef Criterion criterion = self.criterion
        cdef int n_features = self.n_features
        cdef int max_features = self.max_features
        cdef int min_samples_leaf = self.min_samples_leaf
        cdef object random_state = self.random_state

        cdef int i, a, b, best_i = -1
        cdef np.int32_t feature_idx = -1
        cdef int n_left = 0

        cdef double t, initial_error, error
        cdef double best_error = INFINITY, best_t = INFINITY

        cdef DTYPE_t* X_ptr = <DTYPE_t*> X.data     
        cdef DTYPE_t* y_ptr = <DTYPE_t*> y.data

        cdef int X_stride = <int> X.strides[1] / <int> X.strides[0]
        cdef int y_stride = <int> y.strides[0] / <int> y.strides[1]
        
        cdef np.ndarray[DTYPE_t, ndim=1, mode="c"] X_i = None
        cdef DTYPE_t* X_i_ptr = NULL      
        cdef np.ndarray[np.int32_t, ndim=1, mode="c"] X_argsorted_i = np.zeros((n_samples,), dtype=np.int32)
        cdef int* X_argsorted_i_ptr = NULL
        cdef DTYPE_t X_a, X_b

        cdef np.ndarray[np.int32_t, ndim=1, mode="c"] features = None

        # Compute the initial criterion value in the node
        criterion.init(y_ptr, y_stride, n_samples)
        initial_error = criterion.eval()

        if initial_error == 0:  # break early if the node is pure
            _best_i[0] = best_i
            _best_t[0] = best_t
            _best_error[0] = initial_error
            _initial_error[0] = initial_error

            return

        best_error = initial_error

        # Features to consider
        features = np.arange(n_features, dtype=np.int32)

        if max_features < 0 or max_features >= n_features:
            max_features = n_features

        else:
            features = random_state.permutation(features)[:max_features]

        # Look for the best split
        for feature_idx from 0 <= feature_idx < max_features:
            i = features[feature_idx]
<<<<<<< HEAD

#            X_i = X[:,i]
#            X_i_ptr = <DTYPE_t*> X_i.data
#            X_argsorted_i = np.argsort(X_i, kind='heapsort').astype(np.int32)
#            X_argsorted_i_ptr = <int*> X_argsorted_i.data

            # Get i-th col of X and X_argsorted
            X_i_ptr = X_ptr + i * X_stride
            X_copy_ptr = <DTYPE_t*> X_copy.data
            memcpy(X_copy_ptr, X_i_ptr, n_samples * sizeof(DTYPE_t))
            X_argsorted_i_ptr = <int*> X_argsorted_i.data
            memcpy(X_argsorted_i_ptr, <int*> n_samples_arange.data, n_samples * sizeof(int))
            _argqsort(X_copy_ptr, X_argsorted_i_ptr, 0, n_samples-1)     
=======
            
            # Get i-th col of X and X_argsorted            
            X_i = X[:, i]
            X_i_ptr = <DTYPE_t*> X_i.data
            X_argsorted_i = np.argsort(X_i, kind='heapsort').astype(np.int32)
            X_argsorted_i_ptr = <int*> X_argsorted_i.data
>>>>>>> 937e4836

            # Reset the criterion for this feature
            criterion.reset()

            # Index of smallest sample in X_argsorted_i that is in the sample mask
            a = 0

            # Consider splits between two consecutive samples
            while True:
                # Find the following larger sample
                b = _smallest_sample_larger_than(a, X_i_ptr, X_argsorted_i_ptr, n_samples)
                if b == -1:
                    break

                # Better split than the best so far?
                n_left = criterion.update(a, b, y_ptr, y_stride, X_argsorted_i_ptr)

                # Only consider splits that respect min_leaf
                if n_left < min_samples_leaf or (n_samples - n_left) < min_samples_leaf:
                    a = b
                    continue

                error = criterion.eval()

                if error < best_error:
                    X_a = X_i_ptr[X_argsorted_i_ptr[a]]
                    X_b = X_i_ptr[X_argsorted_i_ptr[b]]

                    t = X_a + (X_b - X_a) / 2.0
                    if t == X_b:
                        t = X_a

                    best_i = i
                    best_t = t
                    best_error = error

                # Proceed to the next interval
                a = b

        _best_i[0] = best_i
        _best_t[0] = best_t
        _best_error[0] = best_error
        _initial_error[0] = initial_error

    cdef void find_random_split(self, 
                                np.ndarray[DTYPE_t, ndim=2, mode="fortran"] X,
                                np.ndarray[DTYPE_t, ndim=2, mode="c"] y,
                                int n_samples, int* _best_i,
                                double* _best_t, double* _best_error,
                                double* _initial_error):
        """Implementation of `find_split` that looks for the best threshold
           among randomly drawn thresholds at each feature."""
        # Variables declarations
        cdef Criterion criterion = self.criterion
        cdef int n_features = self.n_features
        cdef int max_features = self.max_features
        cdef int min_samples_leaf = self.min_samples_leaf
        cdef object random_state = self.random_state

        cdef int i, a, b, c, best_i = -1
        cdef np.int32_t feature_idx = -1
        cdef int n_left = 0
        cdef double random

        cdef double t, initial_error, error
        cdef double best_error = INFINITY, best_t = INFINITY

        cdef np.ndarray[DTYPE_t, ndim=1, mode="c"] X_copy = X[:,0].copy() 
        cdef np.ndarray[np.int32_t, ndim=1, mode="c"] n_samples_arange = np.arange(n_samples, dtype=np.int32)
        cdef DTYPE_t* X_copy_ptr

        cdef DTYPE_t* X_ptr = <DTYPE_t*> X.data
        cdef DTYPE_t* y_ptr = <DTYPE_t*> y.data

        cdef int X_stride = <int> X.strides[1] / <int> X.strides[0]
        cdef int y_stride = <int> y.strides[0] / <int> y.strides[1]
        
        cdef np.ndarray[DTYPE_t, ndim=1, mode="c"] X_i = None
        cdef DTYPE_t* X_i_ptr = NULL
        cdef np.ndarray[np.int32_t, ndim=1, mode="c"] X_argsorted_i = None
        cdef int* X_argsorted_i_ptr = NULL
        cdef DTYPE_t X_a, X_b

        cdef np.ndarray[np.int32_t, ndim=1, mode="c"] features = None

        # Compute the initial criterion value in the node
        criterion.init(y_ptr, y_stride, n_samples)
        initial_error = criterion.eval()

        if initial_error == 0:  # break early if the node is pure
            _best_i[0] = best_i
            _best_t[0] = best_t
            _best_error[0] = initial_error
            _initial_error[0] = initial_error

            return

        best_error = initial_error

        # Features to consider
        features = np.arange(n_features, dtype=np.int32)

        if max_features < 0 or max_features >= n_features:
            max_features = n_features

        else:
            features = random_state.permutation(features)[:max_features]

        # Look for the best split
        for feature_idx from 0 <= feature_idx < max_features:
            i = features[feature_idx]

#            X_i = X[:,i]
#            X_i_ptr = <DTYPE_t*> X_i.data
#            X_argsorted_i = np.argsort(X_i, kind='heapsort').astype(np.int32)
#            X_argsorted_i_ptr = <int*> X_argsorted_i.data

            # Get i-th col of X and X_argsorted
            X_i_ptr = X_ptr + i * X_stride
            X_copy_ptr = <DTYPE_t*> X_copy.data
            memcpy(X_copy_ptr, X_i_ptr, n_samples * sizeof(DTYPE_t))
            X_argsorted_i_ptr = <int*> X_argsorted_i.data
            memcpy(X_argsorted_i_ptr, <int*> n_samples_arange.data, n_samples * sizeof(int))
            _argqsort(X_copy_ptr, X_argsorted_i_ptr, 0, n_samples-1)    

            # Reset the criterion for this feature
            criterion.reset()

            # Find min and max
            a = 0
            X_a = X_i_ptr[X_argsorted_i_ptr[a]]

            b = n_samples - 1
            X_b = X_i_ptr[X_argsorted_i_ptr[b]]

            if b <= a or X_a == X_b:
                continue

            # Draw a random threshold in [a, b)
            random = random_state.rand()
            t = X_a + (random * (X_b - X_a))
            if t == X_b:
                t = X_a

            # Find the sample just greater than t
            c = a + 1

            while True:
                if X_i[X_argsorted_i_ptr[c]] > (<DTYPE_t> t) or c == b:
                    break

                c += 1

            # Better than the best so far?
            n_left = criterion.update(0, c, y_ptr, y_stride, X_argsorted_i_ptr)
            error = criterion.eval()

            if n_left < min_samples_leaf or (n_samples - n_left) < min_samples_leaf:
                continue

            if error < best_error:
                best_i = i
                best_t = t
                best_error = error

        _best_i[0] = best_i
        _best_t[0] = best_t
        _best_error[0] = best_error
        _initial_error[0] = initial_error

    cpdef predict(self, np.ndarray[DTYPE_t, ndim=2] X):
        """Predict target for X."""
        cdef int i, k, c
        cdef int n_samples = X.shape[0]
        cdef int node_id = 0
        cdef int offset_node
        cdef int offset_output

        cdef np.ndarray[np.float64_t, ndim=3] out
        out = np.zeros((n_samples, self.n_outputs, self.max_n_classes), dtype=np.float64)

        for i from 0 <= i < n_samples:
            node_id = 0

            # While node_id not a leaf
            while self.children_left[node_id] != _TREE_LEAF: # and self.children_right[node_id] != _TREE_LEAF:
                if X[i, self.feature[node_id]] <= self.threshold[node_id]:
                    node_id = self.children_left[node_id]
                else:
                    node_id = self.children_right[node_id]

            offset_node = node_id * self.value_stride

            for k from 0 <= k < self.n_outputs:
                offset_output = k * self.max_n_classes

                for c from 0 <= c < self.n_classes[k]:
                    out[i, k, c] = self.value[offset_node + offset_output + c]

        return out

    cpdef apply(self, np.ndarray[DTYPE_t, ndim=2] X):
        """Finds the terminal region (=leaf node) for each sample in X."""
        cdef int i = 0
        cdef int n_samples = X.shape[0]
        cdef int node_id = 0

        cdef np.ndarray[np.int32_t, ndim=1] out
        out = np.zeros((n_samples, ), dtype=np.int32)

        for i from 0 <= i < n_samples:
            node_id = 0

            # While node_id not a leaf
            while self.children_left[node_id] != _TREE_LEAF: # and self.children_right[node_id] != _TREE_LEAF:
                if X[i, self.feature[node_id]] <= self.threshold[node_id]:
                    node_id = self.children_left[node_id]
                else:
                    node_id = self.children_right[node_id]

            out[i] = node_id

        return out

    cpdef compute_feature_importances(self, method="gini"):
        """Computes the importance of each feature (aka variable).

        The following `method`s are supported:

          * "gini" : The difference of the initial error and the error of the
                     split times the number of samples that passed the node.
          * "squared" : The empirical improvement in squared error.

        Parameters
        ----------
        method : str, optional (default="gini")
            The method to estimate the importance of a feature. Either "gini"
            or "squared".
        """
        if method != "gini" and method != "squared":
            raise ValueError(
                'Invalid value for method. Allowed string '
                'values are "gini", or "squared".')

        cdef int node
        cdef np.ndarray[np.float64_t, ndim=1] importances
        importances = np.zeros((self.n_features,), dtype=np.float64)

        if method == "gini":
            for node from 0 <= node < self.node_count:
                if self.children_left[node] != _TREE_LEAF: # and self.children_right[node] != _TREE_LEAF:
                    importances[self.feature[node]] += \
                        self._compute_feature_importances_gini(node)
        else:
            for node from 0 <= node < self.node_count:
                if self.children_left[node] != _TREE_LEAF: # and self.children_right[node] != _TREE_LEAF:
                    importances[self.feature[node]] += \
                        self._compute_feature_importances_squared(node)

        cdef double normalizer = np.sum(importances)

        if normalizer > 0.0:
            # Avoid dividing by zero (e.g., when root is pure)
            importances /= normalizer

        return importances

    cdef inline double _compute_feature_importances_gini(self, int node):
        return self.n_samples[node] * (self.init_error[node] - self.best_error[node])

    cdef inline double _compute_feature_importances_squared(self, int node):
        cdef double error = self.init_error[node] - self.best_error[node]
        return error * error


# ==============================================================================
# Criterion
# ==============================================================================

cdef class Criterion:
    """Interface for splitting criteria (regression and classification)."""

    cdef void init(self, DTYPE_t* y, int y_stride, int n_samples):
        """Initialise the criterion."""
        pass

    cdef void reset(self):
        """Reset the criterion for a new feature index."""
        pass

    cdef int update(self, int a, int b, DTYPE_t* y, int y_stride,
                    int* X_argsorted_i):
        """Update the criteria for each value in interval [a,b) (where a and b
           are indices in `X_argsorted_i`)."""
        pass

    cdef double eval(self):
        """Evaluate the criteria (aka the split error)."""
        pass

    cdef void init_value(self, double* buffer_value):
        """Get the initial value of the criterion (`init` must be called
           before)."""
        pass


cdef class ClassificationCriterion(Criterion):
    """Abstract criterion for classification.

    Attributes
    ----------
    n_outputs : int
        The number of outputs.

    n_classes : int*
        n_classes[k] is the number of classes for output k.

    n_samples : int
        The number of samples.

    label_count_stride : int
        The stride between outputs in label_count_* arrays.

    label_count_left : int*
        label_count_left[k * label_count_stride + c] is the number of samples
        of class c left of splitting point for output k.

    label_count_right : int*
        label_count_rightt[k * label_count_stride + c] is the number of samples
        of class c right of splitting point for output k.

    label_count_init : int*
        label_count_init[k * label_count_stride + c] is the initial number of
        samples of class c for output k. Used to reset `label_count_right` for
        each feature.

    n_left : int
        The number of samples left of splitting point.

    n_right : int
        The number of samples right of splitting point.

    References
    ----------

    [1] Hastie et al. "Elements of Statistical Learning", 2009.
    """
    cdef int n_outputs
    cdef int* n_classes
    cdef int n_samples

    cdef int label_count_stride
    cdef int* label_count_left
    cdef int* label_count_right
    cdef int* label_count_init

    cdef int n_left
    cdef int n_right

    def __cinit__(self, int n_outputs, object n_classes):
        """Constructor."""
        cdef int k = 0

        self.n_outputs = n_outputs
        self.n_classes = <int*> malloc(n_outputs * sizeof(int))
        cdef int label_count_stride = -1

        for k from 0 <= k < n_outputs:
            self.n_classes[k] = n_classes[k]

            if n_classes[k] > label_count_stride:
                label_count_stride = n_classes[k]

        self.label_count_stride = label_count_stride
        self.label_count_left = <int*> calloc(n_outputs * label_count_stride, sizeof(int))
        self.label_count_right = <int*> calloc(n_outputs * label_count_stride, sizeof(int))
        self.label_count_init = <int*> calloc(n_outputs * label_count_stride, sizeof(int))

        self.n_samples = 0
        self.n_left = 0
        self.n_right = 0

    def __dealloc__(self):
        """Destructor."""
        free(self.n_classes)
        free(self.label_count_left)
        free(self.label_count_right)
        free(self.label_count_init)

    def __reduce__(self):
        return (ClassificationCriterion,
                (self.n_outputs, intp_to_ndarray(self.n_classes,
                                                 self.n_outputs)),
                self.__getstate__())

    def __getstate__(self):
        return {}

    def __setstate__(self, d):
        pass

    cdef void init(self, DTYPE_t* y, int y_stride, int n_samples):
        """Initialise the criterion."""
        cdef int n_outputs = self.n_outputs
        cdef int* n_classes = self.n_classes
        cdef int label_count_stride = self.label_count_stride
        cdef int* label_count_init = self.label_count_init

        cdef int k = 0
        cdef int c = 0
        cdef int j = 0

        self.n_samples = n_samples

        for k from 0 <= k < n_outputs:
            for c from 0 <= c < n_classes[k]:
                label_count_init[k * label_count_stride + c] = 0

        for j from 0 <= j < n_samples:

            for k from 0 <= k < n_outputs:
                c = <int>y[j * y_stride + k]
                label_count_init[k * label_count_stride + c] += 1

        self.reset()

    cdef void reset(self):
        """Reset the criterion for a new feature index."""
        cdef int n_outputs = self.n_outputs
        cdef int* n_classes = self.n_classes
        cdef int label_count_stride = self.label_count_stride
        cdef int* label_count_init = self.label_count_init
        cdef int* label_count_left = self.label_count_left
        cdef int* label_count_right = self.label_count_right

        cdef int k = 0
        cdef int c = 0
        self.n_left = 0
        self.n_right = self.n_samples

        for k from 0 <= k < n_outputs:
            for c from 0 <= c < n_classes[k]:
                # Reset left label counts to 0
                label_count_left[k * label_count_stride + c] = 0

                # Reset right label counts to the initial counts
                label_count_right[k * label_count_stride + c] = label_count_init[k * label_count_stride + c]

    cdef int update(self, int a, int b, DTYPE_t* y, int y_stride,
                    int* X_argsorted_i):
        """Update the criteria for each value in interval [a,b) (where a and b
           are indices in `X_argsorted_i`)."""
        cdef int n_outputs = self.n_outputs
        cdef int label_count_stride = self.label_count_stride
        cdef int* label_count_left = self.label_count_left
        cdef int* label_count_right = self.label_count_right
        cdef int n_left = self.n_left
        cdef int n_right = self.n_right

        cdef int idx, k, c, s

        # post condition: all samples from [0:b) are on the left side
        for idx from a <= idx < b:
            s = X_argsorted_i[idx]

            for k from 0 <= k < n_outputs:
                c = <int>y[s * y_stride + k]
                label_count_right[k * label_count_stride + c] -= 1
                label_count_left[k * label_count_stride + c] += 1

            n_left += 1
            n_right -=1

        self.n_left = n_left
        self.n_right = n_right

        return n_left

    cdef double eval(self):
        """Evaluate the criteria (aka the split error)."""
        pass

    cdef void init_value(self, double* buffer_value):
        """Get the initial value of the criterion (`init` must be called
           before)."""
        cdef int n_outputs = self.n_outputs
        cdef int* n_classes = self.n_classes
        cdef int label_count_stride = self.label_count_stride
        cdef int* label_count_init = self.label_count_init

        cdef int k, c

        for k from 0 <= k < n_outputs:
            for c from 0 <= c < n_classes[k]:
                buffer_value[k * label_count_stride + c] = label_count_init[k * label_count_stride + c]


cdef class Gini(ClassificationCriterion):
    """Gini Index splitting criteria.

    Let the target be a classification outcome taking values in 0, 1, ..., K-1.
    If node m represents a region Rm with Nm observations, then let

        pmk = 1/ Nm \sum_{x_i in Rm} I(yi = k)

    be the proportion of class k observations in node m.

    The Gini Index is then defined as:

        index = \sum_{k=0}^{K-1} pmk (1 - pmk)
              = 1 - \sum_{k=0}^{K-1} pmk ** 2
    """

    cdef double eval(self):
        """Returns Gini index of left branch + Gini index of right branch."""
        cdef int n_samples = self.n_samples
        cdef int n_outputs = self.n_outputs
        cdef int* n_classes = self.n_classes
        cdef int label_count_stride = self.label_count_stride
        cdef int* label_count_left = self.label_count_left
        cdef int* label_count_right = self.label_count_right
        cdef double n_left = <double> self.n_left
        cdef double n_right = <double> self.n_right

        cdef double total = 0.0
        cdef double H_left
        cdef double H_right
        cdef int k, c, count_left, count_right

        for k from 0 <= k < n_outputs:
            H_left = n_left * n_left
            H_right = n_right * n_right

            for c from 0 <= c < n_classes[k]:
                count_left = label_count_left[k * label_count_stride + c]
                if count_left > 0:
                    H_left -= (count_left * count_left)

                count_right = label_count_right[k * label_count_stride + c]
                if count_right > 0:
                    H_right -= (count_right * count_right)

            if n_left == 0:
                H_left = 0
            else:
                H_left /= n_left

            if n_right == 0:
                H_right = 0
            else:
                H_right /= n_right

            total += (H_left + H_right)

        return total / (n_samples * n_outputs)


cdef class Entropy(ClassificationCriterion):
    """Cross Entropy splitting criteria.

    Let the target be a classification outcome taking values in 0, 1, ..., K-1.
    If node m represents a region Rm with Nm observations, then let

        pmk = 1/ Nm \sum_{x_i in Rm} I(yi = k)

    be the proportion of class k observations in node m.

    The cross-entropy is then defined as

        cross-entropy = - \sum_{k=0}^{K-1} pmk log(pmk)
    """

    cdef double eval(self):
        """Returns Entropy of left branch + Entropy index of right branch. """
        cdef int n_samples = self.n_samples
        cdef int n_outputs = self.n_outputs
        cdef int* n_classes = self.n_classes
        cdef int label_count_stride = self.label_count_stride
        cdef int* label_count_left = self.label_count_left
        cdef int* label_count_right = self.label_count_right
        cdef double n_left = <double> self.n_left
        cdef double n_right = <double> self.n_right

        cdef double total = 0.0
        cdef double H_left
        cdef double H_right
        cdef int k, c
        cdef double e1, e2

        for k from 0 <= k < n_outputs:
            H_left = 0.0
            H_right = 0.0

            for c from 0 <= c < n_classes[k]:
                if label_count_left[k * label_count_stride + c] > 0:
                    H_left -= ((label_count_left[k * label_count_stride + c] / n_left) * log(label_count_left[k * label_count_stride + c] / n_left))

                if self.label_count_right[k * label_count_stride + c] > 0:
                    H_right -= ((label_count_right[k * label_count_stride + c] / n_right) * log(label_count_right[k * label_count_stride + c] / n_right))

            e1 = (n_left / n_samples) * H_left
            e2 = (n_right / n_samples) * H_right

            total += e1 + e2

        return total / n_outputs


cdef class RegressionCriterion(Criterion):
    """Abstract criterion for regression.

    Computes variance of the target values left and right of the split point.
    Computation is linear in `n_samples` by using ::

        var = \sum_i^n (y_i - y_bar) ** 2
            = (\sum_i^n y_i ** 2) - n_samples y_bar ** 2

    Attributes
    ----------
    n_outputs : int
        The number of outputs.

    n_samples : int
        The number of samples

    mean_left : double*
        mean_left[k] is the mean target value of the samples left of the split
        point for output k.

    mean_right : double*
        mean_right[k] is the mean target value of the samples right of the split
        point for output k.

    sq_sum_left : double*
        sq_sum_left[k] is the sum of squared target values left of the split
        point for output k.

    sq_sum_right : double*
        sq_sum_right[k] is the sum of squared target values right of the split
        point for output k.

    var_left : double*
        var_left[k] is the variance of the values left of the split point for
        output k.

    var_right : double*
        var_right[k] is the variance of the values riht of the split point for
        output k.

    n_left : int
        number of samples left of split point.

    n_right : int
        number of samples right of split point.
    """

    cdef int n_outputs
    cdef int n_samples

    cdef double* mean_left
    cdef double* mean_right
    cdef double* mean_init
    cdef double* sq_sum_left
    cdef double* sq_sum_right
    cdef double* sq_sum_init
    cdef double* var_left
    cdef double* var_right

    cdef int n_right
    cdef int n_left

    def __cinit__(self, int n_outputs):
        """Constructor."""
        cdef int k = 0

        self.n_outputs = n_outputs

        self.n_samples = 0
        self.n_left = 0
        self.n_right = 0

        self.mean_left = <double*> calloc(n_outputs, sizeof(double))
        self.mean_right = <double*> calloc(n_outputs, sizeof(double))
        self.mean_init = <double*> calloc(n_outputs, sizeof(double))
        self.sq_sum_left = <double*> calloc(n_outputs, sizeof(double))
        self.sq_sum_right = <double*> calloc(n_outputs, sizeof(double))
        self.sq_sum_init = <double*> calloc(n_outputs, sizeof(double))
        self.var_left = <double*> calloc(n_outputs, sizeof(double))
        self.var_right = <double*> calloc(n_outputs, sizeof(double))

    def __dealloc__(self):
        """Destructor."""
        free(self.mean_left)
        free(self.mean_right)
        free(self.mean_init)
        free(self.sq_sum_left)
        free(self.sq_sum_right)
        free(self.sq_sum_init)
        free(self.var_left)
        free(self.var_right)

    def __reduce__(self):
        return (RegressionCriterion,
                (self.n_outputs,),
                self.__getstate__())

    def __getstate__(self):
        return {}

    def __setstate__(self, d):
        pass

    cdef void init(self, DTYPE_t* y, int y_stride, int n_samples):
        """Initialise the criterion class; assume all samples
           are in the right branch and store the mean and squared
           sum in `self.mean_init` and `self.sq_sum_init`. """
        cdef double* mean_left = self.mean_left
        cdef double* mean_right = self.mean_right
        cdef double* mean_init = self.mean_init
        cdef double* sq_sum_left = self.sq_sum_left
        cdef double* sq_sum_right = self.sq_sum_right
        cdef double* sq_sum_init = self.sq_sum_init
        cdef double* var_left = self.var_left
        cdef double* var_right = self.var_right
        cdef int n_outputs = self.n_outputs

        cdef int k = 0

        for k from 0 <= k < n_outputs:
            mean_left[k] = 0.0
            mean_right[k] = 0.0
            mean_init[k] = 0.0
            sq_sum_right[k] = 0.0
            sq_sum_left[k] = 0.0
            sq_sum_init[k] = 0.0
            var_left[k] = 0.0
            var_right[k] = 0.0

        self.n_samples = n_samples

        cdef int j = 0
        cdef DTYPE_t y_jk = 0.0

        for j from 0 <= j < n_samples:
            for k from 0 <= k < n_outputs:
                y_jk = y[j * y_stride + k]
                sq_sum_init[k] += y_jk * y_jk
                mean_init[k] += y_jk

        for k from 0 <= k < n_outputs:
            mean_init[k] /= n_samples

        self.reset()

    cdef void reset(self):
        """Reset criterion for new feature.

        Assume all data in right branch and copy statistics of the
        whole dataset into the auxiliary variables of the
        right branch.
        """
        cdef double* mean_left = self.mean_left
        cdef double* mean_right = self.mean_right
        cdef double* mean_init = self.mean_init
        cdef double* sq_sum_left = self.sq_sum_left
        cdef double* sq_sum_right = self.sq_sum_right
        cdef double* sq_sum_init = self.sq_sum_init
        cdef double* var_left = self.var_left
        cdef double* var_right = self.var_right

        cdef int n_samples = self.n_samples
        cdef int n_outputs = self.n_outputs

        cdef int k = 0

        self.n_right = self.n_samples
        self.n_left = 0

        for k from 0 <= k < n_outputs:
            mean_right[k] = mean_init[k]
            mean_left[k] = 0.0
            sq_sum_right[k] = sq_sum_init[k]
            sq_sum_left[k] = 0.0
            var_left[k] = 0.0
            var_right[k] = sq_sum_right[k] - n_samples * (mean_right[k] * mean_right[k])

    cdef int update(self, int a, int b, DTYPE_t* y, int y_stride, int* X_argsorted_i ):
        """Update the criteria for each value in interval [a,b) (where a and b
           are indices in `X_argsorted_i`)."""
        cdef double* mean_left = self.mean_left
        cdef double* mean_right = self.mean_right
        cdef double* sq_sum_left = self.sq_sum_left
        cdef double* sq_sum_right = self.sq_sum_right
        cdef double* var_left = self.var_left
        cdef double* var_right = self.var_right

        cdef int n_samples = self.n_samples
        cdef int n_outputs = self.n_outputs
        cdef int n_left = self.n_left
        cdef int n_right = self.n_right

        cdef double y_idx = 0.0
        cdef int idx, j, k

        # post condition: all samples from [0:b) are on the left side
        for idx from a <= idx < b:
            j = X_argsorted_i[idx]

            for k from 0 <= k < n_outputs:
                y_idx = y[j * y_stride + k]
                sq_sum_left[k] += (y_idx * y_idx)
                sq_sum_right[k] -= (y_idx * y_idx)

                mean_left[k] = (n_left * mean_left[k] + y_idx) / <double>(n_left + 1)
                mean_right[k] = ((n_samples - n_left) * mean_right[k] - y_idx) / <double>(n_samples - n_left - 1)

            n_left += 1
            self.n_left = n_left
            n_right -= 1
            self.n_right = n_right

            for k from 0 <= k < n_outputs:
                var_left[k] = sq_sum_left[k] - n_left * (mean_left[k] * mean_left[k])
                var_right[k] = sq_sum_right[k] - n_right * (mean_right[k] * mean_right[k])

        return n_left

    cdef double eval(self):
        """Evaluate the criteria (aka the split error)."""
        pass

    cdef void init_value(self, double* buffer_value):
        """Get the initial value of the criterion (`init` must be called
           before)."""
        cdef int n_outputs = self.n_outputs
        cdef double* mean_init = self.mean_init

        cdef int k

        for k from 0 <= k < n_outputs:
            buffer_value[k] = mean_init[k]


cdef class MSE(RegressionCriterion):
    """Mean squared error impurity criterion.

        MSE = var_left + var_right
    """

    cdef double eval(self):
        cdef double* var_left = self.var_left
        cdef double* var_right = self.var_right

        cdef int n_outputs = self.n_outputs

        cdef int k
        cdef double total = 0.0

        for k from 0 <= k < n_outputs:
            total += var_left[k]
            total += var_right[k]

        return total / n_outputs


# ==============================================================================
# Utils
# ==============================================================================

cdef inline np.ndarray intp_to_ndarray(int* data, int size):
    """Encapsulate data into a 1D numpy array of int's."""
    cdef np.npy_intp shape[1]
    shape[0] = <np.npy_intp> size
    return np.PyArray_SimpleNewFromData(1, shape, np.NPY_INT, data)

cdef inline np.ndarray doublep_to_ndarray(double* data, int size):
    """Encapsulate data into a 1D numpy array of double's."""
    cdef np.npy_intp shape[1]
    shape[0] = <np.npy_intp> size
    return np.PyArray_SimpleNewFromData(1, shape, np.NPY_DOUBLE, data)

cdef inline int _smallest_sample_larger_than(int sample_idx,
                                             DTYPE_t* X_i,
                                             int* X_argsorted_i,
                                             int n_samples):
    """Find the largest next sample.

    Find the index in the `X_i` array for sample who's feature
    `i` value is just about greater than those of the sample
    `X_argsorted_i[sample_idx]`.

    Returns
    -------
    next_sample_idx : int
        The index of the next smallest sample in `X_argsorted`
        with different feature value than `sample_idx` .
        I.e. `X_argsorted_i[sample_idx] < X_argsorted_i[next_sample_idx]`
        -1 if no such element exists.
    """
    cdef int idx = 0, j
    cdef DTYPE_t threshold = -DBL_MAX

    if sample_idx > -1:
        threshold = X_i[X_argsorted_i[sample_idx]]

    for idx from sample_idx < idx < n_samples:
        j = X_argsorted_i[idx]

        if X_i[j] > threshold + 1.e-7:
            return idx

    return -1

def _random_sample_mask(int n_total_samples, int n_total_in_bag, random_state):
    """Create a random sample mask where ``n_total_in_bag`` elements are set.

    Parameters
    ----------
    n_total_samples : int
        The length of the resulting mask.

    n_total_in_bag : int
        The number of elements in the sample mask which are set to 1.

    random_state : np.RandomState
        A numpy ``RandomState`` object.

    Returns
    -------
    sample_mask : np.ndarray, shape=[n_total_samples]
        An ndarray where ``n_total_in_bag`` elements are set to ``True``
        the others are ``False``.
    """
    cdef np.ndarray[np.float64_t, ndim=1, mode="c"] rand = \
         random_state.rand(n_total_samples)
    cdef np.ndarray[BOOL_t, ndim=1, mode="c"] sample_mask = \
         np.zeros((n_total_samples,), dtype=np.int8)

    cdef int n_bagged = 0
    cdef int i = 0

    for i from 0 <= i < n_total_samples:
        if rand[i] * (n_total_samples - i) < (n_total_in_bag - n_bagged):
            sample_mask[i] = 1
            n_bagged += 1

    return sample_mask.astype(np.bool)

# Sedgewick's version of Lomuto, with sentinel 
cdef void _argqsort(DTYPE_t* primary, int* secondary, int l, int u):

    cdef int i = u+1
    cdef int m = u+1
    cdef BOOL_t inner
    cdef BOOL_t outer
    cdef DTYPE_t temp_dtype
    cdef int temp_int
    
    if (l >= u):
        return
    
    outer = True
    while outer:
        
        inner = True
        while inner:
            i -= 1
            inner = (primary[i] < primary[l])
        
        m -= 1
        # swap primary[m] and primary[i]
        temp_dtype = primary[m]
        primary[m] = primary[i]
        primary[i] = temp_dtype
        
        # swap secondary[m] and secondary[i]
        temp_int = secondary[m]
        secondary[m] = secondary[i]
        secondary[i] = temp_int
    
        outer = (i > l)
    
    _argqsort(primary, secondary, l, m-1);
    _argqsort(primary, secondary, m+1, u);
<|MERGE_RESOLUTION|>--- conflicted
+++ resolved
@@ -462,8 +462,8 @@
                                           threshold, buffer_value, best_error,
                                           init_error, n_samples)
 
-            del X_current
-            del y_current
+            X_current = None
+            y_current = None
 
             # Left child recursion
             self.recursive_partition(X, y, sample_indices_left, n_samples_left, depth + 1, node_id,
@@ -570,6 +570,10 @@
         cdef double t, initial_error, error
         cdef double best_error = INFINITY, best_t = INFINITY
 
+        cdef np.ndarray[DTYPE_t, ndim=1, mode="c"] X_copy = X[:,0].copy() 
+        cdef np.ndarray[np.int32_t, ndim=1, mode="c"] n_samples_arange = np.arange(n_samples, dtype=np.int32)
+        cdef DTYPE_t* X_copy_ptr
+
         cdef DTYPE_t* X_ptr = <DTYPE_t*> X.data     
         cdef DTYPE_t* y_ptr = <DTYPE_t*> y.data
 
@@ -610,7 +614,6 @@
         # Look for the best split
         for feature_idx from 0 <= feature_idx < max_features:
             i = features[feature_idx]
-<<<<<<< HEAD
 
 #            X_i = X[:,i]
 #            X_i_ptr = <DTYPE_t*> X_i.data
@@ -624,14 +627,6 @@
             X_argsorted_i_ptr = <int*> X_argsorted_i.data
             memcpy(X_argsorted_i_ptr, <int*> n_samples_arange.data, n_samples * sizeof(int))
             _argqsort(X_copy_ptr, X_argsorted_i_ptr, 0, n_samples-1)     
-=======
-            
-            # Get i-th col of X and X_argsorted            
-            X_i = X[:, i]
-            X_i_ptr = <DTYPE_t*> X_i.data
-            X_argsorted_i = np.argsort(X_i, kind='heapsort').astype(np.int32)
-            X_argsorted_i_ptr = <int*> X_argsorted_i.data
->>>>>>> 937e4836
 
             # Reset the criterion for this feature
             criterion.reset()
