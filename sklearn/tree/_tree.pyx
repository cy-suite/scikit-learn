# Authors: Gilles Louppe <g.louppe@gmail.com>
#          Peter Prettenhofer <peter.prettenhofer@gmail.com>
#          Brian Holt <bdholt1@gmail.com>
#          Noel Dawe <noel@dawe.me>
#          Satrajit Gosh <satrajit.ghosh@gmail.com>
#          Lars Buitinck
#          Arnaud Joly <arnaud.v.joly@gmail.com>
#          Joel Nothman <joel.nothman@gmail.com>
#          Fares Hedayati <fares.hedayati@gmail.com>
#          Jacob Schreiber <jmschreiber91@gmail.com>
#          Nelson Liu <nelson@nelsonliu.me>
#
# License: BSD 3 clause

from cpython cimport Py_INCREF, PyObject, PyTypeObject

from libc.stdlib cimport free
from libc.string cimport memcpy
from libc.string cimport memset
from libc.stdint cimport INTPTR_MAX
from libc.math cimport isnan
from libcpp.vector cimport vector
from libcpp.algorithm cimport pop_heap
from libcpp.algorithm cimport push_heap
from libcpp cimport bool

import struct

import numpy as np
cimport numpy as cnp
cnp.import_array()

from scipy.sparse import issparse
from scipy.sparse import csr_matrix
from scipy.sparse import isspmatrix_csr

from ._utils cimport safe_realloc
from ._utils cimport sizet_ptr_to_ndarray

cdef extern from "numpy/arrayobject.h":
    object PyArray_NewFromDescr(PyTypeObject* subtype, cnp.dtype descr,
                                int nd, cnp.npy_intp* dims,
                                cnp.npy_intp* strides,
                                void* data, int flags, object obj)
    int PyArray_SetBaseObject(cnp.ndarray arr, PyObject* obj)

cdef extern from "<stack>" namespace "std" nogil:
    cdef cppclass stack[T]:
        ctypedef T value_type
        stack() except +
        bint empty()
        void pop()
        void push(T&) except +  # Raise c++ exception for bad_alloc -> MemoryError
        T& top()

# =============================================================================
# Types and constants
# =============================================================================

from numpy import float32 as DTYPE
from numpy import float64 as DOUBLE

cdef double INFINITY = np.inf
cdef double EPSILON = np.finfo('double').eps

# Some handy constants (BestFirstTreeBuilder)
cdef int IS_FIRST = 1
cdef int IS_NOT_FIRST = 0
cdef int IS_LEFT = 1
cdef int IS_NOT_LEFT = 0

TREE_LEAF = -1
TREE_UNDEFINED = -2
cdef SIZE_t _TREE_LEAF = TREE_LEAF
cdef SIZE_t _TREE_UNDEFINED = TREE_UNDEFINED

# Build the corresponding numpy dtype for Node.
# This works by casting `dummy` to an array of Node of length 1, which numpy
# can construct a `dtype`-object for. See https://stackoverflow.com/q/62448946
# for a more detailed explanation.
cdef Node dummy
NODE_DTYPE = np.asarray(<Node[:1]>(&dummy)).dtype

# =============================================================================
# TreeBuilder
# =============================================================================

cdef class TreeBuilder:
    """Interface for different tree building strategies."""

    cpdef build(
        self,
        Tree tree,
        object X,
        const DOUBLE_t[:, ::1] y,
        const DOUBLE_t[:] sample_weight=None,
        const unsigned char[::1] feature_has_missing=None,
    ):
        """Build a decision tree from the training set (X, y)."""
        pass

    cdef inline _check_input(
        self,
        object X,
        const DOUBLE_t[:, ::1] y,
        const DOUBLE_t[:] sample_weight,
    ):
        """Check input dtype, layout and format"""
        if issparse(X):
            X = X.tocsc()
            X.sort_indices()

            if X.data.dtype != DTYPE:
                X.data = np.ascontiguousarray(X.data, dtype=DTYPE)

            if X.indices.dtype != np.int32 or X.indptr.dtype != np.int32:
                raise ValueError("No support for np.int64 index based "
                                 "sparse matrices")

        elif X.dtype != DTYPE:
            # since we have to copy we will make it fortran for efficiency
            X = np.asfortranarray(X, dtype=DTYPE)

        # TODO: This check for y seems to be redundant, as it is also
        #  present in the BaseDecisionTree's fit method, and therefore
        #  can be removed.
        if y.base.dtype != DOUBLE or not y.base.flags.contiguous:
            y = np.ascontiguousarray(y, dtype=DOUBLE)

        if (
            sample_weight is not None and
            (
                sample_weight.base.dtype != DOUBLE or
                not sample_weight.base.flags.contiguous
            )
        ):
            sample_weight = np.asarray(sample_weight, dtype=DOUBLE, order="C")

        return X, y, sample_weight

# Depth first builder ---------------------------------------------------------
# A record on the stack for depth-first tree growing
cdef struct StackRecord:
    SIZE_t start
    SIZE_t end
    SIZE_t depth
    SIZE_t parent
    bint is_left
    double impurity
    SIZE_t n_constant_features
    double lower_bound
    double upper_bound

cdef class DepthFirstTreeBuilder(TreeBuilder):
    """Build a decision tree in depth-first fashion."""

    def __cinit__(self, Splitter splitter, SIZE_t min_samples_split,
                  SIZE_t min_samples_leaf, double min_weight_leaf,
                  SIZE_t max_depth, double min_impurity_decrease):
        self.splitter = splitter
        self.min_samples_split = min_samples_split
        self.min_samples_leaf = min_samples_leaf
        self.min_weight_leaf = min_weight_leaf
        self.max_depth = max_depth
        self.min_impurity_decrease = min_impurity_decrease

    cpdef build(
        self,
        Tree tree,
        object X,
        const DOUBLE_t[:, ::1] y,
        const DOUBLE_t[:] sample_weight=None,
        const unsigned char[::1] feature_has_missing=None,
    ):
        """Build a decision tree from the training set (X, y)."""

        # check input
        X, y, sample_weight = self._check_input(X, y, sample_weight)

        # Initial capacity
        cdef int init_capacity

        if tree.max_depth <= 10:
            init_capacity = <int> (2 ** (tree.max_depth + 1)) - 1
        else:
            init_capacity = 2047

        tree._resize(init_capacity)

        # Parameters
        cdef Splitter splitter = self.splitter
        cdef SIZE_t max_depth = self.max_depth
        cdef SIZE_t min_samples_leaf = self.min_samples_leaf
        cdef double min_weight_leaf = self.min_weight_leaf
        cdef SIZE_t min_samples_split = self.min_samples_split
        cdef double min_impurity_decrease = self.min_impurity_decrease

        # Recursive partition (without actual recursion)
        splitter.init(X, y, sample_weight, feature_has_missing)

        cdef SIZE_t start
        cdef SIZE_t end
        cdef SIZE_t depth
        cdef SIZE_t parent
        cdef bint is_left
        cdef SIZE_t n_node_samples = splitter.n_samples
        cdef double weighted_n_node_samples
        cdef SplitRecord split
        cdef SIZE_t node_id

        cdef double impurity = INFINITY
        cdef double lower_bound
        cdef double upper_bound
        cdef double lower_bound_left
        cdef double upper_bound_left
        cdef double lower_bound_right
        cdef double upper_bound_right
        cdef double middle_value
        cdef SIZE_t n_constant_features
        cdef bint is_leaf
        cdef bint first = 1
        cdef SIZE_t max_depth_seen = -1
        cdef int rc = 0

        cdef stack[StackRecord] builder_stack
        cdef StackRecord stack_record

        with nogil:
            # push root node onto stack
            builder_stack.push({
                "start": 0,
                "end": n_node_samples,
                "depth": 0,
                "parent": _TREE_UNDEFINED,
                "is_left": 0,
                "impurity": INFINITY,
                "n_constant_features": 0,
                "lower_bound": -INFINITY,
                "upper_bound": INFINITY,
            })

            while not builder_stack.empty():
                stack_record = builder_stack.top()
                builder_stack.pop()

                start = stack_record.start
                end = stack_record.end
                depth = stack_record.depth
                parent = stack_record.parent
                is_left = stack_record.is_left
                impurity = stack_record.impurity
                n_constant_features = stack_record.n_constant_features
                lower_bound = stack_record.lower_bound
                upper_bound = stack_record.upper_bound

                n_node_samples = end - start
                splitter.node_reset(start, end, &weighted_n_node_samples)

                is_leaf = (depth >= max_depth or
                           n_node_samples < min_samples_split or
                           n_node_samples < 2 * min_samples_leaf or
                           weighted_n_node_samples < 2 * min_weight_leaf)

                if first:
                    impurity = splitter.node_impurity()
                    first = 0

                # impurity == 0 with tolerance due to rounding errors
                is_leaf = is_leaf or impurity <= EPSILON

                if not is_leaf:
                    splitter.node_split(
                        impurity,
                        &split,
                        &n_constant_features,
                        lower_bound,
                        upper_bound
                    )
                    # If EPSILON=0 in the below comparison, float precision
                    # issues stop splitting, producing trees that are
                    # dissimilar to v0.18
                    is_leaf = (is_leaf or split.pos >= end or
                               (split.improvement + EPSILON <
                                min_impurity_decrease))

                node_id = tree._add_node(parent, is_left, is_leaf, split.feature,
                                         split.threshold, impurity, n_node_samples,
                                         weighted_n_node_samples,
                                         split.missing_go_to_left)

                if node_id == INTPTR_MAX:
                    rc = -1
                    break

                # Store value for all nodes, to facilitate tree/model
                # inspection and interpretation
                splitter.node_value(tree.value + node_id * tree.value_stride)

                if not is_leaf:
                    if (
                        not splitter.with_monotonic_cst or
                        splitter.monotonic_cst[split.feature] == 0
                    ):
                        # Split on a feature with no monotonicity constraint

                        # Current bounds must always be propagated to both children
                        # Splitting criterion will always check them in check_monotonicity
                        left_child_min = right_child_min = lower_bound
                        left_child_max = right_child_max = upper_bound
                    elif splitter.monotonic_cst[split.feature] == 1:
                        # Split on a feature with monotonic increase constraint
                        left_child_min = lower_bound
                        right_child_max = upper_bound

                        # Lower bound for right child and upper bound for left child
                        # are set to the same value.
                        middle_value = tree._get_middle_value(node_id)
                        right_child_min = middle_value
                        left_child_max = middle_value
                    else:  # i.e. splitter.monotonic_cst[split.feature] == -1
                        # Split on a feature with monotonic decrease constraint
                        right_child_min = lower_bound
                        left_child_max = upper_bound

                        # Lower bound for left child and upper bound for right child
                        # are set to the same value.
                        middle_value = tree._get_middle_value(node_id)
                        left_child_min = middle_value
                        right_child_max = middle_value

                    # Push right child on stack
                    builder_stack.push({
                        "start": split.pos,
                        "end": end,
                        "depth": depth + 1,
                        "parent": node_id,
                        "is_left": 0,
                        "impurity": split.impurity_right,
                        "n_constant_features": n_constant_features,
                        "lower_bound": right_child_min,
                        "upper_bound": right_child_max,
                    })

                    # Push left child on stack
                    builder_stack.push({
                        "start": start,
                        "end": split.pos,
                        "depth": depth + 1,
                        "parent": node_id,
                        "is_left": 1,
                        "impurity": split.impurity_left,
                        "n_constant_features": n_constant_features,
                        "lower_bound": left_child_min,
                        "upper_bound": left_child_max,
                    })

                if depth > max_depth_seen:
                    max_depth_seen = depth

            if rc >= 0:
                rc = tree._resize_c(tree.node_count)

            if rc >= 0:
                tree.max_depth = max_depth_seen
        if rc == -1:
            raise MemoryError()


# Best first builder ----------------------------------------------------------
cdef struct FrontierRecord:
    # Record of information of a Node, the frontier for a split. Those records are
    # maintained in a heap to access the Node with the best improvement in impurity,
    # allowing growing trees greedily on this improvement.
    SIZE_t node_id
    SIZE_t start
    SIZE_t end
    SIZE_t pos
    SIZE_t depth
    bint is_leaf
    double impurity
    double impurity_left
    double impurity_right
    double improvement
    double lower_bound
    double upper_bound

cdef inline bool _compare_records(
    const FrontierRecord& left,
    const FrontierRecord& right,
):
    return left.improvement < right.improvement

cdef inline void _add_to_frontier(
    FrontierRecord rec,
    vector[FrontierRecord]& frontier,
) noexcept nogil:
    """Adds record `rec` to the priority queue `frontier`."""
    frontier.push_back(rec)
    push_heap(frontier.begin(), frontier.end(), &_compare_records)


cdef class BestFirstTreeBuilder(TreeBuilder):
    """Build a decision tree in best-first fashion.

    The best node to expand is given by the node at the frontier that has the
    highest impurity improvement.
    """
    cdef SIZE_t max_leaf_nodes

    def __cinit__(self, Splitter splitter, SIZE_t min_samples_split,
                  SIZE_t min_samples_leaf,  min_weight_leaf,
                  SIZE_t max_depth, SIZE_t max_leaf_nodes,
                  double min_impurity_decrease):
        self.splitter = splitter
        self.min_samples_split = min_samples_split
        self.min_samples_leaf = min_samples_leaf
        self.min_weight_leaf = min_weight_leaf
        self.max_depth = max_depth
        self.max_leaf_nodes = max_leaf_nodes
        self.min_impurity_decrease = min_impurity_decrease

    cpdef build(
        self,
        Tree tree,
        object X,
        const DOUBLE_t[:, ::1] y,
        const DOUBLE_t[:] sample_weight=None,
        const unsigned char[::1] feature_has_missing=None,
    ):
        """Build a decision tree from the training set (X, y)."""

        # check input
        X, y, sample_weight = self._check_input(X, y, sample_weight)

        # Parameters
        cdef Splitter splitter = self.splitter
        cdef SIZE_t max_leaf_nodes = self.max_leaf_nodes

        # Recursive partition (without actual recursion)
        splitter.init(X, y, sample_weight, feature_has_missing)

        cdef vector[FrontierRecord] frontier
        cdef FrontierRecord record
        cdef FrontierRecord split_node_left
        cdef FrontierRecord split_node_right
        cdef double middle_value
        cdef double left_child_min
        cdef double left_child_max
        cdef double right_child_min
        cdef double right_child_max

        cdef SIZE_t n_node_samples = splitter.n_samples
        cdef SIZE_t max_split_nodes = max_leaf_nodes - 1
        cdef bint is_leaf
        cdef SIZE_t max_depth_seen = -1
        cdef int rc = 0
        cdef Node* node

        # Initial capacity
        cdef SIZE_t init_capacity = max_split_nodes + max_leaf_nodes
        tree._resize(init_capacity)

        with nogil:
            # add root to frontier
            rc = self._add_split_node(
                splitter=splitter,
                tree=tree,
                start=0,
                end=n_node_samples,
                impurity=INFINITY,
                is_first=IS_FIRST,
                is_left=IS_LEFT,
                parent=NULL,
                depth=0,
                lower_bound=-INFINITY,
                upper_bound=INFINITY,
                res=&split_node_left,
            )
            if rc >= 0:
                _add_to_frontier(split_node_left, frontier)

            while not frontier.empty():
                pop_heap(frontier.begin(), frontier.end(), &_compare_records)
                record = frontier.back()
                frontier.pop_back()

                node = &tree.nodes[record.node_id]
                is_leaf = (record.is_leaf or max_split_nodes <= 0)

                if is_leaf:
                    # Node is not expandable; set node as leaf
                    node.left_child = _TREE_LEAF
                    node.right_child = _TREE_LEAF
                    node.feature = _TREE_UNDEFINED
                    node.threshold = _TREE_UNDEFINED

                else:
                    # Node is expandable

                    if (
                        not splitter.with_monotonic_cst or
                        splitter.monotonic_cst[node.feature] == 0
                    ):
                        # Split on a feature with no monotonicity constraint

                        # Current bounds must always be propagated to both children.
                        # Splitting criterion will always check them in check_monotonicity
                        left_child_min = right_child_min = record.lower_bound
                        left_child_max = right_child_max = record.upper_bound
                    elif splitter.monotonic_cst[node.feature] == 1:
                        # Split on a feature with monotonic increase constraint
                        left_child_min = record.lower_bound
                        right_child_max = record.upper_bound

                        # Lower bound for right child and upper bound for left child
                        # are set to the same value.
                        middle_value = tree._get_middle_value(record.node_id)
                        right_child_min = middle_value
                        left_child_max = middle_value
                    else:  # i.e. splitter.monotonic_cst[split.feature] == -1
                        # Split on a feature with monotonic decrease constraint
                        right_child_min = record.lower_bound
                        left_child_max = record.upper_bound

                        # Lower bound for left child and upper bound for right child
                        # are set to the same value.
                        middle_value = tree._get_middle_value(record.node_id)
                        left_child_min = middle_value
                        right_child_max = middle_value

                    # Decrement number of split nodes available
                    max_split_nodes -= 1

                    # Compute left split node
                    rc = self._add_split_node(
                        splitter=splitter,
                        tree=tree,
                        start=record.start,
                        end=record.pos,
                        impurity=record.impurity_left,
                        is_first=IS_NOT_FIRST,
                        is_left=IS_LEFT,
                        parent=node,
                        depth=record.depth + 1,
                        lower_bound=left_child_min,
                        upper_bound=left_child_max,
                        res=&split_node_left,
                    )
                    if rc == -1:
                        break

                    # tree.nodes may have changed
                    node = &tree.nodes[record.node_id]

                    # Compute right split node
                    rc = self._add_split_node(
                        splitter=splitter,
                        tree=tree,
                        start=record.pos,
                        end=record.end,
                        impurity=record.impurity_right,
                        is_first=IS_NOT_FIRST,
                        is_left=IS_NOT_LEFT,
                        parent=node,
                        depth=record.depth + 1,
                        lower_bound=right_child_min,
                        upper_bound=right_child_max,
                        res=&split_node_right,
                    )
                    if rc == -1:
                        break

                    # Add nodes to queue
                    _add_to_frontier(split_node_left, frontier)
                    _add_to_frontier(split_node_right, frontier)

                if record.depth > max_depth_seen:
                    max_depth_seen = record.depth

            if rc >= 0:
                rc = tree._resize_c(tree.node_count)

            if rc >= 0:
                tree.max_depth = max_depth_seen

        if rc == -1:
            raise MemoryError()

<<<<<<< HEAD
    cdef inline int _add_split_node(
        self,
        Splitter splitter,
        Tree tree,
        SIZE_t start,
        SIZE_t end,
        double impurity,
        bint is_first,
        bint is_left,
        Node* parent,
        SIZE_t depth,
        double lower_bound,
        double upper_bound,
        FrontierRecord* res
    ) nogil except -1:
=======
    cdef inline int _add_split_node(self, Splitter splitter, Tree tree,
                                    SIZE_t start, SIZE_t end, double impurity,
                                    bint is_first, bint is_left, Node* parent,
                                    SIZE_t depth,
                                    FrontierRecord* res) except -1 nogil:
>>>>>>> e5df5fec
        """Adds node w/ partition ``[start, end)`` to the frontier. """
        cdef SplitRecord split
        cdef SIZE_t node_id
        cdef SIZE_t n_node_samples
        cdef SIZE_t n_constant_features = 0
        cdef double min_impurity_decrease = self.min_impurity_decrease
        cdef double weighted_n_node_samples
        cdef bint is_leaf
        cdef double node_value

        splitter.node_reset(start, end, &weighted_n_node_samples)

        if is_first:
            impurity = splitter.node_impurity()

        n_node_samples = end - start
        is_leaf = (depth >= self.max_depth or
                   n_node_samples < self.min_samples_split or
                   n_node_samples < 2 * self.min_samples_leaf or
                   weighted_n_node_samples < 2 * self.min_weight_leaf or
                   impurity <= EPSILON  # impurity == 0 with tolerance
                   )

        if not is_leaf:
            splitter.node_split(
                impurity,
                &split,
                &n_constant_features,
                lower_bound,
                upper_bound
            )
            # If EPSILON=0 in the below comparison, float precision issues stop
            # splitting early, producing trees that are dissimilar to v0.18
            is_leaf = (is_leaf or split.pos >= end or
                       split.improvement + EPSILON < min_impurity_decrease)

        node_id = tree._add_node(parent - tree.nodes
                                 if parent != NULL
                                 else _TREE_UNDEFINED,
                                 is_left, is_leaf,
                                 split.feature, split.threshold, impurity, n_node_samples,
                                 weighted_n_node_samples,
                                 split.missing_go_to_left)
        if node_id == INTPTR_MAX:
            return -1

        # compute values also for split nodes (might become leafs later).
        splitter.node_value(tree.value + node_id * tree.value_stride)

        res.node_id = node_id
        res.start = start
        res.end = end
        res.depth = depth
        res.impurity = impurity

        if not is_leaf:
            # is split node
            res.pos = split.pos
            res.is_leaf = 0
            res.improvement = split.improvement
            res.impurity_left = split.impurity_left
            res.impurity_right = split.impurity_right
            res.lower_bound = lower_bound
            res.upper_bound = upper_bound

        else:
            # is leaf => 0 improvement
            res.pos = end
            res.is_leaf = 1
            res.improvement = 0.0
            res.impurity_left = impurity
            res.impurity_right = impurity
            res.lower_bound = lower_bound
            res.upper_bound = upper_bound

        return 0


# =============================================================================
# Tree
# =============================================================================

cdef class Tree:
    """Array-based representation of a binary decision tree.

    The binary tree is represented as a number of parallel arrays. The i-th
    element of each array holds information about the node `i`. Node 0 is the
    tree's root. You can find a detailed description of all arrays in
    `_tree.pxd`. NOTE: Some of the arrays only apply to either leaves or split
    nodes, resp. In this case the values of nodes of the other type are
    arbitrary!

    Attributes
    ----------
    node_count : int
        The number of nodes (internal nodes + leaves) in the tree.

    capacity : int
        The current capacity (i.e., size) of the arrays, which is at least as
        great as `node_count`.

    max_depth : int
        The depth of the tree, i.e. the maximum depth of its leaves.

    children_left : array of int, shape [node_count]
        children_left[i] holds the node id of the left child of node i.
        For leaves, children_left[i] == TREE_LEAF. Otherwise,
        children_left[i] > i. This child handles the case where
        X[:, feature[i]] <= threshold[i].

    children_right : array of int, shape [node_count]
        children_right[i] holds the node id of the right child of node i.
        For leaves, children_right[i] == TREE_LEAF. Otherwise,
        children_right[i] > i. This child handles the case where
        X[:, feature[i]] > threshold[i].

    feature : array of int, shape [node_count]
        feature[i] holds the feature to split on, for the internal node i.

    threshold : array of double, shape [node_count]
        threshold[i] holds the threshold for the internal node i.

    value : array of double, shape [node_count, n_outputs, max_n_classes]
        Contains the constant prediction value of each node.

    impurity : array of double, shape [node_count]
        impurity[i] holds the impurity (i.e., the value of the splitting
        criterion) at node i.

    n_node_samples : array of int, shape [node_count]
        n_node_samples[i] holds the number of training samples reaching node i.

    weighted_n_node_samples : array of double, shape [node_count]
        weighted_n_node_samples[i] holds the weighted number of training samples
        reaching node i.
    """
    # Wrap for outside world.
    # WARNING: these reference the current `nodes` and `value` buffers, which
    # must not be freed by a subsequent memory allocation.
    # (i.e. through `_resize` or `__setstate__`)
    @property
    def n_classes(self):
        return sizet_ptr_to_ndarray(self.n_classes, self.n_outputs)

    @property
    def children_left(self):
        return self._get_node_ndarray()['left_child'][:self.node_count]

    @property
    def children_right(self):
        return self._get_node_ndarray()['right_child'][:self.node_count]

    @property
    def n_leaves(self):
        return np.sum(np.logical_and(
            self.children_left == -1,
            self.children_right == -1))

    @property
    def feature(self):
        return self._get_node_ndarray()['feature'][:self.node_count]

    @property
    def threshold(self):
        return self._get_node_ndarray()['threshold'][:self.node_count]

    @property
    def impurity(self):
        return self._get_node_ndarray()['impurity'][:self.node_count]

    @property
    def n_node_samples(self):
        return self._get_node_ndarray()['n_node_samples'][:self.node_count]

    @property
    def weighted_n_node_samples(self):
        return self._get_node_ndarray()['weighted_n_node_samples'][:self.node_count]

    @property
    def missing_go_to_left(self):
        return self._get_node_ndarray()['missing_go_to_left'][:self.node_count]

    @property
    def value(self):
        return self._get_value_ndarray()[:self.node_count]

    # TODO: Convert n_classes to cython.integral memory view once
    #  https://github.com/cython/cython/issues/5243 is fixed
    def __cinit__(self, int n_features, cnp.ndarray n_classes, int n_outputs):
        """Constructor."""
        cdef SIZE_t dummy = 0
        size_t_dtype = np.array(dummy).dtype

        n_classes = _check_n_classes(n_classes, size_t_dtype)

        # Input/Output layout
        self.n_features = n_features
        self.n_outputs = n_outputs
        self.n_classes = NULL
        safe_realloc(&self.n_classes, n_outputs)

        self.max_n_classes = np.max(n_classes)
        self.value_stride = n_outputs * self.max_n_classes

        cdef SIZE_t k
        for k in range(n_outputs):
            self.n_classes[k] = n_classes[k]

        # Inner structures
        self.max_depth = 0
        self.node_count = 0
        self.capacity = 0
        self.value = NULL
        self.nodes = NULL

    def __dealloc__(self):
        """Destructor."""
        # Free all inner structures
        free(self.n_classes)
        free(self.value)
        free(self.nodes)

    def __reduce__(self):
        """Reduce re-implementation, for pickling."""
        return (Tree, (self.n_features,
                       sizet_ptr_to_ndarray(self.n_classes, self.n_outputs),
                       self.n_outputs), self.__getstate__())

    def __getstate__(self):
        """Getstate re-implementation, for pickling."""
        d = {}
        # capacity is inferred during the __setstate__ using nodes
        d["max_depth"] = self.max_depth
        d["node_count"] = self.node_count
        d["nodes"] = self._get_node_ndarray()
        d["values"] = self._get_value_ndarray()
        return d

    def __setstate__(self, d):
        """Setstate re-implementation, for unpickling."""
        self.max_depth = d["max_depth"]
        self.node_count = d["node_count"]

        if 'nodes' not in d:
            raise ValueError('You have loaded Tree version which '
                             'cannot be imported')

        node_ndarray = d['nodes']
        value_ndarray = d['values']

        value_shape = (node_ndarray.shape[0], self.n_outputs,
                       self.max_n_classes)

        node_ndarray = _check_node_ndarray(node_ndarray, expected_dtype=NODE_DTYPE)
        value_ndarray = _check_value_ndarray(
            value_ndarray,
            expected_dtype=np.dtype(np.float64),
            expected_shape=value_shape
        )

        self.capacity = node_ndarray.shape[0]
        if self._resize_c(self.capacity) != 0:
            raise MemoryError("resizing tree to %d" % self.capacity)

        memcpy(self.nodes, cnp.PyArray_DATA(node_ndarray),
               self.capacity * sizeof(Node))
        memcpy(self.value, cnp.PyArray_DATA(value_ndarray),
               self.capacity * self.value_stride * sizeof(double))

    cdef int _resize(self, SIZE_t capacity) except -1 nogil:
        """Resize all inner arrays to `capacity`, if `capacity` == -1, then
           double the size of the inner arrays.

        Returns -1 in case of failure to allocate memory (and raise MemoryError)
        or 0 otherwise.
        """
        if self._resize_c(capacity) != 0:
            # Acquire gil only if we need to raise
            with gil:
                raise MemoryError()

    cdef int _resize_c(self, SIZE_t capacity=INTPTR_MAX) except -1 nogil:
        """Guts of _resize

        Returns -1 in case of failure to allocate memory (and raise MemoryError)
        or 0 otherwise.
        """
        if capacity == self.capacity and self.nodes != NULL:
            return 0

        if capacity == INTPTR_MAX:
            if self.capacity == 0:
                capacity = 3  # default initial value
            else:
                capacity = 2 * self.capacity

        safe_realloc(&self.nodes, capacity)
        safe_realloc(&self.value, capacity * self.value_stride)

        # value memory is initialised to 0 to enable classifier argmax
        if capacity > self.capacity:
            memset(<void*>(self.value + self.capacity * self.value_stride), 0,
                   (capacity - self.capacity) * self.value_stride *
                   sizeof(double))

        # if capacity smaller than node_count, adjust the counter
        if capacity < self.node_count:
            self.node_count = capacity

        self.capacity = capacity
        return 0

    cdef SIZE_t _add_node(self, SIZE_t parent, bint is_left, bint is_leaf,
                          SIZE_t feature, double threshold, double impurity,
                          SIZE_t n_node_samples,
                          double weighted_n_node_samples,
                          unsigned char missing_go_to_left) except -1 nogil:
        """Add a node to the tree.

        The new node registers itself as the child of its parent.

        Returns (size_t)(-1) on error.
        """
        cdef SIZE_t node_id = self.node_count

        if node_id >= self.capacity:
            if self._resize_c() != 0:
                return INTPTR_MAX

        cdef Node* node = &self.nodes[node_id]
        node.impurity = impurity
        node.n_node_samples = n_node_samples
        node.weighted_n_node_samples = weighted_n_node_samples

        if parent != _TREE_UNDEFINED:
            if is_left:
                self.nodes[parent].left_child = node_id
            else:
                self.nodes[parent].right_child = node_id

        if is_leaf:
            node.left_child = _TREE_LEAF
            node.right_child = _TREE_LEAF
            node.feature = _TREE_UNDEFINED
            node.threshold = _TREE_UNDEFINED

        else:
            # left_child and right_child will be set later
            node.feature = feature
            node.threshold = threshold
            node.missing_go_to_left = missing_go_to_left

        self.node_count += 1

        return node_id

    cpdef cnp.ndarray predict(self, object X):
        """Predict target for X."""
        out = self._get_value_ndarray().take(self.apply(X), axis=0,
                                             mode='clip')
        if self.n_outputs == 1:
            out = out.reshape(X.shape[0], self.max_n_classes)
        return out

    cpdef cnp.ndarray apply(self, object X):
        """Finds the terminal region (=leaf node) for each sample in X."""
        if issparse(X):
            return self._apply_sparse_csr(X)
        else:
            return self._apply_dense(X)

    cdef inline cnp.ndarray _apply_dense(self, object X):
        """Finds the terminal region (=leaf node) for each sample in X."""

        # Check input
        if not isinstance(X, np.ndarray):
            raise ValueError("X should be in np.ndarray format, got %s"
                             % type(X))

        if X.dtype != DTYPE:
            raise ValueError("X.dtype should be np.float32, got %s" % X.dtype)

        # Extract input
        cdef const DTYPE_t[:, :] X_ndarray = X
        cdef SIZE_t n_samples = X.shape[0]
        cdef DTYPE_t X_i_node_feature

        # Initialize output
        cdef SIZE_t[:] out = np.zeros(n_samples, dtype=np.intp)

        # Initialize auxiliary data-structure
        cdef Node* node = NULL
        cdef SIZE_t i = 0

        with nogil:
            for i in range(n_samples):
                node = self.nodes
                # While node not a leaf
                while node.left_child != _TREE_LEAF:
                    X_i_node_feature = X_ndarray[i, node.feature]
                    # ... and node.right_child != _TREE_LEAF:
                    if isnan(X_i_node_feature):
                        if node.missing_go_to_left:
                            node = &self.nodes[node.left_child]
                        else:
                            node = &self.nodes[node.right_child]
                    elif X_i_node_feature <= node.threshold:
                        node = &self.nodes[node.left_child]
                    else:
                        node = &self.nodes[node.right_child]

                out[i] = <SIZE_t>(node - self.nodes)  # node offset

        return np.asarray(out)

    cdef inline cnp.ndarray _apply_sparse_csr(self, object X):
        """Finds the terminal region (=leaf node) for each sample in sparse X.
        """
        # Check input
        if not isspmatrix_csr(X):
            raise ValueError("X should be in csr_matrix format, got %s"
                             % type(X))

        if X.dtype != DTYPE:
            raise ValueError("X.dtype should be np.float32, got %s" % X.dtype)

        # Extract input
        cdef const DTYPE_t[:] X_data = X.data
        cdef const INT32_t[:] X_indices = X.indices
        cdef const INT32_t[:] X_indptr = X.indptr

        cdef SIZE_t n_samples = X.shape[0]
        cdef SIZE_t n_features = X.shape[1]

        # Initialize output
        cdef SIZE_t[:] out = np.zeros(n_samples, dtype=np.intp)

        # Initialize auxiliary data-structure
        cdef DTYPE_t feature_value = 0.
        cdef Node* node = NULL
        cdef DTYPE_t* X_sample = NULL
        cdef SIZE_t i = 0
        cdef INT32_t k = 0

        # feature_to_sample as a data structure records the last seen sample
        # for each feature; functionally, it is an efficient way to identify
        # which features are nonzero in the present sample.
        cdef SIZE_t* feature_to_sample = NULL

        safe_realloc(&X_sample, n_features)
        safe_realloc(&feature_to_sample, n_features)

        with nogil:
            memset(feature_to_sample, -1, n_features * sizeof(SIZE_t))

            for i in range(n_samples):
                node = self.nodes

                for k in range(X_indptr[i], X_indptr[i + 1]):
                    feature_to_sample[X_indices[k]] = i
                    X_sample[X_indices[k]] = X_data[k]

                # While node not a leaf
                while node.left_child != _TREE_LEAF:
                    # ... and node.right_child != _TREE_LEAF:
                    if feature_to_sample[node.feature] == i:
                        feature_value = X_sample[node.feature]

                    else:
                        feature_value = 0.

                    if feature_value <= node.threshold:
                        node = &self.nodes[node.left_child]
                    else:
                        node = &self.nodes[node.right_child]

                out[i] = <SIZE_t>(node - self.nodes)  # node offset

            # Free auxiliary arrays
            free(X_sample)
            free(feature_to_sample)

        return np.asarray(out)

    cpdef object decision_path(self, object X):
        """Finds the decision path (=node) for each sample in X."""
        if issparse(X):
            return self._decision_path_sparse_csr(X)
        else:
            return self._decision_path_dense(X)

    cdef inline object _decision_path_dense(self, object X):
        """Finds the decision path (=node) for each sample in X."""

        # Check input
        if not isinstance(X, np.ndarray):
            raise ValueError("X should be in np.ndarray format, got %s"
                             % type(X))

        if X.dtype != DTYPE:
            raise ValueError("X.dtype should be np.float32, got %s" % X.dtype)

        # Extract input
        cdef const DTYPE_t[:, :] X_ndarray = X
        cdef SIZE_t n_samples = X.shape[0]

        # Initialize output
        cdef SIZE_t[:] indptr = np.zeros(n_samples + 1, dtype=np.intp)
        cdef SIZE_t[:] indices = np.zeros(
            n_samples * (1 + self.max_depth), dtype=np.intp
        )

        # Initialize auxiliary data-structure
        cdef Node* node = NULL
        cdef SIZE_t i = 0

        with nogil:
            for i in range(n_samples):
                node = self.nodes
                indptr[i + 1] = indptr[i]

                # Add all external nodes
                while node.left_child != _TREE_LEAF:
                    # ... and node.right_child != _TREE_LEAF:
                    indices[indptr[i + 1]] = <SIZE_t>(node - self.nodes)
                    indptr[i + 1] += 1

                    if X_ndarray[i, node.feature] <= node.threshold:
                        node = &self.nodes[node.left_child]
                    else:
                        node = &self.nodes[node.right_child]

                # Add the leave node
                indices[indptr[i + 1]] = <SIZE_t>(node - self.nodes)
                indptr[i + 1] += 1

        indices = indices[:indptr[n_samples]]
        cdef SIZE_t[:] data = np.ones(shape=len(indices), dtype=np.intp)
        out = csr_matrix((data, indices, indptr),
                         shape=(n_samples, self.node_count))

        return out

    cdef inline object _decision_path_sparse_csr(self, object X):
        """Finds the decision path (=node) for each sample in X."""

        # Check input
        if not isspmatrix_csr(X):
            raise ValueError("X should be in csr_matrix format, got %s"
                             % type(X))

        if X.dtype != DTYPE:
            raise ValueError("X.dtype should be np.float32, got %s" % X.dtype)

        # Extract input
        cdef const DTYPE_t[:] X_data = X.data
        cdef const INT32_t[:] X_indices = X.indices
        cdef const INT32_t[:] X_indptr = X.indptr

        cdef SIZE_t n_samples = X.shape[0]
        cdef SIZE_t n_features = X.shape[1]

        # Initialize output
        cdef SIZE_t[:] indptr = np.zeros(n_samples + 1, dtype=np.intp)
        cdef SIZE_t[:] indices = np.zeros(
            n_samples * (1 + self.max_depth), dtype=np.intp
        )

        # Initialize auxiliary data-structure
        cdef DTYPE_t feature_value = 0.
        cdef Node* node = NULL
        cdef DTYPE_t* X_sample = NULL
        cdef SIZE_t i = 0
        cdef INT32_t k = 0

        # feature_to_sample as a data structure records the last seen sample
        # for each feature; functionally, it is an efficient way to identify
        # which features are nonzero in the present sample.
        cdef SIZE_t* feature_to_sample = NULL

        safe_realloc(&X_sample, n_features)
        safe_realloc(&feature_to_sample, n_features)

        with nogil:
            memset(feature_to_sample, -1, n_features * sizeof(SIZE_t))

            for i in range(n_samples):
                node = self.nodes
                indptr[i + 1] = indptr[i]

                for k in range(X_indptr[i], X_indptr[i + 1]):
                    feature_to_sample[X_indices[k]] = i
                    X_sample[X_indices[k]] = X_data[k]

                # While node not a leaf
                while node.left_child != _TREE_LEAF:
                    # ... and node.right_child != _TREE_LEAF:

                    indices[indptr[i + 1]] = <SIZE_t>(node - self.nodes)
                    indptr[i + 1] += 1

                    if feature_to_sample[node.feature] == i:
                        feature_value = X_sample[node.feature]

                    else:
                        feature_value = 0.

                    if feature_value <= node.threshold:
                        node = &self.nodes[node.left_child]
                    else:
                        node = &self.nodes[node.right_child]

                # Add the leave node
                indices[indptr[i + 1]] = <SIZE_t>(node - self.nodes)
                indptr[i + 1] += 1

            # Free auxiliary arrays
            free(X_sample)
            free(feature_to_sample)

        indices = indices[:indptr[n_samples]]
        cdef SIZE_t[:] data = np.ones(shape=len(indices), dtype=np.intp)
        out = csr_matrix((data, indices, indptr),
                         shape=(n_samples, self.node_count))

        return out

    cpdef compute_node_depths(self):
        """Compute the depth of each node in a tree.

        .. versionadded:: 1.3

        Returns
        -------
        depths : ndarray of shape (self.node_count,), dtype=np.int64
            The depth of each node in the tree.
        """
        cdef:
            cnp.int64_t[::1] depths = np.empty(self.node_count, dtype=np.int64)
            cnp.npy_intp[:] children_left = self.children_left
            cnp.npy_intp[:] children_right = self.children_right
            cnp.npy_intp node_id
            cnp.npy_intp node_count = self.node_count
            cnp.int64_t depth

        depths[0] = 1  # init root node
        for node_id in range(node_count):
            if children_left[node_id] != _TREE_LEAF:
                depth = depths[node_id] + 1
                depths[children_left[node_id]] = depth
                depths[children_right[node_id]] = depth

        return depths.base

    cpdef compute_feature_importances(self, normalize=True):
        """Computes the importance of each feature (aka variable)."""
        cdef Node* left
        cdef Node* right
        cdef Node* nodes = self.nodes
        cdef Node* node = nodes
        cdef Node* end_node = node + self.node_count

        cdef double normalizer = 0.

        cdef cnp.float64_t[:] importances = np.zeros(self.n_features)

        with nogil:
            while node != end_node:
                if node.left_child != _TREE_LEAF:
                    # ... and node.right_child != _TREE_LEAF:
                    left = &nodes[node.left_child]
                    right = &nodes[node.right_child]

                    importances[node.feature] += (
                        node.weighted_n_node_samples * node.impurity -
                        left.weighted_n_node_samples * left.impurity -
                        right.weighted_n_node_samples * right.impurity)
                node += 1

        for i in range(self.n_features):
            importances[i] /= nodes[0].weighted_n_node_samples

        if normalize:
            normalizer = np.sum(importances)

            if normalizer > 0.0:
                # Avoid dividing by zero (e.g., when root is pure)
                for i in range(self.n_features):
                    importances[i] /= normalizer

        return np.asarray(importances)

    cdef cnp.ndarray _get_value_ndarray(self):
        """Wraps value as a 3-d NumPy array.

        The array keeps a reference to this Tree, which manages the underlying
        memory.
        """
        cdef cnp.npy_intp shape[3]
        shape[0] = <cnp.npy_intp> self.node_count
        shape[1] = <cnp.npy_intp> self.n_outputs
        shape[2] = <cnp.npy_intp> self.max_n_classes
        cdef cnp.ndarray arr
        arr = cnp.PyArray_SimpleNewFromData(3, shape, cnp.NPY_DOUBLE, self.value)
        Py_INCREF(self)
        if PyArray_SetBaseObject(arr, <PyObject*> self) < 0:
            raise ValueError("Can't initialize array.")
        return arr

    cdef cnp.ndarray _get_node_ndarray(self):
        """Wraps nodes as a NumPy struct array.

        The array keeps a reference to this Tree, which manages the underlying
        memory. Individual fields are publicly accessible as properties of the
        Tree.
        """
        cdef cnp.npy_intp shape[1]
        shape[0] = <cnp.npy_intp> self.node_count
        cdef cnp.npy_intp strides[1]
        strides[0] = sizeof(Node)
        cdef cnp.ndarray arr
        Py_INCREF(NODE_DTYPE)
        arr = PyArray_NewFromDescr(<PyTypeObject *> cnp.ndarray,
                                   <cnp.dtype> NODE_DTYPE, 1, shape,
                                   strides, <void*> self.nodes,
                                   cnp.NPY_ARRAY_DEFAULT, None)
        Py_INCREF(self)
        if PyArray_SetBaseObject(arr, <PyObject*> self) < 0:
            raise ValueError("Can't initialize array.")
        return arr

    cdef inline double _get_middle_value(self, int node_id) nogil:
        """Returns the new bound when a monotonicity constraint is active

        For regression, this is the average target value of the samples in
        the parent node.

        For binary classification, this is the proportion of the negative
        class of samples in the parent node.
        """
        cdef:
            int i
            double middle_value = 0

        # self.value conceptually has shape:
        #
        #            [node_count, n_outputs, max_n_classes]
        # 
        # but is here handled via a pointer and strides. 
        # 
        # Monotonicity constraints are only supported for single-output
        # trees we can safely assume n_outputs == 1.

        # Furthermore, we assume that for
        # classification trees, max_n_classes == 2 as we only support binary
        # classification (and so self.value_stride == 2).

        if self.max_n_classes == 1:
            # Regression: self.max_n_classes == 1, so self.value_stride == 1
            middle_value = self.value[node_id]
        else:
            # Binary classification: self.max_n_classes == 2

            # This performs some raw pointers arithmetic. Ideally a memory view
            # could wrap self.value so that indexing on several axis can be
            # used.
            for i in range(self.max_n_classes):
                middle_value += self.value[node_id * self.value_stride + i]

            middle_value = self.value[node_id * self.value_stride] / middle_value

        return middle_value

    def compute_partial_dependence(self, DTYPE_t[:, ::1] X,
                                   int[::1] target_features,
                                   double[::1] out):
        """Partial dependence of the response on the ``target_feature`` set.

        For each sample in ``X`` a tree traversal is performed.
        Each traversal starts from the root with weight 1.0.

        At each non-leaf node that splits on a target feature, either
        the left child or the right child is visited based on the feature
        value of the current sample, and the weight is not modified.
        At each non-leaf node that splits on a complementary feature,
        both children are visited and the weight is multiplied by the fraction
        of training samples which went to each child.

        At each leaf, the value of the node is multiplied by the current
        weight (weights sum to 1 for all visited terminal nodes).

        Parameters
        ----------
        X : view on 2d ndarray, shape (n_samples, n_target_features)
            The grid points on which the partial dependence should be
            evaluated.
        target_features : view on 1d ndarray, shape (n_target_features)
            The set of target features for which the partial dependence
            should be evaluated.
        out : view on 1d ndarray, shape (n_samples)
            The value of the partial dependence function on each grid
            point.
        """
        cdef:
            double[::1] weight_stack = np.zeros(self.node_count,
                                                dtype=np.float64)
            SIZE_t[::1] node_idx_stack = np.zeros(self.node_count,
                                                  dtype=np.intp)
            SIZE_t sample_idx
            SIZE_t feature_idx
            int stack_size
            double left_sample_frac
            double current_weight
            double total_weight  # used for sanity check only
            Node *current_node  # use a pointer to avoid copying attributes
            SIZE_t current_node_idx
            bint is_target_feature
            SIZE_t _TREE_LEAF = TREE_LEAF  # to avoid python interactions

        for sample_idx in range(X.shape[0]):
            # init stacks for current sample
            stack_size = 1
            node_idx_stack[0] = 0  # root node
            weight_stack[0] = 1  # all the samples are in the root node
            total_weight = 0

            while stack_size > 0:
                # pop the stack
                stack_size -= 1
                current_node_idx = node_idx_stack[stack_size]
                current_node = &self.nodes[current_node_idx]

                if current_node.left_child == _TREE_LEAF:
                    # leaf node
                    out[sample_idx] += (weight_stack[stack_size] *
                                        self.value[current_node_idx])
                    total_weight += weight_stack[stack_size]
                else:
                    # non-leaf node

                    # determine if the split feature is a target feature
                    is_target_feature = False
                    for feature_idx in range(target_features.shape[0]):
                        if target_features[feature_idx] == current_node.feature:
                            is_target_feature = True
                            break

                    if is_target_feature:
                        # In this case, we push left or right child on stack
                        if X[sample_idx, feature_idx] <= current_node.threshold:
                            node_idx_stack[stack_size] = current_node.left_child
                        else:
                            node_idx_stack[stack_size] = current_node.right_child
                        stack_size += 1
                    else:
                        # In this case, we push both children onto the stack,
                        # and give a weight proportional to the number of
                        # samples going through each branch.

                        # push left child
                        node_idx_stack[stack_size] = current_node.left_child
                        left_sample_frac = (
                            self.nodes[current_node.left_child].weighted_n_node_samples /
                            current_node.weighted_n_node_samples)
                        current_weight = weight_stack[stack_size]
                        weight_stack[stack_size] = current_weight * left_sample_frac
                        stack_size += 1

                        # push right child
                        node_idx_stack[stack_size] = current_node.right_child
                        weight_stack[stack_size] = (
                            current_weight * (1 - left_sample_frac))
                        stack_size += 1

            # Sanity check. Should never happen.
            if not (0.999 < total_weight < 1.001):
                raise ValueError("Total weight should be 1.0 but was %.9f" %
                                 total_weight)


def _check_n_classes(n_classes, expected_dtype):
    if n_classes.ndim != 1:
        raise ValueError(
            f"Wrong dimensions for n_classes from the pickle: "
            f"expected 1, got {n_classes.ndim}"
        )

    if n_classes.dtype == expected_dtype:
        return n_classes

    # Handles both different endianness and different bitness
    if n_classes.dtype.kind == "i" and n_classes.dtype.itemsize in [4, 8]:
        return n_classes.astype(expected_dtype, casting="same_kind")

    raise ValueError(
        "n_classes from the pickle has an incompatible dtype:\n"
        f"- expected: {expected_dtype}\n"
        f"- got:      {n_classes.dtype}"
    )


def _check_value_ndarray(value_ndarray, expected_dtype, expected_shape):
    if value_ndarray.shape != expected_shape:
        raise ValueError(
            "Wrong shape for value array from the pickle: "
            f"expected {expected_shape}, got {value_ndarray.shape}"
        )

    if not value_ndarray.flags.c_contiguous:
        raise ValueError(
            "value array from the pickle should be a C-contiguous array"
        )

    if value_ndarray.dtype == expected_dtype:
        return value_ndarray

    # Handles different endianness
    if value_ndarray.dtype.str.endswith('f8'):
        return value_ndarray.astype(expected_dtype, casting='equiv')

    raise ValueError(
        "value array from the pickle has an incompatible dtype:\n"
        f"- expected: {expected_dtype}\n"
        f"- got:      {value_ndarray.dtype}"
    )


def _dtype_to_dict(dtype):
    return {name: dt.str for name, (dt, *rest) in dtype.fields.items()}


def _dtype_dict_with_modified_bitness(dtype_dict):
    # field names in Node struct with SIZE_t types (see sklearn/tree/_tree.pxd)
    indexing_field_names = ["left_child", "right_child", "feature", "n_node_samples"]

    expected_dtype_size = str(struct.calcsize("P"))
    allowed_dtype_size = "8" if expected_dtype_size == "4" else "4"

    allowed_dtype_dict = dtype_dict.copy()
    for name in indexing_field_names:
        allowed_dtype_dict[name] = allowed_dtype_dict[name].replace(
            expected_dtype_size, allowed_dtype_size
        )

    return allowed_dtype_dict


def _all_compatible_dtype_dicts(dtype):
    # The Cython code for decision trees uses platform-specific SIZE_t
    # typed indexing fields that correspond to either i4 or i8 dtypes for
    # the matching fields in the numpy array depending on the bitness of
    # the platform (32 bit or 64 bit respectively).
    #
    # We need to cast the indexing fields of the NODE_DTYPE-dtyped array at
    # pickle load time to enable cross-bitness deployment scenarios. We
    # typically want to make it possible to run the expensive fit method of
    # a tree estimator on a 64 bit server platform, pickle the estimator
    # for deployment and run the predict method of a low power 32 bit edge
    # platform.
    #
    # A similar thing happens for endianness, the machine where the pickle was
    # saved can have a different endianness than the machine where the pickle
    # is loaded

    dtype_dict = _dtype_to_dict(dtype)
    dtype_dict_with_modified_bitness = _dtype_dict_with_modified_bitness(dtype_dict)
    dtype_dict_with_modified_endianness = _dtype_to_dict(dtype.newbyteorder())
    dtype_dict_with_modified_bitness_and_endianness = _dtype_dict_with_modified_bitness(
        dtype_dict_with_modified_endianness
    )

    return [
        dtype_dict,
        dtype_dict_with_modified_bitness,
        dtype_dict_with_modified_endianness,
        dtype_dict_with_modified_bitness_and_endianness,
    ]


def _check_node_ndarray(node_ndarray, expected_dtype):
    if node_ndarray.ndim != 1:
        raise ValueError(
            "Wrong dimensions for node array from the pickle: "
            f"expected 1, got {node_ndarray.ndim}"
        )

    if not node_ndarray.flags.c_contiguous:
        raise ValueError(
            "node array from the pickle should be a C-contiguous array"
        )

    node_ndarray_dtype = node_ndarray.dtype
    if node_ndarray_dtype == expected_dtype:
        return node_ndarray

    node_ndarray_dtype_dict = _dtype_to_dict(node_ndarray_dtype)
    all_compatible_dtype_dicts = _all_compatible_dtype_dicts(expected_dtype)

    if node_ndarray_dtype_dict not in all_compatible_dtype_dicts:
        raise ValueError(
            "node array from the pickle has an incompatible dtype:\n"
            f"- expected: {expected_dtype}\n"
            f"- got     : {node_ndarray_dtype}"
        )

    return node_ndarray.astype(expected_dtype, casting="same_kind")


# =============================================================================
# Build Pruned Tree
# =============================================================================


cdef class _CCPPruneController:
    """Base class used by build_pruned_tree_ccp and ccp_pruning_path
    to control pruning.
    """
    cdef bint stop_pruning(self, DOUBLE_t effective_alpha) noexcept nogil:
        """Return 1 to stop pruning and 0 to continue pruning"""
        return 0

    cdef void save_metrics(self, DOUBLE_t effective_alpha,
                           DOUBLE_t subtree_impurities) noexcept nogil:
        """Save metrics when pruning"""
        pass

    cdef void after_pruning(self, unsigned char[:] in_subtree) noexcept nogil:
        """Called after pruning"""
        pass


cdef class _AlphaPruner(_CCPPruneController):
    """Use alpha to control when to stop pruning."""
    cdef DOUBLE_t ccp_alpha
    cdef SIZE_t capacity

    def __cinit__(self, DOUBLE_t ccp_alpha):
        self.ccp_alpha = ccp_alpha
        self.capacity = 0

    cdef bint stop_pruning(self, DOUBLE_t effective_alpha) noexcept nogil:
        # The subtree on the previous iteration has the greatest ccp_alpha
        # less than or equal to self.ccp_alpha
        return self.ccp_alpha < effective_alpha

    cdef void after_pruning(self, unsigned char[:] in_subtree) noexcept nogil:
        """Updates the number of leaves in subtree"""
        for i in range(in_subtree.shape[0]):
            if in_subtree[i]:
                self.capacity += 1


cdef class _PathFinder(_CCPPruneController):
    """Record metrics used to return the cost complexity path."""
    cdef DOUBLE_t[:] ccp_alphas
    cdef DOUBLE_t[:] impurities
    cdef UINT32_t count

    def __cinit__(self,  int node_count):
        self.ccp_alphas = np.zeros(shape=(node_count), dtype=np.float64)
        self.impurities = np.zeros(shape=(node_count), dtype=np.float64)
        self.count = 0

    cdef void save_metrics(self,
                           DOUBLE_t effective_alpha,
                           DOUBLE_t subtree_impurities) noexcept nogil:
        self.ccp_alphas[self.count] = effective_alpha
        self.impurities[self.count] = subtree_impurities
        self.count += 1


cdef struct CostComplexityPruningRecord:
    SIZE_t node_idx
    SIZE_t parent

cdef _cost_complexity_prune(unsigned char[:] leaves_in_subtree,  # OUT
                            Tree orig_tree,
                            _CCPPruneController controller):
    """Perform cost complexity pruning.

    This function takes an already grown tree, `orig_tree` and outputs a
    boolean mask `leaves_in_subtree` which are the leaves in the pruned tree.
    During the pruning process, the controller is passed the effective alpha and
    the subtree impurities. Furthermore, the controller signals when to stop
    pruning.

    Parameters
    ----------
    leaves_in_subtree : unsigned char[:]
        Output for leaves of subtree
    orig_tree : Tree
        Original tree
    ccp_controller : _CCPPruneController
        Cost complexity controller
    """

    cdef:
        SIZE_t i
        SIZE_t n_nodes = orig_tree.node_count
        # prior probability using weighted samples
        DOUBLE_t[:] weighted_n_node_samples = orig_tree.weighted_n_node_samples
        DOUBLE_t total_sum_weights = weighted_n_node_samples[0]
        DOUBLE_t[:] impurity = orig_tree.impurity
        # weighted impurity of each node
        DOUBLE_t[:] r_node = np.empty(shape=n_nodes, dtype=np.float64)

        SIZE_t[:] child_l = orig_tree.children_left
        SIZE_t[:] child_r = orig_tree.children_right
        SIZE_t[:] parent = np.zeros(shape=n_nodes, dtype=np.intp)

        stack[CostComplexityPruningRecord] ccp_stack
        CostComplexityPruningRecord stack_record
        SIZE_t node_idx
        stack[SIZE_t] node_indices_stack

        SIZE_t[:] n_leaves = np.zeros(shape=n_nodes, dtype=np.intp)
        DOUBLE_t[:] r_branch = np.zeros(shape=n_nodes, dtype=np.float64)
        DOUBLE_t current_r
        SIZE_t leaf_idx
        SIZE_t parent_idx

        # candidate nodes that can be pruned
        unsigned char[:] candidate_nodes = np.zeros(shape=n_nodes,
                                                    dtype=np.uint8)
        # nodes in subtree
        unsigned char[:] in_subtree = np.ones(shape=n_nodes, dtype=np.uint8)
        SIZE_t pruned_branch_node_idx
        DOUBLE_t subtree_alpha
        DOUBLE_t effective_alpha
        SIZE_t n_pruned_leaves
        DOUBLE_t r_diff
        DOUBLE_t max_float64 = np.finfo(np.float64).max

    # find parent node ids and leaves
    with nogil:

        for i in range(r_node.shape[0]):
            r_node[i] = (
                weighted_n_node_samples[i] * impurity[i] / total_sum_weights)

        # Push the root node
        ccp_stack.push({"node_idx": 0, "parent": _TREE_UNDEFINED})

        while not ccp_stack.empty():
            stack_record = ccp_stack.top()
            ccp_stack.pop()

            node_idx = stack_record.node_idx
            parent[node_idx] = stack_record.parent

            if child_l[node_idx] == _TREE_LEAF:
                # ... and child_r[node_idx] == _TREE_LEAF:
                leaves_in_subtree[node_idx] = 1
            else:
                ccp_stack.push({"node_idx": child_l[node_idx], "parent": node_idx})
                ccp_stack.push({"node_idx": child_r[node_idx], "parent": node_idx})

        # computes number of leaves in all branches and the overall impurity of
        # the branch. The overall impurity is the sum of r_node in its leaves.
        for leaf_idx in range(leaves_in_subtree.shape[0]):
            if not leaves_in_subtree[leaf_idx]:
                continue
            r_branch[leaf_idx] = r_node[leaf_idx]

            # bubble up values to ancestor nodes
            current_r = r_node[leaf_idx]
            while leaf_idx != 0:
                parent_idx = parent[leaf_idx]
                r_branch[parent_idx] += current_r
                n_leaves[parent_idx] += 1
                leaf_idx = parent_idx

        for i in range(leaves_in_subtree.shape[0]):
            candidate_nodes[i] = not leaves_in_subtree[i]

        # save metrics before pruning
        controller.save_metrics(0.0, r_branch[0])

        # while root node is not a leaf
        while candidate_nodes[0]:

            # computes ccp_alpha for subtrees and finds the minimal alpha
            effective_alpha = max_float64
            for i in range(n_nodes):
                if not candidate_nodes[i]:
                    continue
                subtree_alpha = (r_node[i] - r_branch[i]) / (n_leaves[i] - 1)
                if subtree_alpha < effective_alpha:
                    effective_alpha = subtree_alpha
                    pruned_branch_node_idx = i

            if controller.stop_pruning(effective_alpha):
                break

            node_indices_stack.push(pruned_branch_node_idx)

            # descendants of branch are not in subtree
            while not node_indices_stack.empty():
                node_idx = node_indices_stack.top()
                node_indices_stack.pop()

                if not in_subtree[node_idx]:
                    continue  # branch has already been marked for pruning
                candidate_nodes[node_idx] = 0
                leaves_in_subtree[node_idx] = 0
                in_subtree[node_idx] = 0

                if child_l[node_idx] != _TREE_LEAF:
                    # ... and child_r[node_idx] != _TREE_LEAF:
                    node_indices_stack.push(child_l[node_idx])
                    node_indices_stack.push(child_r[node_idx])
            leaves_in_subtree[pruned_branch_node_idx] = 1
            in_subtree[pruned_branch_node_idx] = 1

            # updates number of leaves
            n_pruned_leaves = n_leaves[pruned_branch_node_idx] - 1
            n_leaves[pruned_branch_node_idx] = 0

            # computes the increase in r_branch to bubble up
            r_diff = r_node[pruned_branch_node_idx] - r_branch[pruned_branch_node_idx]
            r_branch[pruned_branch_node_idx] = r_node[pruned_branch_node_idx]

            # bubble up values to ancestors
            node_idx = parent[pruned_branch_node_idx]
            while node_idx != _TREE_UNDEFINED:
                n_leaves[node_idx] -= n_pruned_leaves
                r_branch[node_idx] += r_diff
                node_idx = parent[node_idx]

            controller.save_metrics(effective_alpha, r_branch[0])

        controller.after_pruning(in_subtree)


def _build_pruned_tree_ccp(
    Tree tree,  # OUT
    Tree orig_tree,
    DOUBLE_t ccp_alpha
):
    """Build a pruned tree from the original tree using cost complexity
    pruning.

    The values and nodes from the original tree are copied into the pruned
    tree.

    Parameters
    ----------
    tree : Tree
        Location to place the pruned tree
    orig_tree : Tree
        Original tree
    ccp_alpha : positive double
        Complexity parameter. The subtree with the largest cost complexity
        that is smaller than ``ccp_alpha`` will be chosen. By default,
        no pruning is performed.
    """

    cdef:
        SIZE_t n_nodes = orig_tree.node_count
        unsigned char[:] leaves_in_subtree = np.zeros(
            shape=n_nodes, dtype=np.uint8)

    pruning_controller = _AlphaPruner(ccp_alpha=ccp_alpha)

    _cost_complexity_prune(leaves_in_subtree, orig_tree, pruning_controller)

    _build_pruned_tree(tree, orig_tree, leaves_in_subtree,
                       pruning_controller.capacity)


def ccp_pruning_path(Tree orig_tree):
    """Computes the cost complexity pruning path.

    Parameters
    ----------
    tree : Tree
        Original tree.

    Returns
    -------
    path_info : dict
        Information about pruning path with attributes:

        ccp_alphas : ndarray
            Effective alphas of subtree during pruning.

        impurities : ndarray
            Sum of the impurities of the subtree leaves for the
            corresponding alpha value in ``ccp_alphas``.
    """
    cdef:
        unsigned char[:] leaves_in_subtree = np.zeros(
            shape=orig_tree.node_count, dtype=np.uint8)

    path_finder = _PathFinder(orig_tree.node_count)

    _cost_complexity_prune(leaves_in_subtree, orig_tree, path_finder)

    cdef:
        UINT32_t total_items = path_finder.count
        DOUBLE_t[:] ccp_alphas = np.empty(shape=total_items, dtype=np.float64)
        DOUBLE_t[:] impurities = np.empty(shape=total_items, dtype=np.float64)
        UINT32_t count = 0

    while count < total_items:
        ccp_alphas[count] = path_finder.ccp_alphas[count]
        impurities[count] = path_finder.impurities[count]
        count += 1

    return {
        'ccp_alphas': np.asarray(ccp_alphas),
        'impurities': np.asarray(impurities),
    }


cdef struct BuildPrunedRecord:
    SIZE_t start
    SIZE_t depth
    SIZE_t parent
    bint is_left

cdef _build_pruned_tree(
    Tree tree,  # OUT
    Tree orig_tree,
    const unsigned char[:] leaves_in_subtree,
    SIZE_t capacity
):
    """Build a pruned tree.

    Build a pruned tree from the original tree by transforming the nodes in
    ``leaves_in_subtree`` into leaves.

    Parameters
    ----------
    tree : Tree
        Location to place the pruned tree
    orig_tree : Tree
        Original tree
    leaves_in_subtree : unsigned char memoryview, shape=(node_count, )
        Boolean mask for leaves to include in subtree
    capacity : SIZE_t
        Number of nodes to initially allocate in pruned tree
    """
    tree._resize(capacity)

    cdef:
        SIZE_t orig_node_id
        SIZE_t new_node_id
        SIZE_t depth
        SIZE_t parent
        bint is_left
        bint is_leaf

        # value_stride for original tree and new tree are the same
        SIZE_t value_stride = orig_tree.value_stride
        SIZE_t max_depth_seen = -1
        int rc = 0
        Node* node
        double* orig_value_ptr
        double* new_value_ptr

        stack[BuildPrunedRecord] prune_stack
        BuildPrunedRecord stack_record

    with nogil:
        # push root node onto stack
        prune_stack.push({"start": 0, "depth": 0, "parent": _TREE_UNDEFINED, "is_left": 0})

        while not prune_stack.empty():
            stack_record = prune_stack.top()
            prune_stack.pop()

            orig_node_id = stack_record.start
            depth = stack_record.depth
            parent = stack_record.parent
            is_left = stack_record.is_left

            is_leaf = leaves_in_subtree[orig_node_id]
            node = &orig_tree.nodes[orig_node_id]

            new_node_id = tree._add_node(
                parent, is_left, is_leaf, node.feature, node.threshold,
                node.impurity, node.n_node_samples,
                node.weighted_n_node_samples, node.missing_go_to_left)

            if new_node_id == INTPTR_MAX:
                rc = -1
                break

            # copy value from original tree to new tree
            orig_value_ptr = orig_tree.value + value_stride * orig_node_id
            new_value_ptr = tree.value + value_stride * new_node_id
            memcpy(new_value_ptr, orig_value_ptr, sizeof(double) * value_stride)

            if not is_leaf:
                # Push right child on stack
                prune_stack.push({"start": node.right_child, "depth": depth + 1,
                                  "parent": new_node_id, "is_left": 0})
                # push left child on stack
                prune_stack.push({"start": node.left_child, "depth": depth + 1,
                                  "parent": new_node_id, "is_left": 1})

            if depth > max_depth_seen:
                max_depth_seen = depth

        if rc >= 0:
            tree.max_depth = max_depth_seen
    if rc == -1:
        raise MemoryError("pruning tree")<|MERGE_RESOLUTION|>--- conflicted
+++ resolved
@@ -586,7 +586,6 @@
         if rc == -1:
             raise MemoryError()
 
-<<<<<<< HEAD
     cdef inline int _add_split_node(
         self,
         Splitter splitter,
@@ -602,13 +601,6 @@
         double upper_bound,
         FrontierRecord* res
     ) nogil except -1:
-=======
-    cdef inline int _add_split_node(self, Splitter splitter, Tree tree,
-                                    SIZE_t start, SIZE_t end, double impurity,
-                                    bint is_first, bint is_left, Node* parent,
-                                    SIZE_t depth,
-                                    FrontierRecord* res) except -1 nogil:
->>>>>>> e5df5fec
         """Adds node w/ partition ``[start, end)`` to the frontier. """
         cdef SplitRecord split
         cdef SIZE_t node_id
