--- conflicted
+++ resolved
@@ -1077,28 +1077,12 @@
         value_shape = (node_ndarray.shape[0], self.n_outputs,
                        self.max_n_classes)
 
-<<<<<<< HEAD
-        if (node_ndarray.dtype != NODE_DTYPE):
-            # possible mismatch of big/little endian due to serialization
-            # on a different architecture. Try swapping the byte order.
-            node_ndarray = node_ndarray.byteswap().newbyteorder()
-            if (node_ndarray.dtype != NODE_DTYPE):
-                raise ValueError('Did not recognise loaded array dytpe')
-
-        if (node_ndarray.ndim != 1 or
-                not node_ndarray.flags.c_contiguous or
-                value_ndarray.shape != value_shape or
-                not value_ndarray.flags.c_contiguous or
-                value_ndarray.dtype != np.float64):
-            raise ValueError('Did not recognise loaded array layout')
-=======
         node_ndarray = _check_node_ndarray(node_ndarray, expected_dtype=NODE_DTYPE)
         value_ndarray = _check_value_ndarray(
             value_ndarray,
             expected_dtype=np.dtype(np.float64),
             expected_shape=value_shape
         )
->>>>>>> bacc91cf
 
         self.capacity = node_ndarray.shape[0]
         if self._resize_c(self.capacity) != 0:
