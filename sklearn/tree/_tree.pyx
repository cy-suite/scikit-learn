# cython: language_level=3
# cython: boundscheck=False, wraparound=False, initializedcheck=False, cdivision=True

# Authors: Gilles Louppe <g.louppe@gmail.com>
#          Peter Prettenhofer <peter.prettenhofer@gmail.com>
#          Brian Holt <bdholt1@gmail.com>
#          Noel Dawe <noel@dawe.me>
#          Satrajit Gosh <satrajit.ghosh@gmail.com>
#          Lars Buitinck
#          Arnaud Joly <arnaud.v.joly@gmail.com>
#          Joel Nothman <joel.nothman@gmail.com>
#          Fares Hedayati <fares.hedayati@gmail.com>
#          Jacob Schreiber <jmschreiber91@gmail.com>
#          Nelson Liu <nelson@nelsonliu.me>
#
# License: BSD 3 clause

from cpython cimport Py_INCREF, PyObject, PyTypeObject
from cython.operator cimport dereference as deref
from libc.math cimport isnan
from libc.stdint cimport INTPTR_MAX
from libc.stdlib cimport free, malloc
from libc.string cimport memcpy, memset
from libcpp cimport bool
from libcpp.algorithm cimport pop_heap, push_heap
from libcpp.vector cimport vector

import struct

import numpy as np

cimport numpy as cnp

cnp.import_array()

from scipy.sparse import csr_matrix, issparse, isspmatrix_csr

from ._utils cimport safe_realloc, sizet_ptr_to_ndarray


cdef extern from "numpy/arrayobject.h":
    object PyArray_NewFromDescr(PyTypeObject* subtype, cnp.dtype descr,
                                int nd, cnp.npy_intp* dims,
                                cnp.npy_intp* strides,
                                void* data, int flags, object obj)
    int PyArray_SetBaseObject(cnp.ndarray arr, PyObject* obj)

cdef extern from "<stack>" namespace "std" nogil:
    cdef cppclass stack[T]:
        ctypedef T value_type
        stack() except +
        bint empty()
        void pop()
        void push(T&) except +  # Raise c++ exception for bad_alloc -> MemoryError
        T& top()

# =============================================================================
# Types and constants
# =============================================================================

from numpy import float32 as DTYPE
from numpy import float64 as DOUBLE

cdef double INFINITY = np.inf
cdef double EPSILON = np.finfo('double').eps

# Some handy constants (BestFirstTreeBuilder)
cdef int IS_FIRST = 1
cdef int IS_NOT_FIRST = 0
cdef int IS_LEFT = 1
cdef int IS_NOT_LEFT = 0

TREE_LEAF = -1
TREE_UNDEFINED = -2
cdef SIZE_t _TREE_LEAF = TREE_LEAF
cdef SIZE_t _TREE_UNDEFINED = TREE_UNDEFINED

# Build the corresponding numpy dtype for Node.
# This works by casting `dummy` to an array of Node of length 1, which numpy
# can construct a `dtype`-object for. See https://stackoverflow.com/q/62448946
# for a more detailed explanation.
cdef Node dummy
NODE_DTYPE = np.asarray(<Node[:1]>(&dummy)).dtype

# =============================================================================
# TreeBuilder
# =============================================================================

cdef class TreeBuilder:
    """Interface for different tree building strategies."""

    cpdef build(
        self,
        Tree tree,
        object X,
        const DOUBLE_t[:, ::1] y,
        const DOUBLE_t[:] sample_weight=None,
        const unsigned char[::1] missing_values_in_feature_mask=None,
    ):
        """Build a decision tree from the training set (X, y)."""
        pass

    cdef inline _check_input(
        self,
        object X,
        const DOUBLE_t[:, ::1] y,
        const DOUBLE_t[:] sample_weight,
    ):
        """Check input dtype, layout and format"""
        if issparse(X):
            X = X.tocsc()
            X.sort_indices()

            if X.data.dtype != DTYPE:
                X.data = np.ascontiguousarray(X.data, dtype=DTYPE)

            if X.indices.dtype != np.int32 or X.indptr.dtype != np.int32:
                raise ValueError("No support for np.int64 index based "
                                 "sparse matrices")

        elif X.dtype != DTYPE:
            # since we have to copy we will make it fortran for efficiency
            X = np.asfortranarray(X, dtype=DTYPE)

        # TODO: This check for y seems to be redundant, as it is also
        #  present in the BaseDecisionTree's fit method, and therefore
        #  can be removed.
        if y.base.dtype != DOUBLE or not y.base.flags.contiguous:
            y = np.ascontiguousarray(y, dtype=DOUBLE)

        if (
            sample_weight is not None and
            (
                sample_weight.base.dtype != DOUBLE or
                not sample_weight.base.flags.contiguous
            )
        ):
            sample_weight = np.asarray(sample_weight, dtype=DOUBLE, order="C")

        return X, y, sample_weight

# Depth first builder ---------------------------------------------------------
# A record on the stack for depth-first tree growing
cdef struct StackRecord:
    SIZE_t start
    SIZE_t end
    SIZE_t depth
    SIZE_t parent
    bint is_left
    double impurity
    SIZE_t n_constant_features
    double lower_bound
    double upper_bound

cdef class DepthFirstTreeBuilder(TreeBuilder):
    """Build a decision tree in depth-first fashion."""

    def __cinit__(
        self,
        Splitter splitter,
        SIZE_t min_samples_split,
        SIZE_t min_samples_leaf,
        double min_weight_leaf,
        SIZE_t max_depth,
        double min_impurity_decrease,
        unsigned char store_leaf_values=False
    ):
        self.splitter = splitter
        self.min_samples_split = min_samples_split
        self.min_samples_leaf = min_samples_leaf
        self.min_weight_leaf = min_weight_leaf
        self.max_depth = max_depth
        self.min_impurity_decrease = min_impurity_decrease
        self.store_leaf_values = store_leaf_values

    cpdef build(
        self,
        Tree tree,
        object X,
        const DOUBLE_t[:, ::1] y,
        const DOUBLE_t[:] sample_weight=None,
        const unsigned char[::1] missing_values_in_feature_mask=None,
    ):
        """Build a decision tree from the training set (X, y)."""

        # check input
        X, y, sample_weight = self._check_input(X, y, sample_weight)

        # Initial capacity
        cdef int init_capacity

        if tree.max_depth <= 10:
            init_capacity = <int> (2 ** (tree.max_depth + 1)) - 1
        else:
            init_capacity = 2047

        tree._resize(init_capacity)

        # Parameters
        cdef Splitter splitter = self.splitter
        cdef SIZE_t max_depth = self.max_depth
        cdef SIZE_t min_samples_leaf = self.min_samples_leaf
        cdef double min_weight_leaf = self.min_weight_leaf
        cdef SIZE_t min_samples_split = self.min_samples_split
        cdef double min_impurity_decrease = self.min_impurity_decrease

        # Recursive partition (without actual recursion)
        splitter.init(X, y, sample_weight, missing_values_in_feature_mask)

        cdef SIZE_t start
        cdef SIZE_t end
        cdef SIZE_t depth
        cdef SIZE_t parent
        cdef bint is_left
        cdef SIZE_t n_node_samples = splitter.n_samples
        cdef double weighted_n_node_samples
        cdef SIZE_t node_id

        cdef SplitRecord split
        cdef SplitRecord* split_ptr = <SplitRecord *>malloc(splitter.pointer_size())

        cdef double impurity = INFINITY
        cdef double lower_bound
        cdef double upper_bound
        cdef double middle_value
        cdef SIZE_t n_constant_features
        cdef bint is_leaf
        cdef bint first = 1
        cdef SIZE_t max_depth_seen = -1
        cdef int rc = 0

        cdef stack[StackRecord] builder_stack
        cdef StackRecord stack_record

        with nogil:
            # push root node onto stack
            builder_stack.push({
                "start": 0,
                "end": n_node_samples,
                "depth": 0,
                "parent": _TREE_UNDEFINED,
                "is_left": 0,
                "impurity": INFINITY,
                "n_constant_features": 0,
                "lower_bound": -INFINITY,
                "upper_bound": INFINITY,
            })

            while not builder_stack.empty():
                stack_record = builder_stack.top()
                builder_stack.pop()

                start = stack_record.start
                end = stack_record.end
                depth = stack_record.depth
                parent = stack_record.parent
                is_left = stack_record.is_left
                impurity = stack_record.impurity
                n_constant_features = stack_record.n_constant_features
                lower_bound = stack_record.lower_bound
                upper_bound = stack_record.upper_bound

                n_node_samples = end - start
                splitter.node_reset(start, end, &weighted_n_node_samples)

                is_leaf = (depth >= max_depth or
                           n_node_samples < min_samples_split or
                           n_node_samples < 2 * min_samples_leaf or
                           weighted_n_node_samples < 2 * min_weight_leaf)

                if first:
                    impurity = splitter.node_impurity()
                    first = 0

                # impurity == 0 with tolerance due to rounding errors
                is_leaf = is_leaf or impurity <= EPSILON

                if not is_leaf:
                    splitter.node_split(
                        impurity,
<<<<<<< HEAD
                        split_ptr,
=======
                        &split,
>>>>>>> 14995509
                        &n_constant_features,
                        lower_bound,
                        upper_bound
                    )
<<<<<<< HEAD

                    # assign local copy of SplitRecord to assign
                    # pos, improvement, and impurity scores
                    split = deref(split_ptr)

=======
>>>>>>> 14995509
                    # If EPSILON=0 in the below comparison, float precision
                    # issues stop splitting, producing trees that are
                    # dissimilar to v0.18
                    is_leaf = (is_leaf or split.pos >= end or
                               (split.improvement + EPSILON <
                                min_impurity_decrease))

                node_id = tree._add_node(parent, is_left, is_leaf, split_ptr,
                                         impurity, n_node_samples,
                                         weighted_n_node_samples, split.missing_go_to_left)

                if node_id == INTPTR_MAX:
                    rc = -1
                    break

                # Store value for all nodes, to facilitate tree/model
                # inspection and interpretation
                splitter.node_value(tree.value + node_id * tree.value_stride)
                if splitter.with_monotonic_cst:
                    splitter.clip_node_value(tree.value + node_id * tree.value_stride, lower_bound, upper_bound)

                if not is_leaf:
                    if (
                        not splitter.with_monotonic_cst or
                        splitter.monotonic_cst[split.feature] == 0
                    ):
                        # Split on a feature with no monotonicity constraint

                        # Current bounds must always be propagated to both children.
                        # If a monotonic constraint is active, bounds are used in
                        # node value clipping.
                        left_child_min = right_child_min = lower_bound
                        left_child_max = right_child_max = upper_bound
                    elif splitter.monotonic_cst[split.feature] == 1:
                        # Split on a feature with monotonic increase constraint
                        left_child_min = lower_bound
                        right_child_max = upper_bound

                        # Lower bound for right child and upper bound for left child
                        # are set to the same value.
                        middle_value = splitter.criterion.middle_value()
                        right_child_min = middle_value
                        left_child_max = middle_value
                    else:  # i.e. splitter.monotonic_cst[split.feature] == -1
                        # Split on a feature with monotonic decrease constraint
                        right_child_min = lower_bound
                        left_child_max = upper_bound

                        # Lower bound for left child and upper bound for right child
                        # are set to the same value.
                        middle_value = splitter.criterion.middle_value()
                        left_child_min = middle_value
                        right_child_max = middle_value

                    # Push right child on stack
                    builder_stack.push({
                        "start": split.pos,
                        "end": end,
                        "depth": depth + 1,
                        "parent": node_id,
                        "is_left": 0,
                        "impurity": split.impurity_right,
                        "n_constant_features": n_constant_features,
                        "lower_bound": right_child_min,
                        "upper_bound": right_child_max,
                    })

                    # Push left child on stack
                    builder_stack.push({
                        "start": start,
                        "end": split.pos,
                        "depth": depth + 1,
                        "parent": node_id,
                        "is_left": 1,
                        "impurity": split.impurity_left,
                        "n_constant_features": n_constant_features,
<<<<<<< HEAD
                        "n_constant_features": n_constant_features,
                        "lower_bound": left_child_min,
                        "upper_bound": left_child_max,
                    })
                elif self.store_leaf_values and is_leaf:
                    # copy leaf values to leaf_values array
                    splitter.node_samples(tree.value_samples[node_id])
=======
                        "lower_bound": left_child_min,
                        "upper_bound": left_child_max,
                    })
>>>>>>> 14995509

                if depth > max_depth_seen:
                    max_depth_seen = depth

            if rc >= 0:
                rc = tree._resize_c(tree.node_count)

            if rc >= 0:
                tree.max_depth = max_depth_seen

        # free the memory created for the SplitRecord pointer
        free(split_ptr)

        if rc == -1:
            raise MemoryError()


# Best first builder ----------------------------------------------------------
cdef struct FrontierRecord:
    # Record of information of a Node, the frontier for a split. Those records are
    # maintained in a heap to access the Node with the best improvement in impurity,
    # allowing growing trees greedily on this improvement.
    SIZE_t node_id
    SIZE_t start
    SIZE_t end
    SIZE_t pos
    SIZE_t depth
    bint is_leaf
    double impurity
    double impurity_left
    double impurity_right
    double improvement
    double lower_bound
    double upper_bound
    double middle_value

cdef inline bool _compare_records(
    const FrontierRecord& left,
    const FrontierRecord& right,
):
    return left.improvement < right.improvement

cdef inline void _add_to_frontier(
    FrontierRecord rec,
    vector[FrontierRecord]& frontier,
) noexcept nogil:
    """Adds record `rec` to the priority queue `frontier`."""
    frontier.push_back(rec)
    push_heap(frontier.begin(), frontier.end(), &_compare_records)


cdef class BestFirstTreeBuilder(TreeBuilder):
    """Build a decision tree in best-first fashion.

    The best node to expand is given by the node at the frontier that has the
    highest impurity improvement.
    """
    cdef SIZE_t max_leaf_nodes

    def __cinit__(
        self,
        Splitter splitter,
        SIZE_t min_samples_split,
        SIZE_t min_samples_leaf,
        double min_weight_leaf,
        SIZE_t max_depth,
        SIZE_t max_leaf_nodes,
        double min_impurity_decrease,
        unsigned char store_leaf_values=False,
    ):
        self.splitter = splitter
        self.min_samples_split = min_samples_split
        self.min_samples_leaf = min_samples_leaf
        self.min_weight_leaf = min_weight_leaf
        self.max_depth = max_depth
        self.max_leaf_nodes = max_leaf_nodes
        self.min_impurity_decrease = min_impurity_decrease
        self.store_leaf_values = store_leaf_values

    cpdef build(
        self,
        Tree tree,
        object X,
        const DOUBLE_t[:, ::1] y,
        const DOUBLE_t[:] sample_weight=None,
        const unsigned char[::1] missing_values_in_feature_mask=None,
    ):
        """Build a decision tree from the training set (X, y)."""

        # check input
        X, y, sample_weight = self._check_input(X, y, sample_weight)

        # Parameters
        cdef Splitter splitter = self.splitter
        cdef SIZE_t max_leaf_nodes = self.max_leaf_nodes

        # Recursive partition (without actual recursion)
        splitter.init(X, y, sample_weight, missing_values_in_feature_mask)

        cdef vector[FrontierRecord] frontier
        cdef FrontierRecord record
        cdef FrontierRecord split_node_left
        cdef FrontierRecord split_node_right
        cdef double left_child_min
        cdef double left_child_max
        cdef double right_child_min
        cdef double right_child_max

        cdef SIZE_t n_node_samples = splitter.n_samples
        cdef SIZE_t max_split_nodes = max_leaf_nodes - 1
        cdef bint is_leaf
        cdef SIZE_t max_depth_seen = -1
        cdef int rc = 0
        cdef Node* node

        # Initial capacity
        cdef SIZE_t init_capacity = max_split_nodes + max_leaf_nodes
        tree._resize(init_capacity)

        with nogil:
            # add root to frontier
            rc = self._add_split_node(
                splitter=splitter,
                tree=tree,
                start=0,
                end=n_node_samples,
                impurity=INFINITY,
                is_first=IS_FIRST,
                is_left=IS_LEFT,
                parent=NULL,
                depth=0,
                lower_bound=-INFINITY,
                upper_bound=INFINITY,
                res=&split_node_left,
            )
            if rc >= 0:
                _add_to_frontier(split_node_left, frontier)

            while not frontier.empty():
                pop_heap(frontier.begin(), frontier.end(), &_compare_records)
                record = frontier.back()
                frontier.pop_back()

                node = &tree.nodes[record.node_id]
                is_leaf = (record.is_leaf or max_split_nodes <= 0)

                if is_leaf:
                    # Node is not expandable; set node as leaf
                    node.left_child = _TREE_LEAF
                    node.right_child = _TREE_LEAF
                    node.feature = _TREE_UNDEFINED
                    node.threshold = _TREE_UNDEFINED

                    if self.store_leaf_values:
                        # copy leaf values to leaf_values array
                        splitter.node_samples(tree.value_samples[record.node_id])
                else:
                    # Node is expandable

                    if (
                        not splitter.with_monotonic_cst or
                        splitter.monotonic_cst[node.feature] == 0
                    ):
                        # Split on a feature with no monotonicity constraint

                        # Current bounds must always be propagated to both children.
                        # If a monotonic constraint is active, bounds are used in
                        # node value clipping.
                        left_child_min = right_child_min = record.lower_bound
                        left_child_max = right_child_max = record.upper_bound
                    elif splitter.monotonic_cst[node.feature] == 1:
                        # Split on a feature with monotonic increase constraint
                        left_child_min = record.lower_bound
                        right_child_max = record.upper_bound

                        # Lower bound for right child and upper bound for left child
                        # are set to the same value.
                        right_child_min = record.middle_value
                        left_child_max = record.middle_value
                    else:  # i.e. splitter.monotonic_cst[split.feature] == -1
                        # Split on a feature with monotonic decrease constraint
                        right_child_min = record.lower_bound
                        left_child_max = record.upper_bound

                        # Lower bound for left child and upper bound for right child
                        # are set to the same value.
                        left_child_min = record.middle_value
                        right_child_max = record.middle_value

                    # Decrement number of split nodes available
                    max_split_nodes -= 1

                    # Compute left split node
                    rc = self._add_split_node(
                        splitter=splitter,
                        tree=tree,
                        start=record.start,
                        end=record.pos,
                        impurity=record.impurity_left,
                        is_first=IS_NOT_FIRST,
                        is_left=IS_LEFT,
                        parent=node,
                        depth=record.depth + 1,
                        lower_bound=left_child_min,
                        upper_bound=left_child_max,
                        res=&split_node_left,
                    )
                    if rc == -1:
                        break

                    # tree.nodes may have changed
                    node = &tree.nodes[record.node_id]

                    # Compute right split node
                    rc = self._add_split_node(
                        splitter=splitter,
                        tree=tree,
                        start=record.pos,
                        end=record.end,
                        impurity=record.impurity_right,
                        is_first=IS_NOT_FIRST,
                        is_left=IS_NOT_LEFT,
                        parent=node,
                        depth=record.depth + 1,
                        lower_bound=right_child_min,
                        upper_bound=right_child_max,
                        res=&split_node_right,
                    )
                    if rc == -1:
                        break

                    # Add nodes to queue
                    _add_to_frontier(split_node_left, frontier)
                    _add_to_frontier(split_node_right, frontier)

                if record.depth > max_depth_seen:
                    max_depth_seen = record.depth

            if rc >= 0:
                rc = tree._resize_c(tree.node_count)

            if rc >= 0:
                tree.max_depth = max_depth_seen

        if rc == -1:
            raise MemoryError()

    cdef inline int _add_split_node(
        self,
        Splitter splitter,
        Tree tree,
        SIZE_t start,
        SIZE_t end,
        double impurity,
        bint is_first,
        bint is_left,
        Node* parent,
        SIZE_t depth,
        double lower_bound,
        double upper_bound,
        FrontierRecord* res
    ) nogil except -1:
        """Adds node w/ partition ``[start, end)`` to the frontier. """
        cdef SplitRecord split
        cdef SplitRecord* split_ptr = <SplitRecord *>malloc(splitter.pointer_size())

        cdef SIZE_t node_id
        cdef SIZE_t n_node_samples
        cdef SIZE_t n_constant_features = 0
        cdef double min_impurity_decrease = self.min_impurity_decrease
        cdef double weighted_n_node_samples
        cdef bint is_leaf

        splitter.node_reset(start, end, &weighted_n_node_samples)

        if is_first:
            impurity = splitter.node_impurity()

        n_node_samples = end - start
        is_leaf = (depth >= self.max_depth or
                   n_node_samples < self.min_samples_split or
                   n_node_samples < 2 * self.min_samples_leaf or
                   weighted_n_node_samples < 2 * self.min_weight_leaf or
                   impurity <= EPSILON  # impurity == 0 with tolerance
                   )

        if not is_leaf:
            splitter.node_split(
                impurity,
<<<<<<< HEAD
                split_ptr,
=======
                &split,
>>>>>>> 14995509
                &n_constant_features,
                lower_bound,
                upper_bound
            )
<<<<<<< HEAD
            # assign local copy of SplitRecord to assign
            # pos, improvement, and impurity scores
            split = deref(split_ptr)

=======
>>>>>>> 14995509
            # If EPSILON=0 in the below comparison, float precision issues stop
            # splitting early, producing trees that are dissimilar to v0.18
            is_leaf = (is_leaf or split.pos >= end or
                       split.improvement + EPSILON < min_impurity_decrease)

        node_id = tree._add_node(parent - tree.nodes
                                 if parent != NULL
                                 else _TREE_UNDEFINED,
                                 is_left, is_leaf,
                                 split_ptr, impurity, n_node_samples,
                                 weighted_n_node_samples, split.missing_go_to_left)
        if node_id == INTPTR_MAX:
            return -1

        # compute values also for split nodes (might become leafs later).
        splitter.node_value(tree.value + node_id * tree.value_stride)
        if splitter.with_monotonic_cst:
            splitter.clip_node_value(tree.value + node_id * tree.value_stride, lower_bound, upper_bound)

        res.node_id = node_id
        res.start = start
        res.end = end
        res.depth = depth
        res.impurity = impurity
        res.lower_bound = lower_bound
        res.upper_bound = upper_bound
        res.middle_value = splitter.criterion.middle_value()

        if not is_leaf:
            # is split node
            res.pos = split.pos
            res.is_leaf = 0
            res.improvement = split.improvement
            res.impurity_left = split.impurity_left
            res.impurity_right = split.impurity_right

        else:
            # is leaf => 0 improvement
            res.pos = end
            res.is_leaf = 1
            res.improvement = 0.0
            res.impurity_left = impurity
            res.impurity_right = impurity

        free(split_ptr)
        return 0


# =============================================================================
# Tree
# =============================================================================

cdef class BaseTree:
    """Base class for Cython tree models.

    Downstream classes must implement
    """
    cdef int _resize(
        self,
        SIZE_t capacity
    ) except -1 nogil:
        """Resize all inner arrays to `capacity`, if `capacity` == -1, then
           double the size of the inner arrays.

        Returns -1 in case of failure to allocate memory (and raise MemoryError)
        or 0 otherwise.
        """
        if self._resize_c(capacity) != 0:
            # Acquire gil only if we need to raise
            with gil:
                raise MemoryError()

    cdef int _resize_c(
        self,
        SIZE_t capacity=INTPTR_MAX
    ) except -1 nogil:
        """Guts of _resize

        Returns -1 in case of failure to allocate memory (and raise MemoryError)
        or 0 otherwise.
        """
        if capacity == self.capacity and self.nodes != NULL:
            return 0

        if capacity == INTPTR_MAX:
            if self.capacity == 0:
                capacity = 3  # default initial value
            else:
                capacity = 2 * self.capacity

        safe_realloc(&self.nodes, capacity)
        safe_realloc(&self.value, capacity * self.value_stride)

        # value memory is initialised to 0 to enable classifier argmax
        if capacity > self.capacity:
            memset(<void*>(self.value + self.capacity * self.value_stride), 0,
                   (capacity - self.capacity) * self.value_stride *
                   sizeof(double))

        # if capacity smaller than node_count, adjust the counter
        if capacity < self.node_count:
            self.node_count = capacity

        self.capacity = capacity
        return 0

    cdef int _set_split_node(
        self,
        SplitRecord* split_node,
        Node* node
    ) except -1 nogil:
        """Set split node data.

        Parameters
        ----------
        split_node : SplitRecord*
            The pointer to the record of the split node data.
        node : Node*
            The pointer to the node that will hold the split node.
        """
        # left_child and right_child will be set later for a split node
        node.feature = split_node.feature
        node.threshold = split_node.threshold
        return 1

    cdef int _set_leaf_node(
        self,
        SplitRecord* split_node,
        Node* node
    ) except -1 nogil:
        """Set leaf node data.

        Parameters
        ----------
        split_node : SplitRecord*
            The pointer to the record of the leaf node data.
        node : Node*
            The pointer to the node that will hold the leaf node.
        """
        node.left_child = _TREE_LEAF
        node.right_child = _TREE_LEAF
        node.feature = _TREE_UNDEFINED
        node.threshold = _TREE_UNDEFINED
        return 1

    cdef DTYPE_t _compute_feature(
        self,
        const DTYPE_t[:, :] X_ndarray,
        SIZE_t sample_index,
        Node *node
    ) noexcept nogil:
        """Compute feature from a given data matrix, X.

        In axis-aligned trees, this is simply the value in the column of X
        for this specific feature.
        """
        # the feature index
        cdef DTYPE_t feature = X_ndarray[sample_index, node.feature]
        return feature

    cdef SIZE_t _add_node(
        self,
        SIZE_t parent,
        bint is_left,
        bint is_leaf,
        SplitRecord* split_node,
        double impurity,
        SIZE_t n_node_samples,
        double weighted_n_node_samples,
        unsigned char missing_go_to_left
    ) except -1 nogil:
        """Add a node to the tree.

        The new node registers itself as the child of its parent.

        Parameters
        ----------
        parent : SIZE_t
            The index of the parent. If '_TREE_UNDEFINED', then the current
            node is a root node.
        is_left : bint
            Whether or not the current node is to the left of the parent node.
        is_leaf : bint
            Whether or not the current node is a leaf node.
        split_node : SplitRecord*
            A pointer to a SplitRecord pointer address.
        impurity : double
            The impurity of the node to be added.
        n_node_samples : SIZE_t
            The number of samples in the node.
        weighted_n_node_samples : double
            The weight of the samples in the node.

        Returns (size_t)(-1) on error.
        """
        cdef SIZE_t node_id = self.node_count

        if node_id >= self.capacity:
            if self._resize_c() != 0:
                return INTPTR_MAX

        cdef Node* node = &self.nodes[node_id]
        node.impurity = impurity
        node.n_node_samples = n_node_samples
        node.weighted_n_node_samples = weighted_n_node_samples

        if parent != _TREE_UNDEFINED:
            if is_left:
                self.nodes[parent].left_child = node_id
            else:
                self.nodes[parent].right_child = node_id

        if is_leaf:
            if self._set_leaf_node(split_node, node) != 1:
                with gil:
                    raise RuntimeError
        else:
            if self._set_split_node(split_node, node) != 1:
                with gil:
                    raise RuntimeError
            node.missing_go_to_left = missing_go_to_left

        self.node_count += 1

        return node_id

    cpdef cnp.ndarray apply(self, object X):
        """Finds the terminal region (=leaf node) for each sample in X."""
        if issparse(X):
            return self._apply_sparse_csr(X)
        else:
            return self._apply_dense(X)

    cdef inline cnp.ndarray _apply_dense(self, object X):
        """Finds the terminal region (=leaf node) for each sample in X."""

        # Check input
        if not isinstance(X, np.ndarray):
            raise ValueError("X should be in np.ndarray format, got %s"
                             % type(X))

        if X.dtype != DTYPE:
            raise ValueError("X.dtype should be np.float32, got %s" % X.dtype)

        # Extract input
        cdef const DTYPE_t[:, :] X_ndarray = X
        cdef SIZE_t n_samples = X.shape[0]
        cdef DTYPE_t X_i_node_feature

        # Initialize output
        cdef SIZE_t[:] out = np.zeros(n_samples, dtype=np.intp)

        # Initialize auxiliary data-structure
        cdef Node* node = NULL
        cdef SIZE_t i = 0

        with nogil:
            for i in range(n_samples):
                node = self.nodes

                # While node not a leaf
                while node.left_child != _TREE_LEAF:
                    X_i_node_feature = self._compute_feature(X_ndarray, i, node)
                    # ... and node.right_child != _TREE_LEAF:
                    if isnan(X_i_node_feature):
                        if node.missing_go_to_left:
                            node = &self.nodes[node.left_child]
                        else:
                            node = &self.nodes[node.right_child]
                    elif X_i_node_feature <= node.threshold:
                        node = &self.nodes[node.left_child]
                    else:
                        node = &self.nodes[node.right_child]

                out[i] = <SIZE_t>(node - self.nodes)  # node offset

        return np.asarray(out)

    cdef inline cnp.ndarray _apply_sparse_csr(self, object X):
        """Finds the terminal region (=leaf node) for each sample in sparse X.
        """
        # Check input
        if not isspmatrix_csr(X):
            raise ValueError("X should be in csr_matrix format, got %s"
                             % type(X))

        if X.dtype != DTYPE:
            raise ValueError("X.dtype should be np.float32, got %s" % X.dtype)

        # Extract input
        cdef const DTYPE_t[:] X_data = X.data
        cdef const INT32_t[:] X_indices = X.indices
        cdef const INT32_t[:] X_indptr = X.indptr

        cdef SIZE_t n_samples = X.shape[0]
        cdef SIZE_t n_features = X.shape[1]

        # Initialize output
        cdef SIZE_t[:] out = np.zeros(n_samples, dtype=np.intp)

        # Initialize auxiliary data-structure
        cdef DTYPE_t feature_value = 0.
        cdef Node* node = NULL
        cdef DTYPE_t* X_sample = NULL
        cdef SIZE_t i = 0
        cdef INT32_t k = 0

        # feature_to_sample as a data structure records the last seen sample
        # for each feature; functionally, it is an efficient way to identify
        # which features are nonzero in the present sample.
        cdef SIZE_t* feature_to_sample = NULL

        safe_realloc(&X_sample, n_features)
        safe_realloc(&feature_to_sample, n_features)

        with nogil:
            memset(feature_to_sample, -1, n_features * sizeof(SIZE_t))

            for i in range(n_samples):
                node = self.nodes

                for k in range(X_indptr[i], X_indptr[i + 1]):
                    feature_to_sample[X_indices[k]] = i
                    X_sample[X_indices[k]] = X_data[k]

                # While node not a leaf
                while node.left_child != _TREE_LEAF:
                    # ... and node.right_child != _TREE_LEAF:
                    if feature_to_sample[node.feature] == i:
                        feature_value = X_sample[node.feature]
                    else:
                        feature_value = 0.

                    if feature_value <= node.threshold:
                        node = &self.nodes[node.left_child]
                    else:
                        node = &self.nodes[node.right_child]

                out[i] = <SIZE_t>(node - self.nodes)  # node offset

            # Free auxiliary arrays
            free(X_sample)
            free(feature_to_sample)

        return np.asarray(out)

    cpdef object decision_path(self, object X):
        """Finds the decision path (=node) for each sample in X."""
        if issparse(X):
            return self._decision_path_sparse_csr(X)
        else:
            return self._decision_path_dense(X)

    cdef inline object _decision_path_dense(self, object X):
        """Finds the decision path (=node) for each sample in X."""

        # Check input
        if not isinstance(X, np.ndarray):
            raise ValueError("X should be in np.ndarray format, got %s"
                             % type(X))

        if X.dtype != DTYPE:
            raise ValueError("X.dtype should be np.float32, got %s" % X.dtype)

        # Extract input
        cdef const DTYPE_t[:, :] X_ndarray = X
        cdef SIZE_t n_samples = X.shape[0]

        # Initialize output
        cdef SIZE_t[:] indptr = np.zeros(n_samples + 1, dtype=np.intp)
        cdef SIZE_t[:] indices = np.zeros(
            n_samples * (1 + self.max_depth), dtype=np.intp
        )

        # Initialize auxiliary data-structure
        cdef Node* node = NULL
        cdef SIZE_t i = 0

        # the feature index
        cdef DOUBLE_t feature

        with nogil:
            for i in range(n_samples):
                node = self.nodes
                indptr[i + 1] = indptr[i]

                # Add all external nodes
                while node.left_child != _TREE_LEAF:
                    # ... and node.right_child != _TREE_LEAF:
                    indices[indptr[i + 1]] = <SIZE_t>(node - self.nodes)
                    indptr[i + 1] += 1

                    # compute the feature value to compare against threshold
                    feature = self._compute_feature(X_ndarray, i, node)
                    if feature <= node.threshold:
                        node = &self.nodes[node.left_child]
                    else:
                        node = &self.nodes[node.right_child]

                # Add the leave node
                indices[indptr[i + 1]] = <SIZE_t>(node - self.nodes)
                indptr[i + 1] += 1

        indices = indices[:indptr[n_samples]]
        cdef SIZE_t[:] data = np.ones(shape=len(indices), dtype=np.intp)
        out = csr_matrix((data, indices, indptr),
                         shape=(n_samples, self.node_count))

        return out

    cdef inline object _decision_path_sparse_csr(self, object X):
        """Finds the decision path (=node) for each sample in X."""

        # Check input
        if not isspmatrix_csr(X):
            raise ValueError("X should be in csr_matrix format, got %s"
                             % type(X))

        if X.dtype != DTYPE:
            raise ValueError("X.dtype should be np.float32, got %s" % X.dtype)

        # Extract input
        cdef const DTYPE_t[:] X_data = X.data
        cdef const INT32_t[:] X_indices = X.indices
        cdef const INT32_t[:] X_indptr = X.indptr

        cdef SIZE_t n_samples = X.shape[0]
        cdef SIZE_t n_features = X.shape[1]

        # Initialize output
        cdef SIZE_t[:] indptr = np.zeros(n_samples + 1, dtype=np.intp)
        cdef SIZE_t[:] indices = np.zeros(
            n_samples * (1 + self.max_depth), dtype=np.intp
        )

        # Initialize auxiliary data-structure
        cdef DTYPE_t feature_value = 0.
        cdef Node* node = NULL
        cdef DTYPE_t* X_sample = NULL
        cdef SIZE_t i = 0
        cdef INT32_t k = 0

        # feature_to_sample as a data structure records the last seen sample
        # for each feature; functionally, it is an efficient way to identify
        # which features are nonzero in the present sample.
        cdef SIZE_t* feature_to_sample = NULL

        safe_realloc(&X_sample, n_features)
        safe_realloc(&feature_to_sample, n_features)

        with nogil:
            memset(feature_to_sample, -1, n_features * sizeof(SIZE_t))

            for i in range(n_samples):
                node = self.nodes
                indptr[i + 1] = indptr[i]

                for k in range(X_indptr[i], X_indptr[i + 1]):
                    feature_to_sample[X_indices[k]] = i
                    X_sample[X_indices[k]] = X_data[k]

                # While node not a leaf
                while node.left_child != _TREE_LEAF:
                    # ... and node.right_child != _TREE_LEAF:

                    indices[indptr[i + 1]] = <SIZE_t>(node - self.nodes)
                    indptr[i + 1] += 1

                    if feature_to_sample[node.feature] == i:
                        feature_value = X_sample[node.feature]

                    else:
                        feature_value = 0.

                    if feature_value <= node.threshold:
                        node = &self.nodes[node.left_child]
                    else:
                        node = &self.nodes[node.right_child]

                # Add the leave node
                indices[indptr[i + 1]] = <SIZE_t>(node - self.nodes)
                indptr[i + 1] += 1

            # Free auxiliary arrays
            free(X_sample)
            free(feature_to_sample)

        indices = indices[:indptr[n_samples]]
        cdef SIZE_t[:] data = np.ones(shape=len(indices), dtype=np.intp)
        out = csr_matrix((data, indices, indptr),
                         shape=(n_samples, self.node_count))

        return out

    cpdef compute_node_depths(self):
        """Compute the depth of each node in a tree.

        .. versionadded:: 1.3

        Returns
        -------
        depths : ndarray of shape (self.node_count,), dtype=np.int64
            The depth of each node in the tree.
        """
        cdef:
            cnp.int64_t[::1] depths = np.empty(self.node_count, dtype=np.int64)
            cnp.npy_intp[:] children_left = self.children_left
            cnp.npy_intp[:] children_right = self.children_right
            cnp.npy_intp node_id
            cnp.npy_intp node_count = self.node_count
            cnp.int64_t depth

        depths[0] = 1  # init root node
        for node_id in range(node_count):
            if children_left[node_id] != _TREE_LEAF:
                depth = depths[node_id] + 1
                depths[children_left[node_id]] = depth
                depths[children_right[node_id]] = depth

        return depths.base

    cpdef compute_feature_importances(self, normalize=True):
        """Computes the importance of each feature (aka variable)."""
        cdef Node* nodes = self.nodes
        cdef Node* node = nodes
        cdef Node* end_node = node + self.node_count

        cdef double normalizer = 0.
        cdef int i = 0

        cdef cnp.float64_t[:] importances = np.zeros(self.n_features)

        with nogil:
            while node != end_node:
                if node.left_child != _TREE_LEAF:
                    # ... and node.right_child != _TREE_LEAF:
                    self._compute_feature_importances(
                        importances, node)

                node += 1

        for i in range(self.n_features):
            importances[i] /= nodes[0].weighted_n_node_samples

        if normalize:
            normalizer = np.sum(importances)

            if normalizer > 0.0:
                # Avoid dividing by zero (e.g., when root is pure)
                for i in range(self.n_features):
                    importances[i] /= normalizer

        return np.asarray(importances)

    cdef void _compute_feature_importances(
        self,
        cnp.float64_t[:] importances,
        Node* node
    ) noexcept nogil:
        """Compute feature importances from a Node in the Tree.

        Wrapped in a private function to allow subclassing that
        computes feature importances.
        """
        cdef Node* nodes = self.nodes
        cdef Node* left
        cdef Node* right

        left = &nodes[node.left_child]
        right = &nodes[node.right_child]

        importances[node.feature] += (
                        node.weighted_n_node_samples * node.impurity -
                        left.weighted_n_node_samples * left.impurity -
                        right.weighted_n_node_samples * right.impurity)

    def compute_partial_dependence(self, DTYPE_t[:, ::1] X,
                                   int[::1] target_features,
                                   double[::1] out):
        """Partial dependence of the response on the ``target_feature`` set.

        For each sample in ``X`` a tree traversal is performed.
        Each traversal starts from the root with weight 1.0.

        At each non-leaf node that splits on a target feature, either
        the left child or the right child is visited based on the feature
        value of the current sample, and the weight is not modified.
        At each non-leaf node that splits on a complementary feature,
        both children are visited and the weight is multiplied by the fraction
        of training samples which went to each child.

        At each leaf, the value of the node is multiplied by the current
        weight (weights sum to 1 for all visited terminal nodes).

        Parameters
        ----------
        X : view on 2d ndarray, shape (n_samples, n_target_features)
            The grid points on which the partial dependence should be
            evaluated.
        target_features : view on 1d ndarray, shape (n_target_features)
            The set of target features for which the partial dependence
            should be evaluated.
        out : view on 1d ndarray, shape (n_samples)
            The value of the partial dependence function on each grid
            point.
        """
        cdef:
            double[::1] weight_stack = np.zeros(self.node_count,
                                                dtype=np.float64)
            SIZE_t[::1] node_idx_stack = np.zeros(self.node_count,
                                                  dtype=np.intp)
            SIZE_t sample_idx
            SIZE_t feature_idx
            int stack_size
            double left_sample_frac
            double current_weight
            double total_weight  # used for sanity check only
            Node *current_node  # use a pointer to avoid copying attributes
            SIZE_t current_node_idx
            bint is_target_feature
            SIZE_t _TREE_LEAF = TREE_LEAF  # to avoid python interactions

        for sample_idx in range(X.shape[0]):
            # init stacks for current sample
            stack_size = 1
            node_idx_stack[0] = 0  # root node
            weight_stack[0] = 1  # all the samples are in the root node
            total_weight = 0

            while stack_size > 0:
                # pop the stack
                stack_size -= 1
                current_node_idx = node_idx_stack[stack_size]
                current_node = &self.nodes[current_node_idx]

                if current_node.left_child == _TREE_LEAF:
                    # leaf node
                    out[sample_idx] += (weight_stack[stack_size] *
                                        self.value[current_node_idx])
                    total_weight += weight_stack[stack_size]
                else:
                    # non-leaf node

                    # determine if the split feature is a target feature
                    is_target_feature = False
                    for feature_idx in range(target_features.shape[0]):
                        if target_features[feature_idx] == current_node.feature:
                            is_target_feature = True
                            break

                    if is_target_feature:
                        # In this case, we push left or right child on stack
                        if X[sample_idx, feature_idx] <= current_node.threshold:
                            node_idx_stack[stack_size] = current_node.left_child
                        else:
                            node_idx_stack[stack_size] = current_node.right_child
                        stack_size += 1
                    else:
                        # In this case, we push both children onto the stack,
                        # and give a weight proportional to the number of
                        # samples going through each branch.

                        # push left child
                        node_idx_stack[stack_size] = current_node.left_child
                        left_sample_frac = (
                            self.nodes[current_node.left_child].weighted_n_node_samples /
                            current_node.weighted_n_node_samples)
                        current_weight = weight_stack[stack_size]
                        weight_stack[stack_size] = current_weight * left_sample_frac
                        stack_size += 1

                        # push right child
                        node_idx_stack[stack_size] = current_node.right_child
                        weight_stack[stack_size] = (
                            current_weight * (1 - left_sample_frac))
                        stack_size += 1

            # Sanity check. Should never happen.
            if not (0.999 < total_weight < 1.001):
                raise ValueError("Total weight should be 1.0 but was %.9f" %
                                 total_weight)


cdef class Tree(BaseTree):
    """Array-based representation of a binary decision tree.

    The binary tree is represented as a number of parallel arrays. The i-th
    element of each array holds information about the node `i`. Node 0 is the
    tree's root. You can find a detailed description of all arrays in
    `_tree.pxd`. NOTE: Some of the arrays only apply to either leaves or split
    nodes, resp. In this case the values of nodes of the other type are
    arbitrary!

    Attributes
    ----------
    node_count : int
        The number of nodes (internal nodes + leaves) in the tree.

    capacity : int
        The current capacity (i.e., size) of the arrays, which is at least as
        great as `node_count`.

    max_depth : int
        The depth of the tree, i.e. the maximum depth of its leaves.

    children_left : array of int, shape [node_count]
        children_left[i] holds the node id of the left child of node i.
        For leaves, children_left[i] == TREE_LEAF. Otherwise,
        children_left[i] > i. This child handles the case where
        X[:, feature[i]] <= threshold[i].

    children_right : array of int, shape [node_count]
        children_right[i] holds the node id of the right child of node i.
        For leaves, children_right[i] == TREE_LEAF. Otherwise,
        children_right[i] > i. This child handles the case where
        X[:, feature[i]] > threshold[i].

    feature : array of int, shape [node_count]
        feature[i] holds the feature to split on, for the internal node i.

    threshold : array of double, shape [node_count]
        threshold[i] holds the threshold for the internal node i.

    value : array of double, shape [node_count, n_outputs, max_n_classes]
        Contains the constant prediction value of each node.

    impurity : array of double, shape [node_count]
        impurity[i] holds the impurity (i.e., the value of the splitting
        criterion) at node i.

    n_node_samples : array of int, shape [node_count]
        n_node_samples[i] holds the number of training samples reaching node i.

    weighted_n_node_samples : array of double, shape [node_count]
        weighted_n_node_samples[i] holds the weighted number of training samples
        reaching node i.
    """
    # Wrap for outside world.
    # WARNING: these reference the current `nodes` and `value` buffers, which
    # must not be freed by a subsequent memory allocation.
    # (i.e. through `_resize` or `__setstate__`)
    @property
    def n_classes(self):
        return sizet_ptr_to_ndarray(self.n_classes, self.n_outputs)

    @property
    def children_left(self):
        return self._get_node_ndarray()['left_child'][:self.node_count]

    @property
    def children_right(self):
        return self._get_node_ndarray()['right_child'][:self.node_count]

    @property
    def n_leaves(self):
        return np.sum(np.logical_and(
            self.children_left == -1,
            self.children_right == -1))

    @property
    def feature(self):
        return self._get_node_ndarray()['feature'][:self.node_count]

    @property
    def threshold(self):
        return self._get_node_ndarray()['threshold'][:self.node_count]

    @property
    def impurity(self):
        return self._get_node_ndarray()['impurity'][:self.node_count]

    @property
    def n_node_samples(self):
        return self._get_node_ndarray()['n_node_samples'][:self.node_count]

    @property
    def weighted_n_node_samples(self):
        return self._get_node_ndarray()['weighted_n_node_samples'][:self.node_count]

    @property
    def missing_go_to_left(self):
        return self._get_node_ndarray()['missing_go_to_left'][:self.node_count]

    @property
    def value(self):
        return self._get_value_ndarray()[:self.node_count]

    @property
    def leaf_nodes_samples(self):
        leaf_node_samples = dict()
        keys = self._get_value_samples_keys()
        for node_id in keys:
            leaf_node_samples[node_id] = self._get_value_samples_ndarray(node_id)
        return leaf_node_samples

    # TODO: Convert n_classes to cython.integral memory view once
    #  https://github.com/cython/cython/issues/5243 is fixed
    def __cinit__(self, int n_features, cnp.ndarray n_classes, int n_outputs):
        """Constructor."""
        cdef SIZE_t dummy = 0
        size_t_dtype = np.array(dummy).dtype

        n_classes = _check_n_classes(n_classes, size_t_dtype)

        # Input/Output layout
        self.n_features = n_features
        self.n_outputs = n_outputs
        self.n_classes = NULL
        safe_realloc(&self.n_classes, n_outputs)

        self.max_n_classes = np.max(n_classes)
        self.value_stride = n_outputs * self.max_n_classes

        cdef SIZE_t k
        for k in range(n_outputs):
            self.n_classes[k] = n_classes[k]

        # Inner structures
        self.max_depth = 0
        self.node_count = 0
        self.capacity = 0
        self.value = NULL
        self.nodes = NULL

        # initialize the hash map for the value samples
        self.value_samples = unordered_map[SIZE_t, vector[vector[DOUBLE_t]]]()

    def __dealloc__(self):
        """Destructor."""
        # Free all inner structures
        free(self.n_classes)
        free(self.value)
        free(self.nodes)

    def __reduce__(self):
        """Reduce re-implementation, for pickling."""
        return (Tree, (self.n_features,
                       sizet_ptr_to_ndarray(self.n_classes, self.n_outputs),
                       self.n_outputs), self.__getstate__())

    def __getstate__(self):
        """Getstate re-implementation, for pickling."""
        d = {}
        # capacity is inferred during the __setstate__ using nodes
        d["max_depth"] = self.max_depth
        d["node_count"] = self.node_count
        d["nodes"] = self._get_node_ndarray()
        d["values"] = self._get_value_ndarray()
        d['value_samples'] = self.leaf_nodes_samples
        return d

    def __setstate__(self, d):
        """Setstate re-implementation, for unpickling."""
        self.max_depth = d["max_depth"]
        self.node_count = d["node_count"]

        if 'nodes' not in d:
            raise ValueError('You have loaded Tree version which '
                             'cannot be imported')

        node_ndarray = d['nodes']
        value_ndarray = d['values']

        value_shape = (node_ndarray.shape[0], self.n_outputs,
                       self.max_n_classes)

        node_ndarray = _check_node_ndarray(node_ndarray, expected_dtype=NODE_DTYPE)
        value_ndarray = _check_value_ndarray(
            value_ndarray,
            expected_dtype=np.dtype(np.float64),
            expected_shape=value_shape
        )

        self.capacity = node_ndarray.shape[0]
        if self._resize_c(self.capacity) != 0:
            raise MemoryError("resizing tree to %d" % self.capacity)

        memcpy(self.nodes, cnp.PyArray_DATA(node_ndarray),
               self.capacity * sizeof(Node))
        memcpy(self.value, cnp.PyArray_DATA(value_ndarray),
               self.capacity * self.value_stride * sizeof(double))

        # store the leaf node samples if they exist
        value_samples_dict = d['value_samples']
        for node_id, leaf_samples in value_samples_dict.items():
            self.value_samples[node_id].resize(leaf_samples.shape[0])
            for idx in range(leaf_samples.shape[0]):
                for jdx in range(leaf_samples.shape[1]):
                    self.value_samples[node_id][idx].push_back(leaf_samples[idx, jdx])

    cdef cnp.ndarray _get_value_samples_ndarray(self, SIZE_t node_id):
        """Wraps value_samples as a 2-d NumPy array per node_id."""
        cdef int i, j
        cdef int n_samples = self.value_samples[node_id].size()
        cdef cnp.ndarray[DOUBLE_t, ndim=2, mode='c'] leaf_node_samples = np.empty(shape=(n_samples, self.n_outputs), dtype=np.float64)

        for i in range(n_samples):
            for j in range(self.n_outputs):
                leaf_node_samples[i, j] = self.value_samples[node_id][i][j]
        return leaf_node_samples

    cdef cnp.ndarray _get_value_samples_keys(self):
        """Wraps value_samples keys as a 1-d NumPy array of keys."""
        cdef cnp.ndarray[SIZE_t, ndim=1, mode='c'] keys = np.empty(len(self.value_samples), dtype=np.intp)
        cdef unsigned int i = 0

        for key in self.value_samples:
            keys[i] = key.first
            i += 1
        return keys

    cdef cnp.ndarray _get_value_ndarray(self):
        """Wraps value as a 3-d NumPy array.

        The array keeps a reference to this Tree, which manages the underlying
        memory.
        """
        cdef cnp.npy_intp shape[3]
        shape[0] = <cnp.npy_intp> self.node_count
        shape[1] = <cnp.npy_intp> self.n_outputs
        shape[2] = <cnp.npy_intp> self.max_n_classes
        cdef cnp.ndarray arr
        arr = cnp.PyArray_SimpleNewFromData(3, shape, cnp.NPY_DOUBLE, self.value)
        Py_INCREF(self)
        if PyArray_SetBaseObject(arr, <PyObject*> self) < 0:
            raise ValueError("Can't initialize array.")
        return arr

    cdef cnp.ndarray _get_node_ndarray(self):
        """Wraps nodes as a NumPy struct array.

        The array keeps a reference to this Tree, which manages the underlying
        memory. Individual fields are publicly accessible as properties of the
        Tree.
        """
        cdef cnp.npy_intp shape[1]
        shape[0] = <cnp.npy_intp> self.node_count
        cdef cnp.npy_intp strides[1]
        strides[0] = sizeof(Node)
        cdef cnp.ndarray arr
        Py_INCREF(NODE_DTYPE)
        arr = PyArray_NewFromDescr(<PyTypeObject *> cnp.ndarray,
                                   <cnp.dtype> NODE_DTYPE, 1, shape,
                                   strides, <void*> self.nodes,
                                   cnp.NPY_ARRAY_DEFAULT, None)
        Py_INCREF(self)
        if PyArray_SetBaseObject(arr, <PyObject*> self) < 0:
            raise ValueError("Can't initialize array.")
        return arr

    cpdef cnp.ndarray predict(self, object X):
        """Predict target for X."""
        out = self._get_value_ndarray().take(self.apply(X), axis=0,
                                             mode='clip')
        if self.n_outputs == 1:
            out = out.reshape(X.shape[0], self.max_n_classes)
        return out


def _check_n_classes(n_classes, expected_dtype):
    if n_classes.ndim != 1:
        raise ValueError(
            f"Wrong dimensions for n_classes from the pickle: "
            f"expected 1, got {n_classes.ndim}"
        )

    if n_classes.dtype == expected_dtype:
        return n_classes

    # Handles both different endianness and different bitness
    if n_classes.dtype.kind == "i" and n_classes.dtype.itemsize in [4, 8]:
        return n_classes.astype(expected_dtype, casting="same_kind")

    raise ValueError(
        "n_classes from the pickle has an incompatible dtype:\n"
        f"- expected: {expected_dtype}\n"
        f"- got:      {n_classes.dtype}"
    )


def _check_value_ndarray(value_ndarray, expected_dtype, expected_shape):
    if value_ndarray.shape != expected_shape:
        raise ValueError(
            "Wrong shape for value array from the pickle: "
            f"expected {expected_shape}, got {value_ndarray.shape}"
        )

    if not value_ndarray.flags.c_contiguous:
        raise ValueError(
            "value array from the pickle should be a C-contiguous array"
        )

    if value_ndarray.dtype == expected_dtype:
        return value_ndarray

    # Handles different endianness
    if value_ndarray.dtype.str.endswith('f8'):
        return value_ndarray.astype(expected_dtype, casting='equiv')

    raise ValueError(
        "value array from the pickle has an incompatible dtype:\n"
        f"- expected: {expected_dtype}\n"
        f"- got:      {value_ndarray.dtype}"
    )


def _dtype_to_dict(dtype):
    return {name: dt.str for name, (dt, *rest) in dtype.fields.items()}


def _dtype_dict_with_modified_bitness(dtype_dict):
    # field names in Node struct with SIZE_t types (see sklearn/tree/_tree.pxd)
    indexing_field_names = ["left_child", "right_child", "feature", "n_node_samples"]

    expected_dtype_size = str(struct.calcsize("P"))
    allowed_dtype_size = "8" if expected_dtype_size == "4" else "4"

    allowed_dtype_dict = dtype_dict.copy()
    for name in indexing_field_names:
        allowed_dtype_dict[name] = allowed_dtype_dict[name].replace(
            expected_dtype_size, allowed_dtype_size
        )

    return allowed_dtype_dict


def _all_compatible_dtype_dicts(dtype):
    # The Cython code for decision trees uses platform-specific SIZE_t
    # typed indexing fields that correspond to either i4 or i8 dtypes for
    # the matching fields in the numpy array depending on the bitness of
    # the platform (32 bit or 64 bit respectively).
    #
    # We need to cast the indexing fields of the NODE_DTYPE-dtyped array at
    # pickle load time to enable cross-bitness deployment scenarios. We
    # typically want to make it possible to run the expensive fit method of
    # a tree estimator on a 64 bit server platform, pickle the estimator
    # for deployment and run the predict method of a low power 32 bit edge
    # platform.
    #
    # A similar thing happens for endianness, the machine where the pickle was
    # saved can have a different endianness than the machine where the pickle
    # is loaded

    dtype_dict = _dtype_to_dict(dtype)
    dtype_dict_with_modified_bitness = _dtype_dict_with_modified_bitness(dtype_dict)
    dtype_dict_with_modified_endianness = _dtype_to_dict(dtype.newbyteorder())
    dtype_dict_with_modified_bitness_and_endianness = _dtype_dict_with_modified_bitness(
        dtype_dict_with_modified_endianness
    )

    return [
        dtype_dict,
        dtype_dict_with_modified_bitness,
        dtype_dict_with_modified_endianness,
        dtype_dict_with_modified_bitness_and_endianness,
    ]


def _check_node_ndarray(node_ndarray, expected_dtype):
    if node_ndarray.ndim != 1:
        raise ValueError(
            "Wrong dimensions for node array from the pickle: "
            f"expected 1, got {node_ndarray.ndim}"
        )

    if not node_ndarray.flags.c_contiguous:
        raise ValueError(
            "node array from the pickle should be a C-contiguous array"
        )

    node_ndarray_dtype = node_ndarray.dtype
    if node_ndarray_dtype == expected_dtype:
        return node_ndarray

    node_ndarray_dtype_dict = _dtype_to_dict(node_ndarray_dtype)
    all_compatible_dtype_dicts = _all_compatible_dtype_dicts(expected_dtype)

    if node_ndarray_dtype_dict not in all_compatible_dtype_dicts:
        raise ValueError(
            "node array from the pickle has an incompatible dtype:\n"
            f"- expected: {expected_dtype}\n"
            f"- got     : {node_ndarray_dtype}"
        )

    return node_ndarray.astype(expected_dtype, casting="same_kind")


# =============================================================================
# Build Pruned Tree
# =============================================================================


cdef class _CCPPruneController:
    """Base class used by build_pruned_tree_ccp and ccp_pruning_path
    to control pruning.
    """
    cdef bint stop_pruning(self, DOUBLE_t effective_alpha) noexcept nogil:
        """Return 1 to stop pruning and 0 to continue pruning"""
        return 0

    cdef void save_metrics(self, DOUBLE_t effective_alpha,
                           DOUBLE_t subtree_impurities) noexcept nogil:
        """Save metrics when pruning"""
        pass

    cdef void after_pruning(self, unsigned char[:] in_subtree) noexcept nogil:
        """Called after pruning"""
        pass


cdef class _AlphaPruner(_CCPPruneController):
    """Use alpha to control when to stop pruning."""
    cdef DOUBLE_t ccp_alpha
    cdef SIZE_t capacity

    def __cinit__(self, DOUBLE_t ccp_alpha):
        self.ccp_alpha = ccp_alpha
        self.capacity = 0

    cdef bint stop_pruning(self, DOUBLE_t effective_alpha) noexcept nogil:
        # The subtree on the previous iteration has the greatest ccp_alpha
        # less than or equal to self.ccp_alpha
        return self.ccp_alpha < effective_alpha

    cdef void after_pruning(self, unsigned char[:] in_subtree) noexcept nogil:
        """Updates the number of leaves in subtree"""
        for i in range(in_subtree.shape[0]):
            if in_subtree[i]:
                self.capacity += 1


cdef class _PathFinder(_CCPPruneController):
    """Record metrics used to return the cost complexity path."""
    cdef DOUBLE_t[:] ccp_alphas
    cdef DOUBLE_t[:] impurities
    cdef UINT32_t count

    def __cinit__(self,  int node_count):
        self.ccp_alphas = np.zeros(shape=(node_count), dtype=np.float64)
        self.impurities = np.zeros(shape=(node_count), dtype=np.float64)
        self.count = 0

    cdef void save_metrics(self,
                           DOUBLE_t effective_alpha,
                           DOUBLE_t subtree_impurities) noexcept nogil:
        self.ccp_alphas[self.count] = effective_alpha
        self.impurities[self.count] = subtree_impurities
        self.count += 1


cdef struct CostComplexityPruningRecord:
    SIZE_t node_idx
    SIZE_t parent

cdef _cost_complexity_prune(unsigned char[:] leaves_in_subtree,  # OUT
                            Tree orig_tree,
                            _CCPPruneController controller):
    """Perform cost complexity pruning.

    This function takes an already grown tree, `orig_tree` and outputs a
    boolean mask `leaves_in_subtree` which are the leaves in the pruned tree.
    During the pruning process, the controller is passed the effective alpha and
    the subtree impurities. Furthermore, the controller signals when to stop
    pruning.

    Parameters
    ----------
    leaves_in_subtree : unsigned char[:]
        Output for leaves of subtree
    orig_tree : Tree
        Original tree
    ccp_controller : _CCPPruneController
        Cost complexity controller
    """

    cdef:
        SIZE_t i
        SIZE_t n_nodes = orig_tree.node_count
        # prior probability using weighted samples
        DOUBLE_t[:] weighted_n_node_samples = orig_tree.weighted_n_node_samples
        DOUBLE_t total_sum_weights = weighted_n_node_samples[0]
        DOUBLE_t[:] impurity = orig_tree.impurity
        # weighted impurity of each node
        DOUBLE_t[:] r_node = np.empty(shape=n_nodes, dtype=np.float64)

        SIZE_t[:] child_l = orig_tree.children_left
        SIZE_t[:] child_r = orig_tree.children_right
        SIZE_t[:] parent = np.zeros(shape=n_nodes, dtype=np.intp)

        stack[CostComplexityPruningRecord] ccp_stack
        CostComplexityPruningRecord stack_record
        SIZE_t node_idx
        stack[SIZE_t] node_indices_stack

        SIZE_t[:] n_leaves = np.zeros(shape=n_nodes, dtype=np.intp)
        DOUBLE_t[:] r_branch = np.zeros(shape=n_nodes, dtype=np.float64)
        DOUBLE_t current_r
        SIZE_t leaf_idx
        SIZE_t parent_idx

        # candidate nodes that can be pruned
        unsigned char[:] candidate_nodes = np.zeros(shape=n_nodes,
                                                    dtype=np.uint8)
        # nodes in subtree
        unsigned char[:] in_subtree = np.ones(shape=n_nodes, dtype=np.uint8)
        SIZE_t pruned_branch_node_idx
        DOUBLE_t subtree_alpha
        DOUBLE_t effective_alpha
        SIZE_t n_pruned_leaves
        DOUBLE_t r_diff
        DOUBLE_t max_float64 = np.finfo(np.float64).max

    # find parent node ids and leaves
    with nogil:

        for i in range(r_node.shape[0]):
            r_node[i] = (
                weighted_n_node_samples[i] * impurity[i] / total_sum_weights)

        # Push the root node
        ccp_stack.push({"node_idx": 0, "parent": _TREE_UNDEFINED})

        while not ccp_stack.empty():
            stack_record = ccp_stack.top()
            ccp_stack.pop()

            node_idx = stack_record.node_idx
            parent[node_idx] = stack_record.parent

            if child_l[node_idx] == _TREE_LEAF:
                # ... and child_r[node_idx] == _TREE_LEAF:
                leaves_in_subtree[node_idx] = 1
            else:
                ccp_stack.push({"node_idx": child_l[node_idx], "parent": node_idx})
                ccp_stack.push({"node_idx": child_r[node_idx], "parent": node_idx})

        # computes number of leaves in all branches and the overall impurity of
        # the branch. The overall impurity is the sum of r_node in its leaves.
        for leaf_idx in range(leaves_in_subtree.shape[0]):
            if not leaves_in_subtree[leaf_idx]:
                continue
            r_branch[leaf_idx] = r_node[leaf_idx]

            # bubble up values to ancestor nodes
            current_r = r_node[leaf_idx]
            while leaf_idx != 0:
                parent_idx = parent[leaf_idx]
                r_branch[parent_idx] += current_r
                n_leaves[parent_idx] += 1
                leaf_idx = parent_idx

        for i in range(leaves_in_subtree.shape[0]):
            candidate_nodes[i] = not leaves_in_subtree[i]

        # save metrics before pruning
        controller.save_metrics(0.0, r_branch[0])

        # while root node is not a leaf
        while candidate_nodes[0]:

            # computes ccp_alpha for subtrees and finds the minimal alpha
            effective_alpha = max_float64
            for i in range(n_nodes):
                if not candidate_nodes[i]:
                    continue
                subtree_alpha = (r_node[i] - r_branch[i]) / (n_leaves[i] - 1)
                if subtree_alpha < effective_alpha:
                    effective_alpha = subtree_alpha
                    pruned_branch_node_idx = i

            if controller.stop_pruning(effective_alpha):
                break

            node_indices_stack.push(pruned_branch_node_idx)

            # descendants of branch are not in subtree
            while not node_indices_stack.empty():
                node_idx = node_indices_stack.top()
                node_indices_stack.pop()

                if not in_subtree[node_idx]:
                    continue  # branch has already been marked for pruning
                candidate_nodes[node_idx] = 0
                leaves_in_subtree[node_idx] = 0
                in_subtree[node_idx] = 0

                if child_l[node_idx] != _TREE_LEAF:
                    # ... and child_r[node_idx] != _TREE_LEAF:
                    node_indices_stack.push(child_l[node_idx])
                    node_indices_stack.push(child_r[node_idx])
            leaves_in_subtree[pruned_branch_node_idx] = 1
            in_subtree[pruned_branch_node_idx] = 1

            # updates number of leaves
            n_pruned_leaves = n_leaves[pruned_branch_node_idx] - 1
            n_leaves[pruned_branch_node_idx] = 0

            # computes the increase in r_branch to bubble up
            r_diff = r_node[pruned_branch_node_idx] - r_branch[pruned_branch_node_idx]
            r_branch[pruned_branch_node_idx] = r_node[pruned_branch_node_idx]

            # bubble up values to ancestors
            node_idx = parent[pruned_branch_node_idx]
            while node_idx != _TREE_UNDEFINED:
                n_leaves[node_idx] -= n_pruned_leaves
                r_branch[node_idx] += r_diff
                node_idx = parent[node_idx]

            controller.save_metrics(effective_alpha, r_branch[0])

        controller.after_pruning(in_subtree)


def _build_pruned_tree_ccp(
    Tree tree,  # OUT
    Tree orig_tree,
    DOUBLE_t ccp_alpha
):
    """Build a pruned tree from the original tree using cost complexity
    pruning.

    The values and nodes from the original tree are copied into the pruned
    tree.

    Parameters
    ----------
    tree : Tree
        Location to place the pruned tree
    orig_tree : Tree
        Original tree
    ccp_alpha : positive double
        Complexity parameter. The subtree with the largest cost complexity
        that is smaller than ``ccp_alpha`` will be chosen. By default,
        no pruning is performed.
    """

    cdef:
        SIZE_t n_nodes = orig_tree.node_count
        unsigned char[:] leaves_in_subtree = np.zeros(
            shape=n_nodes, dtype=np.uint8)

    pruning_controller = _AlphaPruner(ccp_alpha=ccp_alpha)

    _cost_complexity_prune(leaves_in_subtree, orig_tree, pruning_controller)

    _build_pruned_tree(tree, orig_tree, leaves_in_subtree,
                       pruning_controller.capacity)


def ccp_pruning_path(Tree orig_tree):
    """Computes the cost complexity pruning path.

    Parameters
    ----------
    tree : Tree
        Original tree.

    Returns
    -------
    path_info : dict
        Information about pruning path with attributes:

        ccp_alphas : ndarray
            Effective alphas of subtree during pruning.

        impurities : ndarray
            Sum of the impurities of the subtree leaves for the
            corresponding alpha value in ``ccp_alphas``.
    """
    cdef:
        unsigned char[:] leaves_in_subtree = np.zeros(
            shape=orig_tree.node_count, dtype=np.uint8)

    path_finder = _PathFinder(orig_tree.node_count)

    _cost_complexity_prune(leaves_in_subtree, orig_tree, path_finder)

    cdef:
        UINT32_t total_items = path_finder.count
        DOUBLE_t[:] ccp_alphas = np.empty(shape=total_items, dtype=np.float64)
        DOUBLE_t[:] impurities = np.empty(shape=total_items, dtype=np.float64)
        UINT32_t count = 0

    while count < total_items:
        ccp_alphas[count] = path_finder.ccp_alphas[count]
        impurities[count] = path_finder.impurities[count]
        count += 1

    return {
        'ccp_alphas': np.asarray(ccp_alphas),
        'impurities': np.asarray(impurities),
    }


cdef struct BuildPrunedRecord:
    SIZE_t start
    SIZE_t depth
    SIZE_t parent
    bint is_left

cdef _build_pruned_tree(
    Tree tree,  # OUT
    Tree orig_tree,
    const unsigned char[:] leaves_in_subtree,
    SIZE_t capacity
):
    """Build a pruned tree.

    Build a pruned tree from the original tree by transforming the nodes in
    ``leaves_in_subtree`` into leaves.

    Parameters
    ----------
    tree : Tree
        Location to place the pruned tree
    orig_tree : Tree
        Original tree
    leaves_in_subtree : unsigned char memoryview, shape=(node_count, )
        Boolean mask for leaves to include in subtree
    capacity : SIZE_t
        Number of nodes to initially allocate in pruned tree
    """
    tree._resize(capacity)

    cdef:
        SIZE_t orig_node_id
        SIZE_t new_node_id
        SIZE_t depth
        SIZE_t parent
        bint is_left
        bint is_leaf

        # value_stride for original tree and new tree are the same
        SIZE_t value_stride = orig_tree.value_stride
        SIZE_t max_depth_seen = -1
        int rc = 0
        Node* node
        double* orig_value_ptr
        double* new_value_ptr

        stack[BuildPrunedRecord] prune_stack
        BuildPrunedRecord stack_record

        SplitRecord split

    with nogil:
        # push root node onto stack
        prune_stack.push({"start": 0, "depth": 0, "parent": _TREE_UNDEFINED, "is_left": 0})

        while not prune_stack.empty():
            stack_record = prune_stack.top()
            prune_stack.pop()

            orig_node_id = stack_record.start
            depth = stack_record.depth
            parent = stack_record.parent
            is_left = stack_record.is_left

            is_leaf = leaves_in_subtree[orig_node_id]
            node = &orig_tree.nodes[orig_node_id]

            # redefine to a SplitRecord to pass into _add_node
            split.feature = node.feature
            split.threshold = node.threshold

            new_node_id = tree._add_node(
                parent, is_left, is_leaf, &split,
                node.impurity, node.n_node_samples,
                node.weighted_n_node_samples, node.missing_go_to_left)

            if new_node_id == INTPTR_MAX:
                rc = -1
                break

            # copy value from original tree to new tree
            orig_value_ptr = orig_tree.value + value_stride * orig_node_id
            new_value_ptr = tree.value + value_stride * new_node_id
            memcpy(new_value_ptr, orig_value_ptr, sizeof(double) * value_stride)

            if not is_leaf:
                # Push right child on stack
                prune_stack.push({"start": node.right_child, "depth": depth + 1,
                                  "parent": new_node_id, "is_left": 0})
                # push left child on stack
                prune_stack.push({"start": node.left_child, "depth": depth + 1,
                                  "parent": new_node_id, "is_left": 1})

            if depth > max_depth_seen:
                max_depth_seen = depth

        if rc >= 0:
            tree.max_depth = max_depth_seen
    if rc == -1:
        raise MemoryError("pruning tree")<|MERGE_RESOLUTION|>--- conflicted
+++ resolved
@@ -278,23 +278,16 @@
                 if not is_leaf:
                     splitter.node_split(
                         impurity,
-<<<<<<< HEAD
                         split_ptr,
-=======
-                        &split,
->>>>>>> 14995509
                         &n_constant_features,
                         lower_bound,
                         upper_bound
                     )
-<<<<<<< HEAD
 
                     # assign local copy of SplitRecord to assign
                     # pos, improvement, and impurity scores
                     split = deref(split_ptr)
 
-=======
->>>>>>> 14995509
                     # If EPSILON=0 in the below comparison, float precision
                     # issues stop splitting, producing trees that are
                     # dissimilar to v0.18
@@ -371,19 +364,12 @@
                         "is_left": 1,
                         "impurity": split.impurity_left,
                         "n_constant_features": n_constant_features,
-<<<<<<< HEAD
-                        "n_constant_features": n_constant_features,
                         "lower_bound": left_child_min,
                         "upper_bound": left_child_max,
                     })
                 elif self.store_leaf_values and is_leaf:
                     # copy leaf values to leaf_values array
                     splitter.node_samples(tree.value_samples[node_id])
-=======
-                        "lower_bound": left_child_min,
-                        "upper_bound": left_child_max,
-                    })
->>>>>>> 14995509
 
                 if depth > max_depth_seen:
                     max_depth_seen = depth
@@ -673,22 +659,15 @@
         if not is_leaf:
             splitter.node_split(
                 impurity,
-<<<<<<< HEAD
                 split_ptr,
-=======
-                &split,
->>>>>>> 14995509
                 &n_constant_features,
                 lower_bound,
                 upper_bound
             )
-<<<<<<< HEAD
             # assign local copy of SplitRecord to assign
             # pos, improvement, and impurity scores
             split = deref(split_ptr)
 
-=======
->>>>>>> 14995509
             # If EPSILON=0 in the below comparison, float precision issues stop
             # splitting early, producing trees that are dissimilar to v0.18
             is_leaf = (is_leaf or split.pos >= end or
