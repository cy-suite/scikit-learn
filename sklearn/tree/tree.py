"""
This module gathers tree-based methods, including decision, regression and
randomized trees. Single and multi-output problems are both handled.
"""

# Authors: Gilles Louppe <g.louppe@gmail.com>
#          Peter Prettenhofer <peter.prettenhofer@gmail.com>
#          Brian Holt <bdholt1@gmail.com>
#          Noel Dawe <noel@dawe.me>
#          Satrajit Gosh <satrajit.ghosh@gmail.com>
#          Joly Arnaud <arnaud.v.joly@gmail.com>
#          Fares Hedayati <fares.hedayati@gmail.com>
#          Nelson Liu <nelson@nelsonliu.me>
#
# License: BSD 3 clause

from __future__ import division


import numbers
import warnings
from abc import ABCMeta
from abc import abstractmethod
from math import ceil
import warnings

import numpy as np
from scipy.sparse import issparse

from ..base import BaseEstimator
from ..base import ClassifierMixin
from ..base import RegressorMixin
from ..base import is_classifier
from ..externals import six
from ..utils import check_array
from ..utils import check_random_state
from ..utils import compute_sample_weight
from ..utils.multiclass import check_classification_targets
from ..utils.validation import check_is_fitted

from ._criterion import Criterion
from ._splitter import Splitter
from ._tree import DepthFirstTreeBuilder
from ._tree import BestFirstTreeBuilder
from ._tree import Tree
from . import _tree, _splitter, _criterion

__all__ = ["DecisionTreeClassifier",
           "DecisionTreeRegressor",
           "ExtraTreeClassifier",
           "ExtraTreeRegressor"]


# =============================================================================
# Types and constants
# =============================================================================

DTYPE = _tree.DTYPE
DOUBLE = _tree.DOUBLE

CRITERIA_CLF = {"gini": _criterion.Gini, "entropy": _criterion.Entropy}
CRITERIA_REG = {"mse": _criterion.MSE, "friedman_mse": _criterion.FriedmanMSE,
                "mae": _criterion.MAE}

DENSE_SPLITTERS = {"best": _splitter.BestSplitter,
                   "random": _splitter.RandomSplitter}

SPARSE_SPLITTERS = {"best": _splitter.BestSparseSplitter,
                    "random": _splitter.RandomSparseSplitter}

# =============================================================================
# Base decision tree
# =============================================================================


class BaseDecisionTree(six.with_metaclass(ABCMeta, BaseEstimator)):
    """Base class for decision trees.

    Warning: This class should not be used directly.
    Use derived classes instead.
    """

    @abstractmethod
    def __init__(self,
                 criterion,
                 splitter,
                 max_depth,
                 min_samples_split,
                 min_samples_leaf,
                 min_weight_fraction_leaf,
                 max_features,
                 max_leaf_nodes,
                 random_state,
                 min_impurity_decrease,
                 min_impurity_split,
                 class_weight=None,
                 presort=False,
                 categorical="none"):
        self.criterion = criterion
        self.splitter = splitter
        self.max_depth = max_depth
        self.min_samples_split = min_samples_split
        self.min_samples_leaf = min_samples_leaf
        self.min_weight_fraction_leaf = min_weight_fraction_leaf
        self.max_features = max_features
        self.random_state = random_state
        self.max_leaf_nodes = max_leaf_nodes
        self.min_impurity_decrease = min_impurity_decrease
        self.min_impurity_split = min_impurity_split
        self.class_weight = class_weight
        self.presort = presort
        self.categorical = categorical

        # Input validation for parameter categorical
        if isinstance(self.categorical, str):
            if categorical not in ('all', 'none'):
                raise ValueError("Invalid value for categorical: {}. Allowed"
                                 " strings are 'all' or 'none'"
                                 "".format(categorical))
        elif len(np.shape(categorical)) != 1:
            raise ValueError("Invalid shape for categorical")

    def get_depth(self):
        """Returns the depth of the decision tree.

        The depth of a tree is the maximum distance between the root
        and any leaf.
        """
        check_is_fitted(self, 'tree_')
        return self.tree_.max_depth

    def get_n_leaves(self):
        """Returns the number of leaves of the decision tree.
        """
        check_is_fitted(self, 'tree_')
        return self.tree_.n_leaves

    def fit(self, X, y, sample_weight=None, check_input=True,
            X_idx_sorted=None):

        random_state = check_random_state(self.random_state)
        if check_input:
            X = check_array(X, dtype=DTYPE, accept_sparse="csc")
            y = check_array(y, ensure_2d=False, dtype=None)
            if issparse(X):
                X.sort_indices()

                if X.indices.dtype != np.intc or X.indptr.dtype != np.intc:
                    raise ValueError("No support for np.int64 index based "
                                     "sparse matrices")

        # Determine output settings
        n_samples, self.n_features_ = X.shape
        is_classification = is_classifier(self)

        y = np.atleast_1d(y)
        expanded_class_weight = None

        if y.ndim == 1:
            # reshape is necessary to preserve the data contiguity against vs
            # [:, np.newaxis] that does not.
            y = np.reshape(y, (-1, 1))

        self.n_outputs_ = y.shape[1]

        if is_classification:
            check_classification_targets(y)
            y = np.copy(y)

            self.classes_ = []
            self.n_classes_ = []

            if self.class_weight is not None:
                y_original = np.copy(y)

            y_encoded = np.zeros(y.shape, dtype=np.int)
            for k in range(self.n_outputs_):
                classes_k, y_encoded[:, k] = np.unique(y[:, k],
                                                       return_inverse=True)
                self.classes_.append(classes_k)
                self.n_classes_.append(classes_k.shape[0])
            y = y_encoded

            if self.class_weight is not None:
                expanded_class_weight = compute_sample_weight(
                    self.class_weight, y_original)

        else:
            self.classes_ = [None] * self.n_outputs_
            self.n_classes_ = [1] * self.n_outputs_

        self.n_classes_ = np.array(self.n_classes_, dtype=np.intp)

        if getattr(y, "dtype", None) != DOUBLE or not y.flags.contiguous:
            y = np.ascontiguousarray(y, dtype=DOUBLE)

        # Check parameters
        max_depth = ((2 ** 31) - 1 if self.max_depth is None
                     else self.max_depth)
        max_leaf_nodes = (-1 if self.max_leaf_nodes is None
                          else self.max_leaf_nodes)

        if isinstance(self.min_samples_leaf, (numbers.Integral, np.integer)):
            if not 1 <= self.min_samples_leaf:
                raise ValueError("min_samples_leaf must be at least 1 "
                                 "or in (0, 0.5], got %s"
                                 % self.min_samples_leaf)
            min_samples_leaf = self.min_samples_leaf
        else:  # float
            if not 0. < self.min_samples_leaf <= 0.5:
                raise ValueError("min_samples_leaf must be at least 1 "
                                 "or in (0, 0.5], got %s"
                                 % self.min_samples_leaf)
            min_samples_leaf = int(ceil(self.min_samples_leaf * n_samples))

        if isinstance(self.min_samples_split, (numbers.Integral, np.integer)):
            if not 2 <= self.min_samples_split:
                raise ValueError("min_samples_split must be an integer "
                                 "greater than 1 or a float in (0.0, 1.0]; "
                                 "got the integer %s"
                                 % self.min_samples_split)
            min_samples_split = self.min_samples_split
        else:  # float
            if not 0. < self.min_samples_split <= 1.:
                raise ValueError("min_samples_split must be an integer "
                                 "greater than 1 or a float in (0.0, 1.0]; "
                                 "got the float %s"
                                 % self.min_samples_split)
            min_samples_split = int(ceil(self.min_samples_split * n_samples))
            min_samples_split = max(2, min_samples_split)

        min_samples_split = max(min_samples_split, 2 * min_samples_leaf)

        if isinstance(self.max_features, six.string_types):
            if self.max_features == "auto":
                if is_classification:
                    max_features = max(1, int(np.sqrt(self.n_features_)))
                else:
                    max_features = self.n_features_
            elif self.max_features == "sqrt":
                max_features = max(1, int(np.sqrt(self.n_features_)))
            elif self.max_features == "log2":
                max_features = max(1, int(np.log2(self.n_features_)))
            else:
                raise ValueError(
                    'Invalid value for max_features. Allowed string '
                    'values are "auto", "sqrt" or "log2".')
        elif self.max_features is None:
            max_features = self.n_features_
        elif isinstance(self.max_features, (numbers.Integral, np.integer)):
            max_features = self.max_features
        else:  # float
            if self.max_features > 0.0:
                max_features = max(1,
                                   int(self.max_features * self.n_features_))
            else:
                max_features = 0

        self.max_features_ = max_features

        if len(y) != n_samples:
            raise ValueError("Number of labels=%d does not match "
                             "number of samples=%d" % (len(y), n_samples))
        if not 0 <= self.min_weight_fraction_leaf <= 0.5:
            raise ValueError("min_weight_fraction_leaf must in [0, 0.5]")
        if max_depth <= 0:
            raise ValueError("max_depth must be greater than zero. ")
        if not (0 < max_features <= self.n_features_):
            raise ValueError("max_features must be in (0, n_features]")
        if not isinstance(max_leaf_nodes, (numbers.Integral, np.integer)):
            raise ValueError("max_leaf_nodes must be integral number but was "
                             "%r" % max_leaf_nodes)
        if -1 < max_leaf_nodes < 2:
            raise ValueError(("max_leaf_nodes {0} must be either None "
                              "or larger than 1").format(max_leaf_nodes))

        if sample_weight is not None:
            if (getattr(sample_weight, "dtype", None) != DOUBLE or
                    not sample_weight.flags.contiguous):
                sample_weight = np.ascontiguousarray(
                    sample_weight, dtype=DOUBLE)
            if len(sample_weight.shape) > 1:
                raise ValueError("Sample weights array has more "
                                 "than one dimension: %d" %
                                 len(sample_weight.shape))
            if len(sample_weight) != n_samples:
                raise ValueError("Number of weights=%d does not match "
                                 "number of samples=%d" %
                                 (len(sample_weight), n_samples))

        if expanded_class_weight is not None:
            if sample_weight is not None:
                sample_weight = sample_weight * expanded_class_weight
            else:
                sample_weight = expanded_class_weight

        # Validate categorical features
        if isinstance(self.categorical, str):
            if self.categorical == 'none':
                categorical = np.array([], dtype=np.int)
            elif self.categorical == 'all':
                categorical = np.arange(self.n_features_)
            else:
                # Should have been caught in the constructor, but just in case
                raise ValueError("Invalid value for categorical: {}. Allowed"
                                 " strings are 'all' or 'none'"
                                 "".format(self.categorical))
        else:
            categorical = np.atleast_1d(self.categorical).flatten()
        if categorical.dtype == np.bool:
            if categorical.size != self.n_features_:
                raise ValueError("Shape of boolean parameter categorical must"
                                 " be (n_features,)")
            categorical = np.nonzero(categorical)[0]
        if (np.size(categorical) > self.n_features_ or
            (categorical.size > 0 and
             (categorical.min() < 0 or
              categorical.max() >= self.n_features_))):
            raise ValueError("Invalid shape or invalid feature index for"
                             " parameter categorical")
        if issparse(X):
            if categorical.size > 0:
                raise NotImplementedError("Categorical features not supported"
                                          " with sparse inputs")
        else:
            if np.any(X[:, categorical].astype(np.int) < 0):
                raise ValueError("Invalid training data: categorical values"
                                 " must be non-negative.")

        # Calculate n_categories and verify they are all at least 1% populated
        n_categories = np.array([np.int(X[:, i].max()) + 1 if i in categorical
                                 else -1 for i in range(self.n_features_)],
                                dtype=np.int32)
        n_cat_present = np.array([np.unique(X[:, i].astype(np.int)).size
                                  if i in categorical else -1
                                  for i in range(self.n_features_)],
                                 dtype=np.int32)
        if np.any((n_cat_present < 0.01 * n_cat_present)[categorical]):
            warnings.warn("At least one categorical feature has less than 1%"
                          " of its categories present in the sample. Runtime"
                          " and memory usage will be much smaller if you"
                          " represent the categories as sequential integers.",
                          UserWarning)

        # Set min_weight_leaf from min_weight_fraction_leaf
        if sample_weight is None:
            min_weight_leaf = (self.min_weight_fraction_leaf *
                               n_samples)
        else:
            min_weight_leaf = (self.min_weight_fraction_leaf *
                               np.sum(sample_weight))

        if self.min_impurity_split is not None:
            warnings.warn("The min_impurity_split parameter is deprecated. "
                          "Its default value will change from 1e-7 to 0 in "
                          "version 0.23, and it will be removed in 0.25. "
                          "Use the min_impurity_decrease parameter instead.",
                          DeprecationWarning)
            min_impurity_split = self.min_impurity_split
        else:
            min_impurity_split = 1e-7

        if min_impurity_split < 0.:
            raise ValueError("min_impurity_split must be greater than "
                             "or equal to 0")

        if self.min_impurity_decrease < 0.:
            raise ValueError("min_impurity_decrease must be greater than "
                             "or equal to 0")

        allowed_presort = ('auto', True, False)
        if self.presort not in allowed_presort:
            raise ValueError("'presort' should be in {}. Got {!r} instead."
                             .format(allowed_presort, self.presort))

        if self.presort is True and issparse(X):
            raise ValueError("Presorting is not supported for sparse "
                             "matrices.")

        presort = self.presort
        # Allow presort to be 'auto', which means True if the dataset is dense,
        # otherwise it will be False.
        if self.presort == 'auto':
            presort = not issparse(X)

        # If multiple trees are built on the same dataset, we only want to
        # presort once. Splitters now can accept presorted indices if desired,
        # but do not handle any presorting themselves. Ensemble algorithms
        # which desire presorting must do presorting themselves and pass that
        # matrix into each tree.
        if X_idx_sorted is None and presort:
            X_idx_sorted = np.asfortranarray(np.argsort(X, axis=0),
                                             dtype=np.int32)

        if presort and X_idx_sorted.shape != X.shape:
            raise ValueError("The shape of X (X.shape = {}) doesn't match "
                             "the shape of X_idx_sorted (X_idx_sorted"
                             ".shape = {})".format(X.shape,
                                                   X_idx_sorted.shape))

        # Build tree
        criterion = self.criterion
        if not isinstance(criterion, Criterion):
            if is_classification:
                criterion = CRITERIA_CLF[self.criterion](self.n_outputs_,
                                                         self.n_classes_)
            else:
                criterion = CRITERIA_REG[self.criterion](self.n_outputs_,
                                                         n_samples)
        if is_classification:
            breiman_shortcut = (self.n_classes_.tolist() == [2] and
                                (isinstance(criterion, _criterion.Gini) or
                                 isinstance(criterion, _criterion.Entropy)))
        else:
            breiman_shortcut = isinstance(criterion, _criterion.MSE)

        SPLITTERS = SPARSE_SPLITTERS if issparse(X) else DENSE_SPLITTERS

        splitter = self.splitter
        if not isinstance(self.splitter, Splitter):
            splitter = SPLITTERS[self.splitter](criterion,
                                                self.max_features_,
                                                min_samples_leaf,
                                                min_weight_leaf,
                                                random_state,
                                                self.presort,
                                                breiman_shortcut)

        if (not isinstance(splitter, _splitter.RandomSplitter) and
                np.max(n_categories) > 64):
            raise ValueError("Categorical features with greater than 64"
                             " categories not supported with DecisionTree;"
                             " try ExtraTree.")

        self.tree_ = Tree(self.n_features_, self.n_classes_, self.n_outputs_,
                          n_categories)

        # Use BestFirst if max_leaf_nodes given; use DepthFirst otherwise
        if max_leaf_nodes < 0:
            builder = DepthFirstTreeBuilder(splitter, min_samples_split,
                                            min_samples_leaf,
                                            min_weight_leaf,
                                            max_depth,
                                            self.min_impurity_decrease,
                                            min_impurity_split)
        else:
            builder = BestFirstTreeBuilder(splitter, min_samples_split,
                                           min_samples_leaf,
                                           min_weight_leaf,
                                           max_depth,
                                           max_leaf_nodes,
                                           self.min_impurity_decrease,
                                           min_impurity_split)

        builder.build(self.tree_, X, y, sample_weight, n_categories,
                      X_idx_sorted)

        if self.n_outputs_ == 1:
            self.n_classes_ = self.n_classes_[0]
            self.classes_ = self.classes_[0]

        return self

    def _validate_X_predict(self, X, check_input):
        """Validate X whenever one tries to predict, apply, predict_proba"""
        if check_input:
            X = check_array(X, dtype=DTYPE, accept_sparse="csr")
            if issparse(X) and (X.indices.dtype != np.intc or
                                X.indptr.dtype != np.intc):
                raise ValueError("No support for np.int64 index based "
                                 "sparse matrices")
            if issparse(X) and np.any(self.tree_.n_categories > 0):
                raise NotImplementedError("Categorical features not supported"
                                          " with sparse inputs")

        n_features = X.shape[1]
        if self.n_features_ != n_features:
            raise ValueError("Number of features of the model must "
                             "match the input. Model n_features is %s and "
                             "input n_features is %s "
                             % (self.n_features_, n_features))

        return X

    def predict(self, X, check_input=True):
        """Predict class or regression value for X.

        For a classification model, the predicted class for each sample in X is
        returned. For a regression model, the predicted value based on X is
        returned.

        Parameters
        ----------
        X : array-like or sparse matrix of shape = [n_samples, n_features]
            The input samples. Internally, it will be converted to
            ``dtype=np.float32`` and if a sparse matrix is provided
            to a sparse ``csr_matrix``.

        check_input : boolean, (default=True)
            Allow to bypass several input checking.
            Don't use this parameter unless you know what you do.

        Returns
        -------
        y : array of shape = [n_samples] or [n_samples, n_outputs]
            The predicted classes, or the predict values.
        """
        check_is_fitted(self, 'tree_')
        X = self._validate_X_predict(X, check_input)
        proba = self.tree_.predict(X)
        n_samples = X.shape[0]

        # Classification
        if is_classifier(self):
            if self.n_outputs_ == 1:
                return self.classes_.take(np.argmax(proba, axis=1), axis=0)

            else:
                predictions = np.zeros((n_samples, self.n_outputs_))

                for k in range(self.n_outputs_):
                    predictions[:, k] = self.classes_[k].take(
                        np.argmax(proba[:, k], axis=1),
                        axis=0)

                return predictions

        # Regression
        else:
            if self.n_outputs_ == 1:
                return proba[:, 0]

            else:
                return proba[:, :, 0]

    def apply(self, X, check_input=True):
        """
        Returns the index of the leaf that each sample is predicted as.

        .. versionadded:: 0.17

        Parameters
        ----------
        X : array_like or sparse matrix, shape = [n_samples, n_features]
            The input samples. Internally, it will be converted to
            ``dtype=np.float32`` and if a sparse matrix is provided
            to a sparse ``csr_matrix``.

        check_input : boolean, (default=True)
            Allow to bypass several input checking.
            Don't use this parameter unless you know what you do.

        Returns
        -------
        X_leaves : array_like, shape = [n_samples,]
            For each datapoint x in X, return the index of the leaf x
            ends up in. Leaves are numbered within
            ``[0; self.tree_.node_count)``, possibly with gaps in the
            numbering.
        """
        check_is_fitted(self, 'tree_')
        X = self._validate_X_predict(X, check_input)
        return self.tree_.apply(X)

    def decision_path(self, X, check_input=True):
        """Return the decision path in the tree

        .. versionadded:: 0.18

        Parameters
        ----------
        X : array_like or sparse matrix, shape = [n_samples, n_features]
            The input samples. Internally, it will be converted to
            ``dtype=np.float32`` and if a sparse matrix is provided
            to a sparse ``csr_matrix``.

        check_input : boolean, (default=True)
            Allow to bypass several input checking.
            Don't use this parameter unless you know what you do.

        Returns
        -------
        indicator : sparse csr array, shape = [n_samples, n_nodes]
            Return a node indicator matrix where non zero elements
            indicates that the samples goes through the nodes.

        """
        X = self._validate_X_predict(X, check_input)
        return self.tree_.decision_path(X)

    @property
    def feature_importances_(self):
        """Return the feature importances.

        The importance of a feature is computed as the (normalized) total
        reduction of the criterion brought by that feature.
        It is also known as the Gini importance.

        Returns
        -------
        feature_importances_ : array, shape = [n_features]
        """
        check_is_fitted(self, 'tree_')

        return self.tree_.compute_feature_importances()


# =============================================================================
# Public estimators
# =============================================================================

class DecisionTreeClassifier(BaseDecisionTree, ClassifierMixin):
    """A decision tree classifier.

    Read more in the :ref:`User Guide <tree>`.

    Parameters
    ----------
    criterion : string, optional (default="gini")
        The function to measure the quality of a split. Supported criteria are
        "gini" for the Gini impurity and "entropy" for the information gain.

    splitter : string, optional (default="best")
        The strategy used to choose the split at each node. Supported
        strategies are "best" to choose the best split and "random" to choose
        the best random split.

    max_depth : int or None, optional (default=None)
        The maximum depth of the tree. If None, then nodes are expanded until
        all leaves are pure or until all leaves contain less than
        min_samples_split samples.

    min_samples_split : int, float, optional (default=2)
        The minimum number of samples required to split an internal node:

        - If int, then consider `min_samples_split` as the minimum number.
        - If float, then `min_samples_split` is a fraction and
          `ceil(min_samples_split * n_samples)` are the minimum
          number of samples for each split.

        .. versionchanged:: 0.18
           Added float values for fractions.

    min_samples_leaf : int, float, optional (default=1)
        The minimum number of samples required to be at a leaf node.
        A split point at any depth will only be considered if it leaves at
        least ``min_samples_leaf`` training samples in each of the left and
        right branches.  This may have the effect of smoothing the model,
        especially in regression.

        - If int, then consider `min_samples_leaf` as the minimum number.
        - If float, then `min_samples_leaf` is a fraction and
          `ceil(min_samples_leaf * n_samples)` are the minimum
          number of samples for each node.

        .. versionchanged:: 0.18
           Added float values for fractions.

    min_weight_fraction_leaf : float, optional (default=0.)
        The minimum weighted fraction of the sum total of weights (of all
        the input samples) required to be at a leaf node. Samples have
        equal weight when sample_weight is not provided.

    max_features : int, float, string or None, optional (default=None)
        The number of features to consider when looking for the best split:

            - If int, then consider `max_features` features at each split.
            - If float, then `max_features` is a fraction and
              `int(max_features * n_features)` features are considered at each
              split.
            - If "auto", then `max_features=sqrt(n_features)`.
            - If "sqrt", then `max_features=sqrt(n_features)`.
            - If "log2", then `max_features=log2(n_features)`.
            - If None, then `max_features=n_features`.

        Note: the search for a split does not stop until at least one
        valid partition of the node samples is found, even if it requires to
        effectively inspect more than ``max_features`` features.

    random_state : int, RandomState instance or None, optional (default=None)
        If int, random_state is the seed used by the random number generator;
        If RandomState instance, random_state is the random number generator;
        If None, the random number generator is the RandomState instance used
        by `np.random`.

    max_leaf_nodes : int or None, optional (default=None)
        Grow a tree with ``max_leaf_nodes`` in best-first fashion.
        Best nodes are defined as relative reduction in impurity.
        If None then unlimited number of leaf nodes.

    min_impurity_decrease : float, optional (default=0.)
        A node will be split if this split induces a decrease of the impurity
        greater than or equal to this value.

        The weighted impurity decrease equation is the following::

            N_t / N * (impurity - N_t_R / N_t * right_impurity
                                - N_t_L / N_t * left_impurity)

        where ``N`` is the total number of samples, ``N_t`` is the number of
        samples at the current node, ``N_t_L`` is the number of samples in the
        left child, and ``N_t_R`` is the number of samples in the right child.

        ``N``, ``N_t``, ``N_t_R`` and ``N_t_L`` all refer to the weighted sum,
        if ``sample_weight`` is passed.

        .. versionadded:: 0.19

    min_impurity_split : float, (default=1e-7)
        Threshold for early stopping in tree growth. A node will split
        if its impurity is above the threshold, otherwise it is a leaf.

        .. deprecated:: 0.19
           ``min_impurity_split`` has been deprecated in favor of
           ``min_impurity_decrease`` in 0.19. The default value of
           ``min_impurity_split`` will change from 1e-7 to 0 in 0.23 and it
           will be removed in 0.25. Use ``min_impurity_decrease`` instead.

    class_weight : dict, list of dicts, "balanced" or None, default=None
        Weights associated with classes in the form ``{class_label: weight}``.
        If not given, all classes are supposed to have weight one. For
        multi-output problems, a list of dicts can be provided in the same
        order as the columns of y.

        Note that for multioutput (including multilabel) weights should be
        defined for each class of every column in its own dict. For example,
        for four-class multilabel classification weights should be
        [{0: 1, 1: 1}, {0: 1, 1: 5}, {0: 1, 1: 1}, {0: 1, 1: 1}] instead of
        [{1:1}, {2:5}, {3:1}, {4:1}].

        The "balanced" mode uses the values of y to automatically adjust
        weights inversely proportional to class frequencies in the input data
        as ``n_samples / (n_classes * np.bincount(y))``

        For multi-output, the weights of each column of y will be multiplied.

        Note that these weights will be multiplied with sample_weight (passed
        through the fit method) if sample_weight is specified.

    presort : bool, optional (default=False)
        Whether to presort the data to speed up the finding of best splits in
        fitting. For the default settings of a decision tree on large
        datasets, setting this to true may slow down the training process.
        When using either a smaller dataset or a restricted depth, this may
        speed up the training.

    categorical : array-like or str
        Array of feature indices, boolean array of length n_features,
        ``'all'`` or ``'none'``. Indicates which features should be
        considered as categorical rather than ordinal. For decision trees,
        the maximum number of categories is 64. In practice, the limit will
        often be lower because the process of searching for the best possible
        split grows exponentially with the number of categories. However, a
        shortcut due to Breiman (1984) is used when fitting data with binary
        labels using the ``Gini`` or ``Entropy`` criteria. In this case,
        the runtime is linear in the number of categories. Extra-random trees
        have an upper limit of :math:`2^{31}` categories, and runtimes
        linear in the number of categories.

    Attributes
    ----------
    classes_ : array of shape = [n_classes] or a list of such arrays
        The classes labels (single output problem),
        or a list of arrays of class labels (multi-output problem).

    feature_importances_ : array of shape = [n_features]
        The feature importances. The higher, the more important the
        feature. The importance of a feature is computed as the (normalized)
        total reduction of the criterion brought by that feature.  It is also
        known as the Gini importance [4]_.

    max_features_ : int,
        The inferred value of max_features.

    n_classes_ : int or list
        The number of classes (for single output problems),
        or a list containing the number of classes for each
        output (for multi-output problems).

    n_features_ : int
        The number of features when ``fit`` is performed.

    n_outputs_ : int
        The number of outputs when ``fit`` is performed.

    tree_ : Tree object
        The underlying Tree object. Please refer to
        ``help(sklearn.tree._tree.Tree)`` for attributes of Tree object and
        :ref:`sphx_glr_auto_examples_tree_plot_unveil_tree_structure.py`
        for basic usage of these attributes.

    Notes
    -----
    The default values for the parameters controlling the size of the trees
    (e.g. ``max_depth``, ``min_samples_leaf``, etc.) lead to fully grown and
    unpruned trees which can potentially be very large on some data sets. To
    reduce memory consumption, the complexity and size of the trees should be
    controlled by setting those parameter values.

    The features are always randomly permuted at each split. Therefore,
    the best found split may vary, even with the same training data and
    ``max_features=n_features``, if the improvement of the criterion is
    identical for several splits enumerated during the search of the best
    split. To obtain a deterministic behaviour during fitting,
    ``random_state`` has to be fixed.

    See also
    --------
    DecisionTreeRegressor

    References
    ----------

    .. [1] https://en.wikipedia.org/wiki/Decision_tree_learning

    .. [2] L. Breiman, J. Friedman, R. Olshen, and C. Stone, "Classification
           and Regression Trees", Wadsworth, Belmont, CA, 1984.

    .. [3] T. Hastie, R. Tibshirani and J. Friedman. "Elements of Statistical
           Learning", Springer, 2009.

    .. [4] L. Breiman, and A. Cutler, "Random Forests",
           https://www.stat.berkeley.edu/~breiman/RandomForests/cc_home.htm

    Examples
    --------
    >>> from sklearn.datasets import load_iris
    >>> from sklearn.model_selection import cross_val_score
    >>> from sklearn.tree import DecisionTreeClassifier
    >>> clf = DecisionTreeClassifier(random_state=0)
    >>> iris = load_iris()
    >>> cross_val_score(clf, iris.data, iris.target, cv=10)
    ...                             # doctest: +SKIP
    ...
    array([ 1.     ,  0.93...,  0.86...,  0.93...,  0.93...,
            0.93...,  0.93...,  1.     ,  0.93...,  1.      ])
    """
    def __init__(self,
                 criterion="gini",
                 splitter="best",
                 max_depth=None,
                 min_samples_split=2,
                 min_samples_leaf=1,
                 min_weight_fraction_leaf=0.,
                 max_features=None,
                 random_state=None,
                 max_leaf_nodes=None,
                 min_impurity_decrease=0.,
                 min_impurity_split=None,
                 class_weight=None,
                 presort=False,
                 categorical="none"):
        super(DecisionTreeClassifier, self).__init__(
            criterion=criterion,
            splitter=splitter,
            max_depth=max_depth,
            min_samples_split=min_samples_split,
            min_samples_leaf=min_samples_leaf,
            min_weight_fraction_leaf=min_weight_fraction_leaf,
            max_features=max_features,
            max_leaf_nodes=max_leaf_nodes,
            class_weight=class_weight,
            random_state=random_state,
            min_impurity_decrease=min_impurity_decrease,
            min_impurity_split=min_impurity_split,
            presort=presort,
            categorical=categorical)

    def fit(self, X, y, sample_weight=None, check_input=True,
            X_idx_sorted=None):
        """Build a decision tree classifier from the training set (X, y).

        Parameters
        ----------
        X : array-like or sparse matrix, shape = [n_samples, n_features]
            The training input samples. Internally, it will be converted to
            ``dtype=np.float32`` and if a sparse matrix is provided
            to a sparse ``csc_matrix``.

        y : array-like, shape = [n_samples] or [n_samples, n_outputs]
            The target values (class labels) as integers or strings.

        sample_weight : array-like, shape = [n_samples] or None
            Sample weights. If None, then samples are equally weighted. Splits
            that would create child nodes with net zero or negative weight are
            ignored while searching for a split in each node. Splits are also
            ignored if they would result in any single class carrying a
            negative weight in either child node.

        check_input : boolean, (default=True)
            Allow to bypass several input checking.
            Don't use this parameter unless you know what you do.

        X_idx_sorted : array-like, shape = [n_samples, n_features], optional
            The indexes of the sorted training input samples. If many tree
            are grown on the same dataset, this allows the ordering to be
            cached between trees. If None, the data will be sorted here.
            Don't use this parameter unless you know what to do.

        Returns
        -------
        self : object
        """

        super(DecisionTreeClassifier, self).fit(
            X, y,
            sample_weight=sample_weight,
            check_input=check_input,
            X_idx_sorted=X_idx_sorted)
        return self

    def predict_proba(self, X, check_input=True):
        """Predict class probabilities of the input samples X.

        The predicted class probability is the fraction of samples of the same
        class in a leaf.

        check_input : boolean, (default=True)
            Allow to bypass several input checking.
            Don't use this parameter unless you know what you do.

        Parameters
        ----------
        X : array-like or sparse matrix of shape = [n_samples, n_features]
            The input samples. Internally, it will be converted to
            ``dtype=np.float32`` and if a sparse matrix is provided
            to a sparse ``csr_matrix``.

        check_input : bool
            Run check_array on X.

        Returns
        -------
        p : array of shape = [n_samples, n_classes], or a list of n_outputs
            such arrays if n_outputs > 1.
            The class probabilities of the input samples. The order of the
            classes corresponds to that in the attribute `classes_`.
        """
        check_is_fitted(self, 'tree_')
        X = self._validate_X_predict(X, check_input)
        proba = self.tree_.predict(X)

        if self.n_outputs_ == 1:
            proba = proba[:, :self.n_classes_]
            normalizer = proba.sum(axis=1)[:, np.newaxis]
            normalizer[normalizer == 0.0] = 1.0
            proba /= normalizer

            return proba

        else:
            all_proba = []

            for k in range(self.n_outputs_):
                proba_k = proba[:, k, :self.n_classes_[k]]
                normalizer = proba_k.sum(axis=1)[:, np.newaxis]
                normalizer[normalizer == 0.0] = 1.0
                proba_k /= normalizer
                all_proba.append(proba_k)

            return all_proba

    def predict_log_proba(self, X):
        """Predict class log-probabilities of the input samples X.

        Parameters
        ----------
        X : array-like or sparse matrix of shape = [n_samples, n_features]
            The input samples. Internally, it will be converted to
            ``dtype=np.float32`` and if a sparse matrix is provided
            to a sparse ``csr_matrix``.

        Returns
        -------
        p : array of shape = [n_samples, n_classes], or a list of n_outputs
            such arrays if n_outputs > 1.
            The class log-probabilities of the input samples. The order of the
            classes corresponds to that in the attribute `classes_`.
        """
        proba = self.predict_proba(X)

        if self.n_outputs_ == 1:
            return np.log(proba)

        else:
            for k in range(self.n_outputs_):
                proba[k] = np.log(proba[k])

            return proba


class DecisionTreeRegressor(BaseDecisionTree, RegressorMixin):
    """A decision tree regressor.

    Read more in the :ref:`User Guide <tree>`.

    Parameters
    ----------
    criterion : string, optional (default="mse")
        The function to measure the quality of a split. Supported criteria
        are "mse" for the mean squared error, which is equal to variance
        reduction as feature selection criterion and minimizes the L2 loss
        using the mean of each terminal node, "friedman_mse", which uses mean
        squared error with Friedman's improvement score for potential splits,
        and "mae" for the mean absolute error, which minimizes the L1 loss
        using the median of each terminal node.

        .. versionadded:: 0.18
           Mean Absolute Error (MAE) criterion.

    splitter : string, optional (default="best")
        The strategy used to choose the split at each node. Supported
        strategies are "best" to choose the best split and "random" to choose
        the best random split.

    max_depth : int or None, optional (default=None)
        The maximum depth of the tree. If None, then nodes are expanded until
        all leaves are pure or until all leaves contain less than
        min_samples_split samples.

    min_samples_split : int, float, optional (default=2)
        The minimum number of samples required to split an internal node:

        - If int, then consider `min_samples_split` as the minimum number.
        - If float, then `min_samples_split` is a fraction and
          `ceil(min_samples_split * n_samples)` are the minimum
          number of samples for each split.

        .. versionchanged:: 0.18
           Added float values for fractions.

    min_samples_leaf : int, float, optional (default=1)
        The minimum number of samples required to be at a leaf node.
        A split point at any depth will only be considered if it leaves at
        least ``min_samples_leaf`` training samples in each of the left and
        right branches.  This may have the effect of smoothing the model,
        especially in regression.

        - If int, then consider `min_samples_leaf` as the minimum number.
        - If float, then `min_samples_leaf` is a fraction and
          `ceil(min_samples_leaf * n_samples)` are the minimum
          number of samples for each node.

        .. versionchanged:: 0.18
           Added float values for fractions.

    min_weight_fraction_leaf : float, optional (default=0.)
        The minimum weighted fraction of the sum total of weights (of all
        the input samples) required to be at a leaf node. Samples have
        equal weight when sample_weight is not provided.

    max_features : int, float, string or None, optional (default=None)
        The number of features to consider when looking for the best split:

        - If int, then consider `max_features` features at each split.
        - If float, then `max_features` is a fraction and
          `int(max_features * n_features)` features are considered at each
          split.
        - If "auto", then `max_features=n_features`.
        - If "sqrt", then `max_features=sqrt(n_features)`.
        - If "log2", then `max_features=log2(n_features)`.
        - If None, then `max_features=n_features`.

        Note: the search for a split does not stop until at least one
        valid partition of the node samples is found, even if it requires to
        effectively inspect more than ``max_features`` features.

    random_state : int, RandomState instance or None, optional (default=None)
        If int, random_state is the seed used by the random number generator;
        If RandomState instance, random_state is the random number generator;
        If None, the random number generator is the RandomState instance used
        by `np.random`.

    max_leaf_nodes : int or None, optional (default=None)
        Grow a tree with ``max_leaf_nodes`` in best-first fashion.
        Best nodes are defined as relative reduction in impurity.
        If None then unlimited number of leaf nodes.

    min_impurity_decrease : float, optional (default=0.)
        A node will be split if this split induces a decrease of the impurity
        greater than or equal to this value.

        The weighted impurity decrease equation is the following::

            N_t / N * (impurity - N_t_R / N_t * right_impurity
                                - N_t_L / N_t * left_impurity)

        where ``N`` is the total number of samples, ``N_t`` is the number of
        samples at the current node, ``N_t_L`` is the number of samples in the
        left child, and ``N_t_R`` is the number of samples in the right child.

        ``N``, ``N_t``, ``N_t_R`` and ``N_t_L`` all refer to the weighted sum,
        if ``sample_weight`` is passed.

        .. versionadded:: 0.19

    min_impurity_split : float, (default=1e-7)
        Threshold for early stopping in tree growth. A node will split
        if its impurity is above the threshold, otherwise it is a leaf.

        .. deprecated:: 0.19
           ``min_impurity_split`` has been deprecated in favor of
           ``min_impurity_decrease`` in 0.19. The default value of
           ``min_impurity_split`` will change from 1e-7 to 0 in 0.23 and it
           will be removed in 0.25. Use ``min_impurity_decrease`` instead.

    presort : bool, optional (default=False)
        Whether to presort the data to speed up the finding of best splits in
        fitting. For the default settings of a decision tree on large
        datasets, setting this to true may slow down the training process.
        When using either a smaller dataset or a restricted depth, this may
        speed up the training.

    categorical : array-like or str
        Array of feature indices, boolean array of length n_features,
        ``'all'`` or ``'none'``. Indicates which features should be
        considered as categorical rather than ordinal. For decision trees,
        the maximum number of categories is 64. In practice, the limit will
        often be lower because the process of searching for the best possible
        split grows exponentially with the number of categories. However, a
        shortcut due to Breiman (1984) is used when fitting data using the
        ``MSE`` criterion. In this case, the runtime is linear in the number
        of categories. Extra-random trees have an upper limit of :math:`2^{31}`
        categories, and runtimes linear in the number of categories.

    Attributes
    ----------
    feature_importances_ : array of shape = [n_features]
        The feature importances.
        The higher, the more important the feature.
        The importance of a feature is computed as the
        (normalized) total reduction of the criterion brought
        by that feature. It is also known as the Gini importance [4]_.

    max_features_ : int,
        The inferred value of max_features.

    n_features_ : int
        The number of features when ``fit`` is performed.

    n_outputs_ : int
        The number of outputs when ``fit`` is performed.

    tree_ : Tree object
        The underlying Tree object. Please refer to
        ``help(sklearn.tree._tree.Tree)`` for attributes of Tree object and
        :ref:`sphx_glr_auto_examples_tree_plot_unveil_tree_structure.py`
        for basic usage of these attributes.

    Notes
    -----
    The default values for the parameters controlling the size of the trees
    (e.g. ``max_depth``, ``min_samples_leaf``, etc.) lead to fully grown and
    unpruned trees which can potentially be very large on some data sets. To
    reduce memory consumption, the complexity and size of the trees should be
    controlled by setting those parameter values.

    The features are always randomly permuted at each split. Therefore,
    the best found split may vary, even with the same training data and
    ``max_features=n_features``, if the improvement of the criterion is
    identical for several splits enumerated during the search of the best
    split. To obtain a deterministic behaviour during fitting,
    ``random_state`` has to be fixed.

    See also
    --------
    DecisionTreeClassifier

    References
    ----------

    .. [1] https://en.wikipedia.org/wiki/Decision_tree_learning

    .. [2] L. Breiman, J. Friedman, R. Olshen, and C. Stone, "Classification
           and Regression Trees", Wadsworth, Belmont, CA, 1984.

    .. [3] T. Hastie, R. Tibshirani and J. Friedman. "Elements of Statistical
           Learning", Springer, 2009.

    .. [4] L. Breiman, and A. Cutler, "Random Forests",
           https://www.stat.berkeley.edu/~breiman/RandomForests/cc_home.htm

    Examples
    --------
    >>> from sklearn.datasets import load_boston
    >>> from sklearn.model_selection import cross_val_score
    >>> from sklearn.tree import DecisionTreeRegressor
    >>> boston = load_boston()
    >>> regressor = DecisionTreeRegressor(random_state=0)
    >>> cross_val_score(regressor, boston.data, boston.target, cv=10)
    ...                    # doctest: +SKIP
    ...
    array([ 0.61..., 0.57..., -0.34..., 0.41..., 0.75...,
            0.07..., 0.29..., 0.33..., -1.42..., -1.77...])
    """
    def __init__(self,
                 criterion="mse",
                 splitter="best",
                 max_depth=None,
                 min_samples_split=2,
                 min_samples_leaf=1,
                 min_weight_fraction_leaf=0.,
                 max_features=None,
                 random_state=None,
                 max_leaf_nodes=None,
<<<<<<< HEAD
                 min_impurity_split=1e-7,
                 presort=False,
                 categorical="none"):
=======
                 min_impurity_decrease=0.,
                 min_impurity_split=None,
                 presort=False):
>>>>>>> dbd28e70
        super(DecisionTreeRegressor, self).__init__(
            criterion=criterion,
            splitter=splitter,
            max_depth=max_depth,
            min_samples_split=min_samples_split,
            min_samples_leaf=min_samples_leaf,
            min_weight_fraction_leaf=min_weight_fraction_leaf,
            max_features=max_features,
            max_leaf_nodes=max_leaf_nodes,
            random_state=random_state,
            min_impurity_decrease=min_impurity_decrease,
            min_impurity_split=min_impurity_split,
            presort=presort,
            categorical=categorical)

    def fit(self, X, y, sample_weight=None, check_input=True,
            X_idx_sorted=None):
        """Build a decision tree regressor from the training set (X, y).

        Parameters
        ----------
        X : array-like or sparse matrix, shape = [n_samples, n_features]
            The training input samples. Internally, it will be converted to
            ``dtype=np.float32`` and if a sparse matrix is provided
            to a sparse ``csc_matrix``.

        y : array-like, shape = [n_samples] or [n_samples, n_outputs]
            The target values (real numbers). Use ``dtype=np.float64`` and
            ``order='C'`` for maximum efficiency.

        sample_weight : array-like, shape = [n_samples] or None
            Sample weights. If None, then samples are equally weighted. Splits
            that would create child nodes with net zero or negative weight are
            ignored while searching for a split in each node.

        check_input : boolean, (default=True)
            Allow to bypass several input checking.
            Don't use this parameter unless you know what you do.

        X_idx_sorted : array-like, shape = [n_samples, n_features], optional
            The indexes of the sorted training input samples. If many tree
            are grown on the same dataset, this allows the ordering to be
            cached between trees. If None, the data will be sorted here.
            Don't use this parameter unless you know what to do.

        Returns
        -------
        self : object
        """

        super(DecisionTreeRegressor, self).fit(
            X, y,
            sample_weight=sample_weight,
            check_input=check_input,
            X_idx_sorted=X_idx_sorted)
        return self


class ExtraTreeClassifier(DecisionTreeClassifier):
    """An extremely randomized tree classifier.

    Extra-trees differ from classic decision trees in the way they are built.
    When looking for the best split to separate the samples of a node into two
    groups, random splits are drawn for each of the `max_features` randomly
    selected features and the best split among those is chosen. When
    `max_features` is set 1, this amounts to building a totally random
    decision tree.

    Warning: Extra-trees should only be used within ensemble methods.

    Read more in the :ref:`User Guide <tree>`.

    Parameters
    ----------
    criterion : string, optional (default="gini")
        The function to measure the quality of a split. Supported criteria are
        "gini" for the Gini impurity and "entropy" for the information gain.

    splitter : string, optional (default="random")
        The strategy used to choose the split at each node. Supported
        strategies are "best" to choose the best split and "random" to choose
        the best random split.

    max_depth : int or None, optional (default=None)
        The maximum depth of the tree. If None, then nodes are expanded until
        all leaves are pure or until all leaves contain less than
        min_samples_split samples.

    min_samples_split : int, float, optional (default=2)
        The minimum number of samples required to split an internal node:

        - If int, then consider `min_samples_split` as the minimum number.
        - If float, then `min_samples_split` is a fraction and
          `ceil(min_samples_split * n_samples)` are the minimum
          number of samples for each split.

        .. versionchanged:: 0.18
           Added float values for fractions.

    min_samples_leaf : int, float, optional (default=1)
        The minimum number of samples required to be at a leaf node.
        A split point at any depth will only be considered if it leaves at
        least ``min_samples_leaf`` training samples in each of the left and
        right branches.  This may have the effect of smoothing the model,
        especially in regression.

        - If int, then consider `min_samples_leaf` as the minimum number.
        - If float, then `min_samples_leaf` is a fraction and
          `ceil(min_samples_leaf * n_samples)` are the minimum
          number of samples for each node.

        .. versionchanged:: 0.18
           Added float values for fractions.

    min_weight_fraction_leaf : float, optional (default=0.)
        The minimum weighted fraction of the sum total of weights (of all
        the input samples) required to be at a leaf node. Samples have
        equal weight when sample_weight is not provided.

    max_features : int, float, string or None, optional (default="auto")
        The number of features to consider when looking for the best split:

            - If int, then consider `max_features` features at each split.
            - If float, then `max_features` is a fraction and
              `int(max_features * n_features)` features are considered at each
              split.
            - If "auto", then `max_features=sqrt(n_features)`.
            - If "sqrt", then `max_features=sqrt(n_features)`.
            - If "log2", then `max_features=log2(n_features)`.
            - If None, then `max_features=n_features`.

        Note: the search for a split does not stop until at least one
        valid partition of the node samples is found, even if it requires to
        effectively inspect more than ``max_features`` features.

    random_state : int, RandomState instance or None, optional (default=None)
        If int, random_state is the seed used by the random number generator;
        If RandomState instance, random_state is the random number generator;
        If None, the random number generator is the RandomState instance used
        by `np.random`.

    max_leaf_nodes : int or None, optional (default=None)
        Grow a tree with ``max_leaf_nodes`` in best-first fashion.
        Best nodes are defined as relative reduction in impurity.
        If None then unlimited number of leaf nodes.

    min_impurity_decrease : float, optional (default=0.)
        A node will be split if this split induces a decrease of the impurity
        greater than or equal to this value.

        The weighted impurity decrease equation is the following::

            N_t / N * (impurity - N_t_R / N_t * right_impurity
                                - N_t_L / N_t * left_impurity)

        where ``N`` is the total number of samples, ``N_t`` is the number of
        samples at the current node, ``N_t_L`` is the number of samples in the
        left child, and ``N_t_R`` is the number of samples in the right child.

        ``N``, ``N_t``, ``N_t_R`` and ``N_t_L`` all refer to the weighted sum,
        if ``sample_weight`` is passed.

        .. versionadded:: 0.19

    min_impurity_split : float, (default=1e-7)
        Threshold for early stopping in tree growth. A node will split
        if its impurity is above the threshold, otherwise it is a leaf.

        .. deprecated:: 0.19
           ``min_impurity_split`` has been deprecated in favor of
           ``min_impurity_decrease`` in 0.19. The default value of
           ``min_impurity_split`` will change from 1e-7 to 0 in 0.23 and it
           will be removed in 0.25. Use ``min_impurity_decrease`` instead.

    class_weight : dict, list of dicts, "balanced" or None, default=None
        Weights associated with classes in the form ``{class_label: weight}``.
        If not given, all classes are supposed to have weight one. For
        multi-output problems, a list of dicts can be provided in the same
        order as the columns of y.

        Note that for multioutput (including multilabel) weights should be
        defined for each class of every column in its own dict. For example,
        for four-class multilabel classification weights should be
        [{0: 1, 1: 1}, {0: 1, 1: 5}, {0: 1, 1: 1}, {0: 1, 1: 1}] instead of
        [{1:1}, {2:5}, {3:1}, {4:1}].

        The "balanced" mode uses the values of y to automatically adjust
        weights inversely proportional to class frequencies in the input data
        as ``n_samples / (n_classes * np.bincount(y))``

        For multi-output, the weights of each column of y will be multiplied.

        Note that these weights will be multiplied with sample_weight (passed
        through the fit method) if sample_weight is specified.

    See also
    --------
    ExtraTreeRegressor, sklearn.ensemble.ExtraTreesClassifier,
    sklearn.ensemble.ExtraTreesRegressor

    Notes
    -----
    The default values for the parameters controlling the size of the trees
    (e.g. ``max_depth``, ``min_samples_leaf``, etc.) lead to fully grown and
    unpruned trees which can potentially be very large on some data sets. To
    reduce memory consumption, the complexity and size of the trees should be
    controlled by setting those parameter values.

    References
    ----------

    .. [1] P. Geurts, D. Ernst., and L. Wehenkel, "Extremely randomized trees",
           Machine Learning, 63(1), 3-42, 2006.
    """
    def __init__(self,
                 criterion="gini",
                 splitter="random",
                 max_depth=None,
                 min_samples_split=2,
                 min_samples_leaf=1,
                 min_weight_fraction_leaf=0.,
                 max_features="auto",
                 random_state=None,
                 max_leaf_nodes=None,
<<<<<<< HEAD
                 min_impurity_split=1e-7,
                 class_weight=None,
                 categorical="none"):
=======
                 min_impurity_decrease=0.,
                 min_impurity_split=None,
                 class_weight=None):
>>>>>>> dbd28e70
        super(ExtraTreeClassifier, self).__init__(
            criterion=criterion,
            splitter=splitter,
            max_depth=max_depth,
            min_samples_split=min_samples_split,
            min_samples_leaf=min_samples_leaf,
            min_weight_fraction_leaf=min_weight_fraction_leaf,
            max_features=max_features,
            max_leaf_nodes=max_leaf_nodes,
            class_weight=class_weight,
            min_impurity_decrease=min_impurity_decrease,
            min_impurity_split=min_impurity_split,
            random_state=random_state,
            categorical=categorical)


class ExtraTreeRegressor(DecisionTreeRegressor):
    """An extremely randomized tree regressor.

    Extra-trees differ from classic decision trees in the way they are built.
    When looking for the best split to separate the samples of a node into two
    groups, random splits are drawn for each of the `max_features` randomly
    selected features and the best split among those is chosen. When
    `max_features` is set 1, this amounts to building a totally random
    decision tree.

    Warning: Extra-trees should only be used within ensemble methods.

    Read more in the :ref:`User Guide <tree>`.

    Parameters
    ----------
    criterion : string, optional (default="mse")
        The function to measure the quality of a split. Supported criteria
        are "mse" for the mean squared error, which is equal to variance
        reduction as feature selection criterion, and "mae" for the mean
        absolute error.

        .. versionadded:: 0.18
           Mean Absolute Error (MAE) criterion.

    splitter : string, optional (default="random")
        The strategy used to choose the split at each node. Supported
        strategies are "best" to choose the best split and "random" to choose
        the best random split.

    max_depth : int or None, optional (default=None)
        The maximum depth of the tree. If None, then nodes are expanded until
        all leaves are pure or until all leaves contain less than
        min_samples_split samples.

    min_samples_split : int, float, optional (default=2)
        The minimum number of samples required to split an internal node:

        - If int, then consider `min_samples_split` as the minimum number.
        - If float, then `min_samples_split` is a fraction and
          `ceil(min_samples_split * n_samples)` are the minimum
          number of samples for each split.

        .. versionchanged:: 0.18
           Added float values for fractions.

    min_samples_leaf : int, float, optional (default=1)
        The minimum number of samples required to be at a leaf node.
        A split point at any depth will only be considered if it leaves at
        least ``min_samples_leaf`` training samples in each of the left and
        right branches.  This may have the effect of smoothing the model,
        especially in regression.

        - If int, then consider `min_samples_leaf` as the minimum number.
        - If float, then `min_samples_leaf` is a fraction and
          `ceil(min_samples_leaf * n_samples)` are the minimum
          number of samples for each node.

        .. versionchanged:: 0.18
           Added float values for fractions.

    min_weight_fraction_leaf : float, optional (default=0.)
        The minimum weighted fraction of the sum total of weights (of all
        the input samples) required to be at a leaf node. Samples have
        equal weight when sample_weight is not provided.

    max_features : int, float, string or None, optional (default="auto")
        The number of features to consider when looking for the best split:

        - If int, then consider `max_features` features at each split.
        - If float, then `max_features` is a fraction and
          `int(max_features * n_features)` features are considered at each
          split.
        - If "auto", then `max_features=n_features`.
        - If "sqrt", then `max_features=sqrt(n_features)`.
        - If "log2", then `max_features=log2(n_features)`.
        - If None, then `max_features=n_features`.

        Note: the search for a split does not stop until at least one
        valid partition of the node samples is found, even if it requires to
        effectively inspect more than ``max_features`` features.

    random_state : int, RandomState instance or None, optional (default=None)
        If int, random_state is the seed used by the random number generator;
        If RandomState instance, random_state is the random number generator;
        If None, the random number generator is the RandomState instance used
        by `np.random`.

    min_impurity_decrease : float, optional (default=0.)
        A node will be split if this split induces a decrease of the impurity
        greater than or equal to this value.

        The weighted impurity decrease equation is the following::

            N_t / N * (impurity - N_t_R / N_t * right_impurity
                                - N_t_L / N_t * left_impurity)

        where ``N`` is the total number of samples, ``N_t`` is the number of
        samples at the current node, ``N_t_L`` is the number of samples in the
        left child, and ``N_t_R`` is the number of samples in the right child.

        ``N``, ``N_t``, ``N_t_R`` and ``N_t_L`` all refer to the weighted sum,
        if ``sample_weight`` is passed.

        .. versionadded:: 0.19

    min_impurity_split : float, (default=1e-7)
        Threshold for early stopping in tree growth. A node will split
        if its impurity is above the threshold, otherwise it is a leaf.

        .. deprecated:: 0.19
           ``min_impurity_split`` has been deprecated in favor of
           ``min_impurity_decrease`` in 0.19. The default value of
           ``min_impurity_split`` will change from 1e-7 to 0 in 0.23 and it
           will be removed in 0.25. Use ``min_impurity_decrease`` instead.

    max_leaf_nodes : int or None, optional (default=None)
        Grow a tree with ``max_leaf_nodes`` in best-first fashion.
        Best nodes are defined as relative reduction in impurity.
        If None then unlimited number of leaf nodes.


    See also
    --------
    ExtraTreeClassifier, sklearn.ensemble.ExtraTreesClassifier,
    sklearn.ensemble.ExtraTreesRegressor

    Notes
    -----
    The default values for the parameters controlling the size of the trees
    (e.g. ``max_depth``, ``min_samples_leaf``, etc.) lead to fully grown and
    unpruned trees which can potentially be very large on some data sets. To
    reduce memory consumption, the complexity and size of the trees should be
    controlled by setting those parameter values.

    References
    ----------

    .. [1] P. Geurts, D. Ernst., and L. Wehenkel, "Extremely randomized trees",
           Machine Learning, 63(1), 3-42, 2006.
    """
    def __init__(self,
                 criterion="mse",
                 splitter="random",
                 max_depth=None,
                 min_samples_split=2,
                 min_samples_leaf=1,
                 min_weight_fraction_leaf=0.,
                 max_features="auto",
                 random_state=None,
<<<<<<< HEAD
                 min_impurity_split=1e-7,
                 max_leaf_nodes=None,
                 categorical="none"):
=======
                 min_impurity_decrease=0.,
                 min_impurity_split=None,
                 max_leaf_nodes=None):
>>>>>>> dbd28e70
        super(ExtraTreeRegressor, self).__init__(
            criterion=criterion,
            splitter=splitter,
            max_depth=max_depth,
            min_samples_split=min_samples_split,
            min_samples_leaf=min_samples_leaf,
            min_weight_fraction_leaf=min_weight_fraction_leaf,
            max_features=max_features,
            max_leaf_nodes=max_leaf_nodes,
            min_impurity_decrease=min_impurity_decrease,
            min_impurity_split=min_impurity_split,
            random_state=random_state,
            categorical=categorical)<|MERGE_RESOLUTION|>--- conflicted
+++ resolved
@@ -1203,15 +1203,10 @@
                  max_features=None,
                  random_state=None,
                  max_leaf_nodes=None,
-<<<<<<< HEAD
-                 min_impurity_split=1e-7,
-                 presort=False,
-                 categorical="none"):
-=======
                  min_impurity_decrease=0.,
                  min_impurity_split=None,
-                 presort=False):
->>>>>>> dbd28e70
+                 presort=False,
+                 categorical='none'):
         super(DecisionTreeRegressor, self).__init__(
             criterion=criterion,
             splitter=splitter,
@@ -1436,15 +1431,10 @@
                  max_features="auto",
                  random_state=None,
                  max_leaf_nodes=None,
-<<<<<<< HEAD
-                 min_impurity_split=1e-7,
-                 class_weight=None,
-                 categorical="none"):
-=======
                  min_impurity_decrease=0.,
                  min_impurity_split=None,
-                 class_weight=None):
->>>>>>> dbd28e70
+                 class_weight=None,
+                 categorical='none'):
         super(ExtraTreeClassifier, self).__init__(
             criterion=criterion,
             splitter=splitter,
@@ -1611,15 +1601,10 @@
                  min_weight_fraction_leaf=0.,
                  max_features="auto",
                  random_state=None,
-<<<<<<< HEAD
-                 min_impurity_split=1e-7,
-                 max_leaf_nodes=None,
-                 categorical="none"):
-=======
                  min_impurity_decrease=0.,
                  min_impurity_split=None,
-                 max_leaf_nodes=None):
->>>>>>> dbd28e70
+                 max_leaf_nodes=None,
+                 categorical='none'):
         super(ExtraTreeRegressor, self).__init__(
             criterion=criterion,
             splitter=splitter,
