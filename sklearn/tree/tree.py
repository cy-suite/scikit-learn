"""
This module gathers tree-based methods, including decision, regression and
randomized trees. Single and multi-output problems are both handled.
"""

# Code is originally adapted from MILK: Machine Learning Toolkit
# Copyright (C) 2008-2011, Luis Pedro Coelho <luis@luispedro.org>
# License: MIT. See COPYING.MIT file in the milk distribution

# Authors: Brian Holt, Peter Prettenhofer, Satrajit Ghosh, Gilles Louppe
# License: BSD3

from __future__ import division
import numpy as np
from abc import ABCMeta, abstractmethod

from ..base import BaseEstimator, ClassifierMixin, RegressorMixin
from ..feature_selection.selector_mixin import SelectorMixin
from ..utils import array2d, check_random_state

from . import _tree


__all__ = ["DecisionTreeClassifier",
           "DecisionTreeRegressor",
           "ExtraTreeClassifier",
           "ExtraTreeRegressor"]

DTYPE = _tree.DTYPE
DOUBLE = _tree.DOUBLE

CLASSIFICATION = {
    "gini": _tree.Gini,
    "entropy": _tree.Entropy,
}

REGRESSION = {
    "mse": _tree.MSE,
}


def export_graphviz(decision_tree, out_file=None, feature_names=None):
    """Export a decision tree in DOT format.

    This function generates a GraphViz representation of the decision tree,
    which is then written into `out_file`. Once exported, graphical renderings
    can be generated using, for example::

        $ dot -Tps tree.dot -o tree.ps      (PostScript format)
        $ dot -Tpng tree.dot -o tree.png    (PNG format)

    Parameters
    ----------
    decision_tree : decision tree classifier
        The decision tree to be exported to graphviz.

    out : file object or string, optional (default=None)
        Handle or name of the output file.

    feature_names : list of strings, optional (default=None)
        Names of each of the features.

    Returns
    -------
    out_file : file object
        The file object to which the tree was exported.  The user is
        expected to `close()` this object when done with it.

    Examples
    --------
    >>> from sklearn.datasets import load_iris
    >>> from sklearn import tree

    >>> clf = tree.DecisionTreeClassifier()
    >>> iris = load_iris()

    >>> clf = clf.fit(iris.data, iris.target)
    >>> import tempfile
    >>> out_file = tree.export_graphviz(clf, out_file=tempfile.TemporaryFile())
    >>> out_file.close()
    """
    def node_to_str(tree, node_id):
        value = tree.value[node_id]
        if tree.n_outputs == 1:
            value = value[0, :]

        if tree.children_left[node_id] == _tree.TREE_LEAF:
            return "error = %.4f\\nsamples = %s\\nvalue = %s" \
                   % (tree.init_error[node_id],
                      tree.n_samples[node_id],
                      value)
        else:
            if feature_names is not None:
                feature = feature_names[tree.feature[node_id]]
            else:
                feature = "X[%s]" % tree.feature[node_id]

            return "%s <= %.4f\\nerror = %s\\nsamples = %s\\nvalue = %s" \
                   % (feature,
                      tree.threshold[node_id],
                      tree.init_error[node_id],
                      tree.n_samples[node_id],
                      value)

    def recurse(tree, node_id, parent=None):
        if node_id == _tree.TREE_LEAF:
            raise ValueError("Invalid node_id %s" % _tree.TREE_LEAF)

        left_child = tree.children_left[node_id]
        right_child = tree.children_right[node_id]

        # Add node with description
        out_file.write('%d [label="%s", shape="box"] ;\n' %
                (node_id, node_to_str(tree, node_id)))

        if parent is not None:
            # Add edge to parent
            out_file.write('%d -> %d ;\n' % (parent, node_id))

        if left_child != _tree.TREE_LEAF:  # and right_child != _tree.TREE_LEAF
            recurse(tree, left_child, node_id)
            recurse(tree, right_child, node_id)

    if out_file is None:
        out_file = open("tree.dot", "w")
    elif isinstance(out_file, basestring):
        out_file = open(out_file, "w")

    out_file.write("digraph Tree {\n")
    if isinstance(decision_tree, _tree.Tree):
        recurse(decision_tree, 0)
    else:
        recurse(decision_tree.tree_, 0)
    out_file.write("}")

    return out_file


class BaseDecisionTree(BaseEstimator, SelectorMixin):
    """Base class for decision trees.

    Warning: This class should not be used directly.
    Use derived classes instead.
    """
    __metaclass__ = ABCMeta

    @abstractmethod
    def __init__(self, criterion,
                       max_depth,
                       min_samples_split,
                       min_samples_leaf,
                       max_features,
                       compute_importances,
                       random_state):
        self.criterion = criterion
        self.max_depth = max_depth
        self.min_samples_split = min_samples_split
        self.min_samples_leaf = min_samples_leaf
        self.max_features = max_features
        self.compute_importances = compute_importances
        self.random_state = random_state

        self.n_features_ = None
        self.n_outputs_ = None
        self.classes_ = None
        self.n_classes_ = None
        self.find_split_ = _tree.TREE_SPLIT_BEST

        self.tree_ = None
        self.feature_importances_ = None

    def fit(self, X, y):
        """Build a decision tree from the training set (X, y).

        Parameters
        ----------
        X : array-like of shape = [n_samples, n_features]
            The training input samples. Use ``dtype=np.float32``
            and ``order='F'`` for maximum efficiency.

        y : array-like, shape = [n_samples] or [n_samples, n_outputs]
            The target values (integers that correspond to classes in
            classification, real numbers in regression).
            Use ``dtype=np.float64`` and ``order='C'`` for maximum
            efficiency.

        Returns
        -------
        self : object
            Returns self.
        """
        self.random_state = check_random_state(self.random_state)
        
        # set min_samples_split sensibly
        self.min_samples_split = max(self.min_samples_split,
                                     2 * self.min_samples_leaf)

        # Convert data
        if getattr(X, "dtype", None) != DTYPE or \
           X.ndim != 2 or not X.flags.fortran:
            X = array2d(X, dtype=DTYPE, order="F")

        n_samples, self.n_features_ = X.shape

        is_classification = isinstance(self, ClassifierMixin)

        y = np.atleast_1d(y)
        if y.ndim == 1:
            y = y[:, np.newaxis]

        self.classes_ = []
        self.n_classes_ = []
        self.n_outputs_ = y.shape[1]

        if is_classification:
            y = np.copy(y)

            for k in xrange(self.n_outputs_):
                unique = np.unique(y[:, k])
                self.classes_.append(unique)
                self.n_classes_.append(unique.shape[0])
                y[:, k] = np.searchsorted(unique, y[:, k])

        else:
            self.classes_ = [None] * self.n_outputs_
            self.n_classes_ = [1] * self.n_outputs_

        if getattr(y, "dtype", None) != DOUBLE or not y.flags.contiguous:
            y = np.ascontiguousarray(y, dtype=DOUBLE)

        if is_classification:
            criterion = CLASSIFICATION[self.criterion](self.n_outputs_,
                                                       self.n_classes_)
        else:
            criterion = REGRESSION[self.criterion](self.n_outputs_)

        # Check parameters
        max_depth = np.inf if self.max_depth is None else self.max_depth

        if isinstance(self.max_features, basestring):
            if self.max_features == "auto":
                if is_classification:
                    max_features = max(1, int(np.sqrt(self.n_features_)))
                else:
                    max_features = self.n_features_
            elif self.max_features == "sqrt":
                max_features = max(1, int(np.sqrt(self.n_features_)))
            elif self.max_features == "log2":
                max_features = max(1, int(np.log2(self.n_features_)))
            else:
                raise ValueError(
                    'Invalid value for max_features. Allowed string '
                    'values are "auto", "sqrt" or "log2".')
        elif self.max_features is None:
            max_features = self.n_features_
        else:
            max_features = self.max_features

        if len(y) != n_samples:
            raise ValueError("Number of labels=%d does not match "
                             "number of samples=%d" % (len(y), n_samples))
        if self.min_samples_split <= 0:
            raise ValueError("min_samples_split must be greater than zero.")
        if self.min_samples_leaf <= 0:
            raise ValueError("min_samples_leaf must be greater than zero.")
        if max_depth <= 0:
            raise ValueError("max_depth must be greater than zero. ")
        if not (0 < max_features <= self.n_features_):
            raise ValueError("max_features must be in (0, n_features]")

        # Build tree
        self.tree_ = _tree.Tree(self.n_features_, self.n_classes_,
                                self.n_outputs_, criterion, max_depth,
                                self.min_samples_split, self.min_samples_leaf, max_features,
                                self.find_split_, self.random_state)

<<<<<<< HEAD
        self.tree_.build(X, y)
=======
        self.tree_.build(X, y, sample_mask=sample_mask,
                         X_argsorted=X_argsorted)
>>>>>>> 7dd7bad8

        if self.compute_importances:
            self.feature_importances_ = \
                self.tree_.compute_feature_importances()

        return self

    def predict(self, X):
        """Predict class or regression target for X.

        For a classification model, the predicted class for each sample in X is
        returned. For a regression model, the predicted value based on X is
        returned.

        Parameters
        ----------
        X : array-like of shape = [n_samples, n_features]
            The input samples.

        Returns
        -------
        y : array of shape = [n_samples] or [n_samples, n_outputs]
            The predicted classes, or the predict values.
        """
        if getattr(X, "dtype", None) != DTYPE or X.ndim != 2:
            X = array2d(X, dtype=DTYPE, order="F")

        n_samples, n_features = X.shape

        if self.tree_ is None:
            raise Exception("Tree not initialized. Perform a fit first")

        if self.n_features_ != n_features:
            raise ValueError("Number of features of the model must "
                             " match the input. Model n_features is %s and "
                             " input n_features is %s "
                             % (self.n_features_, n_features))

        P = self.tree_.predict(X)

        if isinstance(self, ClassifierMixin):
            predictions = np.zeros((n_samples, self.n_outputs_))

            for k in xrange(self.n_outputs_):
                predictions[:, k] = self.classes_[k].take(np.argmax(P[:, k],
                                                                    axis=1),
                                                          axis=0)
        else:
            predictions = P[:, :, 0]

        if self.n_outputs_ == 1:
            predictions = predictions.reshape((n_samples, ))

        return predictions


class DecisionTreeClassifier(BaseDecisionTree, ClassifierMixin):
    """A decision tree classifier.

    Parameters
    ----------
    criterion : string, optional (default="gini")
        The function to measure the quality of a split. Supported criteria are
        "gini" for the Gini impurity and "entropy" for the information gain.

    max_depth : integer or None, optional (default=None)
        The maximum depth of the tree. If None, then nodes are expanded until
        all leaves are pure or until all leaves contain less than
        min_samples_split samples.

    min_samples_split : integer, optional (default=1)
        The minimum number of samples required to split an internal node.

    min_samples_leaf : integer, optional (default=1)
        The minimum number of samples required to be at a leaf node.

    max_features : int, string or None, optional (default=None)
        The number of features to consider when looking for the best split.
        If "auto", then `max_features=sqrt(n_features)` on classification
        tasks and `max_features=n_features` on regression problems. If "sqrt",
        then `max_features=sqrt(n_features)`. If "log2", then
        `max_features=log2(n_features)`. If None, then
        `max_features=n_features`.

    compute_importances : boolean, optional (default=True)
        Whether feature importances are computed and stored into the
        ``feature_importances_`` attribute when calling fit.

    random_state : int, RandomState instance or None, optional (default=None)
        If int, random_state is the seed used by the random number generator;
        If RandomState instance, random_state is the random number generator;
        If None, the random number generator is the RandomState instance used
        by `np.random`.

    Attributes
    ----------
    `tree_` : Tree object
        The underlying Tree object.

    `feature_importances_` : array of shape = [n_features]
        The feature importances (the higher, the more important the feature).
        The importance I(f) of a feature f is computed as the (normalized)
        total reduction of error brought by that feature. It is also known as
        the Gini importance [4]_.


    See also
    --------
    DecisionTreeRegressor

    References
    ----------

    .. [1] http://en.wikipedia.org/wiki/Decision_tree_learning

    .. [2] L. Breiman, J. Friedman, R. Olshen, and C. Stone, "Classification
           and Regression Trees", Wadsworth, Belmont, CA, 1984.

    .. [3] T. Hastie, R. Tibshirani and J. Friedman. "Elements of Statistical
           Learning", Springer, 2009.

    .. [4] L. Breiman, and A. Cutler, "Random Forests",
           http://www.stat.berkeley.edu/~breiman/RandomForests/cc_home.htm

    Examples
    --------
    >>> from sklearn.datasets import load_iris
    >>> from sklearn.cross_validation import cross_val_score
    >>> from sklearn.tree import DecisionTreeClassifier

    >>> clf = DecisionTreeClassifier(random_state=0)
    >>> iris = load_iris()

    >>> cross_val_score(clf, iris.data, iris.target, cv=10)
    ...                             # doctest: +SKIP
    ...
    array([ 1.     ,  0.93...,  0.86...,  0.93...,  0.93...,
            0.93...,  0.93...,  1.     ,  0.93...,  1.      ])
    """
    def __init__(self, criterion="gini",
                       max_depth=None,
                       min_samples_split=1,
                       min_samples_leaf=1,
                       max_features=None,
                       compute_importances=False,
                       random_state=None):
        super(DecisionTreeClassifier, self).__init__(criterion,
                                                     max_depth,
                                                     min_samples_split,
                                                     min_samples_leaf,
                                                     max_features,
                                                     compute_importances,
                                                     random_state)

    def predict_proba(self, X):
        """Predict class probabilities of the input samples X.

        Parameters
        ----------
        X : array-like of shape = [n_samples, n_features]
            The input samples.

        Returns
        -------
        p : array of shape = [n_samples, n_classes], or a list of n_outputs
            such arrays if n_outputs > 1.
            The class probabilities of the input samples. Classes are ordered
            by arithmetical order.
        """
        if getattr(X, "dtype", None) != DTYPE or X.ndim != 2:
            X = array2d(X, dtype=DTYPE, order="F")

        n_samples, n_features = X.shape

        if self.tree_ is None:
            raise Exception("Tree not initialized. Perform a fit first.")

        if self.n_features_ != n_features:
            raise ValueError("Number of features of the model must "
                             " match the input. Model n_features is %s and "
                             " input n_features is %s "
                             % (self.n_features_, n_features))

        proba = []
        P = self.tree_.predict(X)

        for k in xrange(self.n_outputs_):
            P_k = P[:, k, :self.n_classes_[k]]
            normalizer = P_k.sum(axis=1)[:, np.newaxis]
            normalizer[normalizer == 0.0] = 1.0
            P_k /= normalizer
            proba.append(P_k)

        if self.n_outputs_ == 1:
            return proba[0]

        else:
            return proba

    def predict_log_proba(self, X):
        """Predict class log-probabilities of the input samples X.

        Parameters
        ----------
        X : array-like of shape = [n_samples, n_features]
            The input samples.

        Returns
        -------
        p : array of shape = [n_samples, n_classes], or a list of n_outputs
            such arrays if n_outputs > 1.
            The class log-probabilities of the input samples. Classes are
            ordered by arithmetical order.
        """
        proba = self.predict_proba(X)

        if self.n_outputs_ == 1:
            return np.log(proba)

        else:
            for k in xrange(self.n_outputs_):
                proba[k] = np.log(proba[k])

            return proba


class DecisionTreeRegressor(BaseDecisionTree, RegressorMixin):
    """A tree regressor.

    Parameters
    ----------
    criterion : string, optional (default="mse")
        The function to measure the quality of a split. The only supported
        criterion is "mse" for the mean squared error.

    max_depth : integer or None, optional (default=None)
        The maximum depth of the tree. If None, then nodes are expanded until
        all leaves are pure or until all leaves contain less than
        min_samples_split samples.

    min_samples_split : integer, optional (default=1)
        The minimum number of samples required to split an internal node.

    min_samples_leaf : integer, optional (default=1)
        The minimum number of samples required to be at a leaf node.

    max_features : int, string or None, optional (default=None)
        The number of features to consider when looking for the best split.
        If "auto", then `max_features=sqrt(n_features)` on classification
        tasks and `max_features=n_features` on regression problems. If "sqrt",
        then `max_features=sqrt(n_features)`. If "log2", then
        `max_features=log2(n_features)`. If None, then
        `max_features=n_features`.

    compute_importances : boolean, optional (default=True)
        Whether feature importances are computed and stored into the
        ``feature_importances_`` attribute when calling fit.

    random_state : int, RandomState instance or None, optional (default=None)
        If int, random_state is the seed used by the random number generator;
        If RandomState instance, random_state is the random number generator;
        If None, the random number generator is the RandomState instance used
        by `np.random`.

    Attributes
    ----------
    `tree_` : Tree object
        The underlying Tree object.

    `feature_importances_` : array of shape = [n_features]
        The feature importances (the higher, the more important the feature).
        The importance I(f) of a feature f is computed as the (normalized)
        total reduction of error brought by that feature. It is also known as
        the Gini importance [4]_.


    See also
    --------
    DecisionTreeClassifier

    References
    ----------

    .. [1] http://en.wikipedia.org/wiki/Decision_tree_learning

    .. [2] L. Breiman, J. Friedman, R. Olshen, and C. Stone, "Classification
           and Regression Trees", Wadsworth, Belmont, CA, 1984.

    .. [3] T. Hastie, R. Tibshirani and J. Friedman. "Elements of Statistical
           Learning", Springer, 2009.

    .. [4] L. Breiman, and A. Cutler, "Random Forests",
           http://www.stat.berkeley.edu/~breiman/RandomForests/cc_home.htm

    Examples
    --------
    >>> from sklearn.datasets import load_boston
    >>> from sklearn.cross_validation import cross_val_score
    >>> from sklearn.tree import DecisionTreeRegressor

    >>> boston = load_boston()
    >>> regressor = DecisionTreeRegressor(random_state=0)

    R2 scores (a.k.a. coefficient of determination) over 10-folds CV:

    >>> cross_val_score(regressor, boston.data, boston.target, cv=10)
    ...                    # doctest: +SKIP
    ...
    array([ 0.61..., 0.57..., -0.34..., 0.41..., 0.75...,
            0.07..., 0.29..., 0.33..., -1.42..., -1.77...])
    """
    def __init__(self, criterion="mse",
                       max_depth=None,
                       min_samples_split=1,
                       min_samples_leaf=1,
                       max_features=None,
                       compute_importances=False,
                       random_state=None):
        super(DecisionTreeRegressor, self).__init__(criterion,
                                                    max_depth,
                                                    min_samples_split,
                                                    min_samples_leaf,
                                                    max_features,
                                                    compute_importances,
                                                    random_state)


class ExtraTreeClassifier(DecisionTreeClassifier):
    """An extremely randomized tree classifier.

    Extra-trees differ from classic decision trees in the way they are built.
    When looking for the best split to separate the samples of a node into two
    groups, random splits are drawn for each of the `max_features` randomly
    selected features and the best split among those is chosen. When
    `max_features` is set 1, this amounts to building a totally random
    decision tree.

    Warning: Extra-trees should only be used within ensemble methods.

    See also
    --------
    ExtraTreeRegressor, ExtraTreesClassifier, ExtraTreesRegressor

    References
    ----------

    .. [1] P. Geurts, D. Ernst., and L. Wehenkel, "Extremely randomized trees",
           Machine Learning, 63(1), 3-42, 2006.
    """
    def __init__(self, criterion="gini",
                       max_depth=None,
                       min_samples_split=1,
                       min_samples_leaf=1,
                       max_features="auto",
                       compute_importances=False,
                       random_state=None):
        super(ExtraTreeClassifier, self).__init__(criterion,
                                                  max_depth,
                                                  min_samples_split,
                                                  min_samples_leaf,
                                                  max_features,
                                                  compute_importances,
                                                  random_state)

        self.find_split_ = _tree.TREE_SPLIT_RANDOM


class ExtraTreeRegressor(DecisionTreeRegressor):
    """An extremely randomized tree regressor.

    Extra-trees differ from classic decision trees in the way they are built.
    When looking for the best split to separate the samples of a node into two
    groups, random splits are drawn for each of the `max_features` randomly
    selected features and the best split among those is chosen. When
    `max_features` is set 1, this amounts to building a totally random
    decision tree.

    Warning: Extra-trees should only be used within ensemble methods.

    See also
    --------
    ExtraTreeClassifier : A classifier base on extremely randomized trees
    sklearn.ensemble.ExtraTreesClassifier : An ensemble of extra-trees for
        classification
    sklearn.ensemble.ExtraTreesRegressor : An ensemble of extra-trees for
        regression

    References
    ----------

    .. [1] P. Geurts, D. Ernst., and L. Wehenkel, "Extremely randomized trees",
           Machine Learning, 63(1), 3-42, 2006.
    """
    def __init__(self, criterion="mse",
                       max_depth=None,
                       min_samples_split=1,
                       min_samples_leaf=1,
                       max_features="auto",
                       compute_importances=False,
                       random_state=None):
        super(ExtraTreeRegressor, self).__init__(criterion,
                                                 max_depth,
                                                 min_samples_split,
                                                 min_samples_leaf,
                                                 max_features,
                                                 compute_importances,
                                                 random_state)

        self.find_split_ = _tree.TREE_SPLIT_RANDOM<|MERGE_RESOLUTION|>--- conflicted
+++ resolved
@@ -274,12 +274,7 @@
                                 self.min_samples_split, self.min_samples_leaf, max_features,
                                 self.find_split_, self.random_state)
 
-<<<<<<< HEAD
         self.tree_.build(X, y)
-=======
-        self.tree_.build(X, y, sample_mask=sample_mask,
-                         X_argsorted=X_argsorted)
->>>>>>> 7dd7bad8
 
         if self.compute_importances:
             self.feature_importances_ = \
