"""
This module gathers tree-based methods, including decision, regression and
randomized trees. Single and multi-output problems are both handled.
"""

# Authors: Gilles Louppe <g.louppe@gmail.com>
#          Peter Prettenhofer <peter.prettenhofer@gmail.com>
#          Brian Holt <bdholt1@gmail.com>
#          Noel Dawe <noel@dawe.me>
#          Satrajit Gosh <satrajit.ghosh@gmail.com>
#          Joly Arnaud <arnaud.v.joly@gmail.com>
#          Fares Hedayati <fares.hedayati@gmail.com>
#          Nelson Liu <nelson@nelsonliu.me>
#
# License: BSD 3 clause

from __future__ import division


import numbers
import warnings
from abc import ABCMeta
from abc import abstractmethod
from math import ceil

import numpy as np
from scipy.sparse import issparse

from ..base import BaseEstimator
from ..base import ClassifierMixin
from ..base import RegressorMixin
from ..base import is_classifier
from ..externals import six
from ..utils import check_array
from ..utils import check_random_state
from ..utils import compute_sample_weight
from ..utils.multiclass import check_classification_targets
from ..utils.validation import check_is_fitted

from ._criterion import Criterion
from ._splitter import Splitter
from ._tree import DepthFirstTreeBuilder
from ._tree import BestFirstTreeBuilder
from ._tree import Tree
from . import _tree, _splitter, _criterion

__all__ = ["DecisionTreeClassifier",
           "DecisionTreeRegressor",
           "ExtraTreeClassifier",
           "ExtraTreeRegressor"]


# =============================================================================
# Types and constants
# =============================================================================

DTYPE = _tree.DTYPE
DOUBLE = _tree.DOUBLE

CRITERIA_CLF = {"gini": _criterion.Gini, "entropy": _criterion.Entropy}
CRITERIA_REG = {"mse": _criterion.MSE, "friedman_mse": _criterion.FriedmanMSE,
                "mae": _criterion.MAE}

DENSE_SPLITTERS = {"best": _splitter.BestSplitter,
                   "random": _splitter.RandomSplitter}

SPARSE_SPLITTERS = {"best": _splitter.BestSparseSplitter,
                    "random": _splitter.RandomSparseSplitter}

# =============================================================================
# Base decision tree
# =============================================================================


class BaseDecisionTree(six.with_metaclass(ABCMeta, BaseEstimator)):
    """Base class for decision trees.

    Warning: This class should not be used directly.
    Use derived classes instead.
    """

    @abstractmethod
    def __init__(self,
                 criterion,
                 splitter,
                 max_depth,
                 min_samples_split,
                 min_samples_leaf,
                 min_weight_fraction_leaf,
                 max_features,
                 max_leaf_nodes,
                 random_state,
                 min_impurity_decrease,
                 min_impurity_split,
                 class_weight=None,
                 presort=False):
        self.criterion = criterion
        self.splitter = splitter
        self.max_depth = max_depth
        self.min_samples_split = min_samples_split
        self.min_samples_leaf = min_samples_leaf
        self.min_weight_fraction_leaf = min_weight_fraction_leaf
        self.max_features = max_features
        self.random_state = random_state
        self.max_leaf_nodes = max_leaf_nodes
        self.min_impurity_decrease = min_impurity_decrease
        self.min_impurity_split = min_impurity_split
        self.class_weight = class_weight
        self.presort = presort

    def fit(self, X, y, sample_weight=None, check_input=True,
            X_idx_sorted=None):

        random_state = check_random_state(self.random_state)
        if check_input:
            X = check_array(X, dtype=DTYPE, accept_sparse="csc")
            y = check_array(y, ensure_2d=False, dtype=None)
            if issparse(X):
                X.sort_indices()

                if X.indices.dtype != np.intc or X.indptr.dtype != np.intc:
                    raise ValueError("No support for np.int64 index based "
                                     "sparse matrices")

        # Determine output settings
        n_samples, self.n_features_ = X.shape
        is_classification = is_classifier(self)

        y = np.atleast_1d(y)
        expanded_class_weight = None

        if y.ndim == 1:
            # reshape is necessary to preserve the data contiguity against vs
            # [:, np.newaxis] that does not.
            y = np.reshape(y, (-1, 1))

        self.n_outputs_ = y.shape[1]

        if is_classification:
            check_classification_targets(y)
            y = np.copy(y)

            self.classes_ = []
            self.n_classes_ = []

            if self.class_weight is not None:
                y_original = np.copy(y)

            y_encoded = np.zeros(y.shape, dtype=np.int)
            for k in range(self.n_outputs_):
                classes_k, y_encoded[:, k] = np.unique(y[:, k],
                                                       return_inverse=True)
                self.classes_.append(classes_k)
                self.n_classes_.append(classes_k.shape[0])
            y = y_encoded

            if self.class_weight is not None:
                expanded_class_weight = compute_sample_weight(
                    self.class_weight, y_original)

        else:
            self.classes_ = [None] * self.n_outputs_
            self.n_classes_ = [1] * self.n_outputs_

        self.n_classes_ = np.array(self.n_classes_, dtype=np.intp)

        if getattr(y, "dtype", None) != DOUBLE or not y.flags.contiguous:
            y = np.ascontiguousarray(y, dtype=DOUBLE)

        # Check parameters
        max_depth = ((2 ** 31) - 1 if self.max_depth is None
                     else self.max_depth)
        max_leaf_nodes = (-1 if self.max_leaf_nodes is None
                          else self.max_leaf_nodes)

        if isinstance(self.min_samples_leaf, (numbers.Integral, np.integer)):
            if not 1 <= self.min_samples_leaf:
                raise ValueError("min_samples_leaf must be at least 1 "
                                 "or in (0, 0.5], got %s"
                                 % self.min_samples_leaf)
            min_samples_leaf = self.min_samples_leaf
        else:  # float
            if not 0. < self.min_samples_leaf <= 0.5:
                raise ValueError("min_samples_leaf must be at least 1 "
                                 "or in (0, 0.5], got %s"
                                 % self.min_samples_leaf)
            min_samples_leaf = int(ceil(self.min_samples_leaf * n_samples))

        if isinstance(self.min_samples_split, (numbers.Integral, np.integer)):
            if not 2 <= self.min_samples_split:
                raise ValueError("min_samples_split must be an integer "
                                 "greater than 1 or a float in (0.0, 1.0]; "
                                 "got the integer %s"
                                 % self.min_samples_split)
            min_samples_split = self.min_samples_split
        else:  # float
            if not 0. < self.min_samples_split <= 1.:
                raise ValueError("min_samples_split must be an integer "
                                 "greater than 1 or a float in (0.0, 1.0]; "
                                 "got the float %s"
                                 % self.min_samples_split)
            min_samples_split = int(ceil(self.min_samples_split * n_samples))
            min_samples_split = max(2, min_samples_split)

        min_samples_split = max(min_samples_split, 2 * min_samples_leaf)

        if isinstance(self.max_features, six.string_types):
            if self.max_features == "auto":
                if is_classification:
                    max_features = max(1, int(np.sqrt(self.n_features_)))
                else:
                    max_features = self.n_features_
            elif self.max_features == "sqrt":
                max_features = max(1, int(np.sqrt(self.n_features_)))
            elif self.max_features == "log2":
                max_features = max(1, int(np.log2(self.n_features_)))
            else:
                raise ValueError(
                    'Invalid value for max_features. Allowed string '
                    'values are "auto", "sqrt" or "log2".')
        elif self.max_features is None:
            max_features = self.n_features_
        elif isinstance(self.max_features, (numbers.Integral, np.integer)):
            max_features = self.max_features
        else:  # float
            if self.max_features > 0.0:
                max_features = max(1,
                                   int(self.max_features * self.n_features_))
            else:
                max_features = 0

        self.max_features_ = max_features

        if len(y) != n_samples:
            raise ValueError("Number of labels=%d does not match "
                             "number of samples=%d" % (len(y), n_samples))
        if not 0 <= self.min_weight_fraction_leaf <= 0.5:
            raise ValueError("min_weight_fraction_leaf must in [0, 0.5]")
        if max_depth <= 0:
            raise ValueError("max_depth must be greater than zero. ")
        if not (0 < max_features <= self.n_features_):
            raise ValueError("max_features must be in (0, n_features]")
        if not isinstance(max_leaf_nodes, (numbers.Integral, np.integer)):
            raise ValueError("max_leaf_nodes must be integral number but was "
                             "%r" % max_leaf_nodes)
        if -1 < max_leaf_nodes < 2:
            raise ValueError(("max_leaf_nodes {0} must be either None "
                              "or larger than 1").format(max_leaf_nodes))

        if sample_weight is not None:
            if (getattr(sample_weight, "dtype", None) != DOUBLE or
                    not sample_weight.flags.contiguous):
                sample_weight = np.ascontiguousarray(
                    sample_weight, dtype=DOUBLE)
            if len(sample_weight.shape) > 1:
                raise ValueError("Sample weights array has more "
                                 "than one dimension: %d" %
                                 len(sample_weight.shape))
            if len(sample_weight) != n_samples:
                raise ValueError("Number of weights=%d does not match "
                                 "number of samples=%d" %
                                 (len(sample_weight), n_samples))

        if expanded_class_weight is not None:
            if sample_weight is not None:
                sample_weight = sample_weight * expanded_class_weight
            else:
                sample_weight = expanded_class_weight

        # Set min_weight_leaf from min_weight_fraction_leaf
        if sample_weight is None:
            min_weight_leaf = (self.min_weight_fraction_leaf *
                               n_samples)
        else:
            min_weight_leaf = (self.min_weight_fraction_leaf *
                               np.sum(sample_weight))

        if self.min_impurity_split is not None:
            warnings.warn("The min_impurity_split parameter is deprecated and"
                          " will be removed in version 0.21. "
                          "Use the min_impurity_decrease parameter instead.",
                          DeprecationWarning)
            min_impurity_split = self.min_impurity_split
        else:
            min_impurity_split = 1e-7

        if min_impurity_split < 0.:
            raise ValueError("min_impurity_split must be greater than "
                             "or equal to 0")

        if self.min_impurity_decrease < 0.:
            raise ValueError("min_impurity_decrease must be greater than "
                             "or equal to 0")

<<<<<<< HEAD
        presort = self.presort
        # Allow presort to be 'auto', which means True if the dataset is dense,
        # otherwise it will be False.
        if self.presort == 'auto' and issparse(X):
            presort = False
        elif self.presort == 'auto':
            presort = True
=======
        allowed_presort = ('auto', True, False)
        if self.presort not in allowed_presort:
            raise ValueError("'presort' should be in {}. Got {!r} instead."
                             .format(allowed_presort, self.presort))
>>>>>>> 9b727bad

        if self.presort is True and issparse(X):
            raise ValueError("Presorting is not supported for sparse "
                             "matrices.")

        presort = self.presort
        # Allow presort to be 'auto', which means True if the dataset is dense,
        # otherwise it will be False.
        if self.presort == 'auto':
            presort = not issparse(X)

        # If multiple trees are built on the same dataset, we only want to
        # presort once. Splitters now can accept presorted indices if desired,
        # but do not handle any presorting themselves. Ensemble algorithms
        # which desire presorting must do presorting themselves and pass that
        # matrix into each tree.
        if X_idx_sorted is None and presort:
            X_idx_sorted = np.asfortranarray(np.argsort(X, axis=0),
                                             dtype=np.int32)

        if presort and X_idx_sorted.shape != X.shape:
            raise ValueError("The shape of X (X.shape = {}) doesn't match "
                             "the shape of X_idx_sorted (X_idx_sorted"
                             ".shape = {})".format(X.shape,
                                                   X_idx_sorted.shape))

        # Build tree
        criterion = self.criterion
        if not isinstance(criterion, Criterion):
            if is_classification:
                criterion = CRITERIA_CLF[self.criterion](self.n_outputs_,
                                                         self.n_classes_)
            else:
                criterion = CRITERIA_REG[self.criterion](self.n_outputs_,
                                                         n_samples)

        SPLITTERS = SPARSE_SPLITTERS if issparse(X) else DENSE_SPLITTERS

        splitter = self.splitter
        if not isinstance(self.splitter, Splitter):
            splitter = SPLITTERS[self.splitter](criterion,
                                                self.max_features_,
                                                min_samples_leaf,
                                                min_weight_leaf,
                                                random_state,
                                                self.presort)

        self.tree_ = Tree(self.n_features_, self.n_classes_, self.n_outputs_)

        # Use BestFirst if max_leaf_nodes given; use DepthFirst otherwise
        if max_leaf_nodes < 0:
            builder = DepthFirstTreeBuilder(splitter, min_samples_split,
                                            min_samples_leaf,
                                            min_weight_leaf,
                                            max_depth,
                                            self.min_impurity_decrease,
                                            min_impurity_split)
        else:
            builder = BestFirstTreeBuilder(splitter, min_samples_split,
                                           min_samples_leaf,
                                           min_weight_leaf,
                                           max_depth,
                                           max_leaf_nodes,
                                           self.min_impurity_decrease,
                                           min_impurity_split)

        builder.build(self.tree_, X, y, sample_weight, X_idx_sorted)

        if self.n_outputs_ == 1:
            self.n_classes_ = self.n_classes_[0]
            self.classes_ = self.classes_[0]

        return self

    def _validate_X_predict(self, X, check_input):
        """Validate X whenever one tries to predict, apply, predict_proba"""
        if check_input:
            X = check_array(X, dtype=DTYPE, accept_sparse="csr")
            if issparse(X) and (X.indices.dtype != np.intc or
                                X.indptr.dtype != np.intc):
                raise ValueError("No support for np.int64 index based "
                                 "sparse matrices")

        n_features = X.shape[1]
        if self.n_features_ != n_features:
            raise ValueError("Number of features of the model must "
                             "match the input. Model n_features is %s and "
                             "input n_features is %s "
                             % (self.n_features_, n_features))

        return X

    def predict(self, X, check_input=True):
        """Predict class or regression value for X.

        For a classification model, the predicted class for each sample in X is
        returned. For a regression model, the predicted value based on X is
        returned.

        Parameters
        ----------
        X : array-like or sparse matrix of shape = [n_samples, n_features]
            The input samples. Internally, it will be converted to
            ``dtype=np.float32`` and if a sparse matrix is provided
            to a sparse ``csr_matrix``.

        check_input : boolean, (default=True)
            Allow to bypass several input checking.
            Don't use this parameter unless you know what you do.

        Returns
        -------
        y : array of shape = [n_samples] or [n_samples, n_outputs]
            The predicted classes, or the predict values.
        """
        check_is_fitted(self, 'tree_')
        X = self._validate_X_predict(X, check_input)
        proba = self.tree_.predict(X)
        n_samples = X.shape[0]

        # Classification
        if is_classifier(self):
            if self.n_outputs_ == 1:
                return self.classes_.take(np.argmax(proba, axis=1), axis=0)

            else:
                predictions = np.zeros((n_samples, self.n_outputs_))

                for k in range(self.n_outputs_):
                    predictions[:, k] = self.classes_[k].take(
                        np.argmax(proba[:, k], axis=1),
                        axis=0)

                return predictions

        # Regression
        else:
            if self.n_outputs_ == 1:
                return proba[:, 0]

            else:
                return proba[:, :, 0]

    def apply(self, X, check_input=True):
        """
        Returns the index of the leaf that each sample is predicted as.

        .. versionadded:: 0.17

        Parameters
        ----------
        X : array_like or sparse matrix, shape = [n_samples, n_features]
            The input samples. Internally, it will be converted to
            ``dtype=np.float32`` and if a sparse matrix is provided
            to a sparse ``csr_matrix``.

        check_input : boolean, (default=True)
            Allow to bypass several input checking.
            Don't use this parameter unless you know what you do.

        Returns
        -------
        X_leaves : array_like, shape = [n_samples,]
            For each datapoint x in X, return the index of the leaf x
            ends up in. Leaves are numbered within
            ``[0; self.tree_.node_count)``, possibly with gaps in the
            numbering.
        """
        check_is_fitted(self, 'tree_')
        X = self._validate_X_predict(X, check_input)
        return self.tree_.apply(X)

    def decision_path(self, X, check_input=True):
        """Return the decision path in the tree

        .. versionadded:: 0.18

        Parameters
        ----------
        X : array_like or sparse matrix, shape = [n_samples, n_features]
            The input samples. Internally, it will be converted to
            ``dtype=np.float32`` and if a sparse matrix is provided
            to a sparse ``csr_matrix``.

        check_input : boolean, (default=True)
            Allow to bypass several input checking.
            Don't use this parameter unless you know what you do.

        Returns
        -------
        indicator : sparse csr array, shape = [n_samples, n_nodes]
            Return a node indicator matrix where non zero elements
            indicates that the samples goes through the nodes.

        """
        X = self._validate_X_predict(X, check_input)
        return self.tree_.decision_path(X)

    @property
    def feature_importances_(self):
        """Return the feature importances.

        The importance of a feature is computed as the (normalized) total
        reduction of the criterion brought by that feature.
        It is also known as the Gini importance.

        Returns
        -------
        feature_importances_ : array, shape = [n_features]
        """
        check_is_fitted(self, 'tree_')

        return self.tree_.compute_feature_importances()


# =============================================================================
# Public estimators
# =============================================================================

class DecisionTreeClassifier(BaseDecisionTree, ClassifierMixin):
    """A decision tree classifier.

    Read more in the :ref:`User Guide <tree>`.

    Parameters
    ----------
    criterion : string, optional (default="gini")
        The function to measure the quality of a split. Supported criteria are
        "gini" for the Gini impurity and "entropy" for the information gain.

    splitter : string, optional (default="best")
        The strategy used to choose the split at each node. Supported
        strategies are "best" to choose the best split and "random" to choose
        the best random split.

    max_depth : int or None, optional (default=None)
        The maximum depth of the tree. If None, then nodes are expanded until
        all leaves are pure or until all leaves contain less than
        min_samples_split samples.

    min_samples_split : int, float, optional (default=2)
        The minimum number of samples required to split an internal node:

        - If int, then consider `min_samples_split` as the minimum number.
        - If float, then `min_samples_split` is a percentage and
          `ceil(min_samples_split * n_samples)` are the minimum
          number of samples for each split.

        .. versionchanged:: 0.18
           Added float values for percentages.

    min_samples_leaf : int, float, optional (default=1)
        The minimum number of samples required to be at a leaf node:

        - If int, then consider `min_samples_leaf` as the minimum number.
        - If float, then `min_samples_leaf` is a percentage and
          `ceil(min_samples_leaf * n_samples)` are the minimum
          number of samples for each node.

        .. versionchanged:: 0.18
           Added float values for percentages.

    min_weight_fraction_leaf : float, optional (default=0.)
        The minimum weighted fraction of the sum total of weights (of all
        the input samples) required to be at a leaf node. Samples have
        equal weight when sample_weight is not provided.

    max_features : int, float, string or None, optional (default=None)
        The number of features to consider when looking for the best split:

            - If int, then consider `max_features` features at each split.
            - If float, then `max_features` is a percentage and
              `int(max_features * n_features)` features are considered at each
              split.
            - If "auto", then `max_features=sqrt(n_features)`.
            - If "sqrt", then `max_features=sqrt(n_features)`.
            - If "log2", then `max_features=log2(n_features)`.
            - If None, then `max_features=n_features`.

        Note: the search for a split does not stop until at least one
        valid partition of the node samples is found, even if it requires to
        effectively inspect more than ``max_features`` features.

    random_state : int, RandomState instance or None, optional (default=None)
        If int, random_state is the seed used by the random number generator;
        If RandomState instance, random_state is the random number generator;
        If None, the random number generator is the RandomState instance used
        by `np.random`.

    max_leaf_nodes : int or None, optional (default=None)
        Grow a tree with ``max_leaf_nodes`` in best-first fashion.
        Best nodes are defined as relative reduction in impurity.
        If None then unlimited number of leaf nodes.

    min_impurity_decrease : float, optional (default=0.)
        A node will be split if this split induces a decrease of the impurity
        greater than or equal to this value.

        The weighted impurity decrease equation is the following::

            N_t / N * (impurity - N_t_R / N_t * right_impurity
                                - N_t_L / N_t * left_impurity)

        where ``N`` is the total number of samples, ``N_t`` is the number of
        samples at the current node, ``N_t_L`` is the number of samples in the
        left child, and ``N_t_R`` is the number of samples in the right child.

        ``N``, ``N_t``, ``N_t_R`` and ``N_t_L`` all refer to the weighted sum,
        if ``sample_weight`` is passed.

        .. versionadded:: 0.19

    min_impurity_split : float,
        Threshold for early stopping in tree growth. A node will split
        if its impurity is above the threshold, otherwise it is a leaf.

        .. deprecated:: 0.19
           ``min_impurity_split`` has been deprecated in favor of
           ``min_impurity_decrease`` in 0.19 and will be removed in 0.21.
           Use ``min_impurity_decrease`` instead.

    class_weight : dict, list of dicts, "balanced" or None, default=None
        Weights associated with classes in the form ``{class_label: weight}``.
        If not given, all classes are supposed to have weight one. For
        multi-output problems, a list of dicts can be provided in the same
        order as the columns of y.

        Note that for multioutput (including multilabel) weights should be
        defined for each class of every column in its own dict. For example,
        for four-class multilabel classification weights should be
        [{0: 1, 1: 1}, {0: 1, 1: 5}, {0: 1, 1: 1}, {0: 1, 1: 1}] instead of
        [{1:1}, {2:5}, {3:1}, {4:1}].

        The "balanced" mode uses the values of y to automatically adjust
        weights inversely proportional to class frequencies in the input data
        as ``n_samples / (n_classes * np.bincount(y))``

        For multi-output, the weights of each column of y will be multiplied.

        Note that these weights will be multiplied with sample_weight (passed
        through the fit method) if sample_weight is specified.

    presort : bool, optional (default=False)
        Whether to presort the data to speed up the finding of best splits in
        fitting. For the default settings of a decision tree on large
        datasets, setting this to true may slow down the training process.
        When using either a smaller dataset or a restricted depth, this may
        speed up the training.

    Attributes
    ----------
    classes_ : array of shape = [n_classes] or a list of such arrays
        The classes labels (single output problem),
        or a list of arrays of class labels (multi-output problem).

    feature_importances_ : array of shape = [n_features]
        The feature importances. The higher, the more important the
        feature. The importance of a feature is computed as the (normalized)
        total reduction of the criterion brought by that feature.  It is also
        known as the Gini importance [4]_.

    max_features_ : int,
        The inferred value of max_features.

    n_classes_ : int or list
        The number of classes (for single output problems),
        or a list containing the number of classes for each
        output (for multi-output problems).

    n_features_ : int
        The number of features when ``fit`` is performed.

    n_outputs_ : int
        The number of outputs when ``fit`` is performed.

    tree_ : Tree object
        The underlying Tree object.

    Notes
    -----
    The default values for the parameters controlling the size of the trees
    (e.g. ``max_depth``, ``min_samples_leaf``, etc.) lead to fully grown and
    unpruned trees which can potentially be very large on some data sets. To
    reduce memory consumption, the complexity and size of the trees should be
    controlled by setting those parameter values.

    The features are always randomly permuted at each split. Therefore,
    the best found split may vary, even with the same training data and
    ``max_features=n_features``, if the improvement of the criterion is
    identical for several splits enumerated during the search of the best
    split. To obtain a deterministic behaviour during fitting,
    ``random_state`` has to be fixed.

    See also
    --------
    DecisionTreeRegressor

    References
    ----------

    .. [1] https://en.wikipedia.org/wiki/Decision_tree_learning

    .. [2] L. Breiman, J. Friedman, R. Olshen, and C. Stone, "Classification
           and Regression Trees", Wadsworth, Belmont, CA, 1984.

    .. [3] T. Hastie, R. Tibshirani and J. Friedman. "Elements of Statistical
           Learning", Springer, 2009.

    .. [4] L. Breiman, and A. Cutler, "Random Forests",
           http://www.stat.berkeley.edu/~breiman/RandomForests/cc_home.htm

    Examples
    --------
    >>> from sklearn.datasets import load_iris
    >>> from sklearn.model_selection import cross_val_score
    >>> from sklearn.tree import DecisionTreeClassifier
    >>> clf = DecisionTreeClassifier(random_state=0)
    >>> iris = load_iris()
    >>> cross_val_score(clf, iris.data, iris.target, cv=10)
    ...                             # doctest: +SKIP
    ...
    array([ 1.     ,  0.93...,  0.86...,  0.93...,  0.93...,
            0.93...,  0.93...,  1.     ,  0.93...,  1.      ])
    """
    def __init__(self,
                 criterion="gini",
                 splitter="best",
                 max_depth=None,
                 min_samples_split=2,
                 min_samples_leaf=1,
                 min_weight_fraction_leaf=0.,
                 max_features=None,
                 random_state=None,
                 max_leaf_nodes=None,
                 min_impurity_decrease=0.,
                 min_impurity_split=None,
                 class_weight=None,
                 presort=False):
        super(DecisionTreeClassifier, self).__init__(
            criterion=criterion,
            splitter=splitter,
            max_depth=max_depth,
            min_samples_split=min_samples_split,
            min_samples_leaf=min_samples_leaf,
            min_weight_fraction_leaf=min_weight_fraction_leaf,
            max_features=max_features,
            max_leaf_nodes=max_leaf_nodes,
            class_weight=class_weight,
            random_state=random_state,
            min_impurity_decrease=min_impurity_decrease,
            min_impurity_split=min_impurity_split,
            presort=presort)

    def fit(self, X, y, sample_weight=None, check_input=True,
            X_idx_sorted=None):
        """Build a decision tree classifier from the training set (X, y).

        Parameters
        ----------
        X : array-like or sparse matrix, shape = [n_samples, n_features]
            The training input samples. Internally, it will be converted to
            ``dtype=np.float32`` and if a sparse matrix is provided
            to a sparse ``csc_matrix``.

        y : array-like, shape = [n_samples] or [n_samples, n_outputs]
            The target values (class labels) as integers or strings.

        sample_weight : array-like, shape = [n_samples] or None
            Sample weights. If None, then samples are equally weighted. Splits
            that would create child nodes with net zero or negative weight are
            ignored while searching for a split in each node. Splits are also
            ignored if they would result in any single class carrying a
            negative weight in either child node.

        check_input : boolean, (default=True)
            Allow to bypass several input checking.
            Don't use this parameter unless you know what you do.

        X_idx_sorted : array-like, shape = [n_samples, n_features], optional
            The indexes of the sorted training input samples. If many tree
            are grown on the same dataset, this allows the ordering to be
            cached between trees. If None, the data will be sorted here.
            Don't use this parameter unless you know what to do.

        Returns
        -------
        self : object
            Returns self.
        """

        super(DecisionTreeClassifier, self).fit(
            X, y,
            sample_weight=sample_weight,
            check_input=check_input,
            X_idx_sorted=X_idx_sorted)
        return self

    def predict_proba(self, X, check_input=True):
        """Predict class probabilities of the input samples X.

        The predicted class probability is the fraction of samples of the same
        class in a leaf.

        check_input : boolean, (default=True)
            Allow to bypass several input checking.
            Don't use this parameter unless you know what you do.

        Parameters
        ----------
        X : array-like or sparse matrix of shape = [n_samples, n_features]
            The input samples. Internally, it will be converted to
            ``dtype=np.float32`` and if a sparse matrix is provided
            to a sparse ``csr_matrix``.

        check_input : bool
            Run check_array on X.

        Returns
        -------
        p : array of shape = [n_samples, n_classes], or a list of n_outputs
            such arrays if n_outputs > 1.
            The class probabilities of the input samples. The order of the
            classes corresponds to that in the attribute `classes_`.
        """
        check_is_fitted(self, 'tree_')
        X = self._validate_X_predict(X, check_input)
        proba = self.tree_.predict(X)

        if self.n_outputs_ == 1:
            proba = proba[:, :self.n_classes_]
            normalizer = proba.sum(axis=1)[:, np.newaxis]
            normalizer[normalizer == 0.0] = 1.0
            proba /= normalizer

            return proba

        else:
            all_proba = []

            for k in range(self.n_outputs_):
                proba_k = proba[:, k, :self.n_classes_[k]]
                normalizer = proba_k.sum(axis=1)[:, np.newaxis]
                normalizer[normalizer == 0.0] = 1.0
                proba_k /= normalizer
                all_proba.append(proba_k)

            return all_proba

    def predict_log_proba(self, X):
        """Predict class log-probabilities of the input samples X.

        Parameters
        ----------
        X : array-like or sparse matrix of shape = [n_samples, n_features]
            The input samples. Internally, it will be converted to
            ``dtype=np.float32`` and if a sparse matrix is provided
            to a sparse ``csr_matrix``.

        Returns
        -------
        p : array of shape = [n_samples, n_classes], or a list of n_outputs
            such arrays if n_outputs > 1.
            The class log-probabilities of the input samples. The order of the
            classes corresponds to that in the attribute `classes_`.
        """
        proba = self.predict_proba(X)

        if self.n_outputs_ == 1:
            return np.log(proba)

        else:
            for k in range(self.n_outputs_):
                proba[k] = np.log(proba[k])

            return proba


class DecisionTreeRegressor(BaseDecisionTree, RegressorMixin):
    """A decision tree regressor.

    Read more in the :ref:`User Guide <tree>`.

    Parameters
    ----------
    criterion : string, optional (default="mse")
        The function to measure the quality of a split. Supported criteria
        are "mse" for the mean squared error, which is equal to variance
        reduction as feature selection criterion and minimizes the L2 loss
        using the mean of each terminal node, "friedman_mse", which uses mean
        squared error with Friedman's improvement score for potential splits,
        and "mae" for the mean absolute error, which minimizes the L1 loss
        using the median of each terminal node.

        .. versionadded:: 0.18
           Mean Absolute Error (MAE) criterion.

    splitter : string, optional (default="best")
        The strategy used to choose the split at each node. Supported
        strategies are "best" to choose the best split and "random" to choose
        the best random split.

    max_depth : int or None, optional (default=None)
        The maximum depth of the tree. If None, then nodes are expanded until
        all leaves are pure or until all leaves contain less than
        min_samples_split samples.

    min_samples_split : int, float, optional (default=2)
        The minimum number of samples required to split an internal node:

        - If int, then consider `min_samples_split` as the minimum number.
        - If float, then `min_samples_split` is a percentage and
          `ceil(min_samples_split * n_samples)` are the minimum
          number of samples for each split.

        .. versionchanged:: 0.18
           Added float values for percentages.

    min_samples_leaf : int, float, optional (default=1)
        The minimum number of samples required to be at a leaf node:

        - If int, then consider `min_samples_leaf` as the minimum number.
        - If float, then `min_samples_leaf` is a percentage and
          `ceil(min_samples_leaf * n_samples)` are the minimum
          number of samples for each node.

        .. versionchanged:: 0.18
           Added float values for percentages.

    min_weight_fraction_leaf : float, optional (default=0.)
        The minimum weighted fraction of the sum total of weights (of all
        the input samples) required to be at a leaf node. Samples have
        equal weight when sample_weight is not provided.

    max_features : int, float, string or None, optional (default=None)
        The number of features to consider when looking for the best split:

        - If int, then consider `max_features` features at each split.
        - If float, then `max_features` is a percentage and
          `int(max_features * n_features)` features are considered at each
          split.
        - If "auto", then `max_features=n_features`.
        - If "sqrt", then `max_features=sqrt(n_features)`.
        - If "log2", then `max_features=log2(n_features)`.
        - If None, then `max_features=n_features`.

        Note: the search for a split does not stop until at least one
        valid partition of the node samples is found, even if it requires to
        effectively inspect more than ``max_features`` features.

    random_state : int, RandomState instance or None, optional (default=None)
        If int, random_state is the seed used by the random number generator;
        If RandomState instance, random_state is the random number generator;
        If None, the random number generator is the RandomState instance used
        by `np.random`.

    max_leaf_nodes : int or None, optional (default=None)
        Grow a tree with ``max_leaf_nodes`` in best-first fashion.
        Best nodes are defined as relative reduction in impurity.
        If None then unlimited number of leaf nodes.

    min_impurity_decrease : float, optional (default=0.)
        A node will be split if this split induces a decrease of the impurity
        greater than or equal to this value.

        The weighted impurity decrease equation is the following::

            N_t / N * (impurity - N_t_R / N_t * right_impurity
                                - N_t_L / N_t * left_impurity)

        where ``N`` is the total number of samples, ``N_t`` is the number of
        samples at the current node, ``N_t_L`` is the number of samples in the
        left child, and ``N_t_R`` is the number of samples in the right child.

        ``N``, ``N_t``, ``N_t_R`` and ``N_t_L`` all refer to the weighted sum,
        if ``sample_weight`` is passed.

        .. versionadded:: 0.19

    min_impurity_split : float,
        Threshold for early stopping in tree growth. A node will split
        if its impurity is above the threshold, otherwise it is a leaf.

        .. deprecated:: 0.19
           ``min_impurity_split`` has been deprecated in favor of
           ``min_impurity_decrease`` in 0.19 and will be removed in 0.21.
           Use ``min_impurity_decrease`` instead.

    presort : bool, optional (default=False)
        Whether to presort the data to speed up the finding of best splits in
        fitting. For the default settings of a decision tree on large
        datasets, setting this to true may slow down the training process.
        When using either a smaller dataset or a restricted depth, this may
        speed up the training.

    Attributes
    ----------
    feature_importances_ : array of shape = [n_features]
        The feature importances.
        The higher, the more important the feature.
        The importance of a feature is computed as the
        (normalized) total reduction of the criterion brought
        by that feature. It is also known as the Gini importance [4]_.

    max_features_ : int,
        The inferred value of max_features.

    n_features_ : int
        The number of features when ``fit`` is performed.

    n_outputs_ : int
        The number of outputs when ``fit`` is performed.

    tree_ : Tree object
        The underlying Tree object.

    Notes
    -----
    The default values for the parameters controlling the size of the trees
    (e.g. ``max_depth``, ``min_samples_leaf``, etc.) lead to fully grown and
    unpruned trees which can potentially be very large on some data sets. To
    reduce memory consumption, the complexity and size of the trees should be
    controlled by setting those parameter values.

    The features are always randomly permuted at each split. Therefore,
    the best found split may vary, even with the same training data and
    ``max_features=n_features``, if the improvement of the criterion is
    identical for several splits enumerated during the search of the best
    split. To obtain a deterministic behaviour during fitting,
    ``random_state`` has to be fixed.

    See also
    --------
    DecisionTreeClassifier

    References
    ----------

    .. [1] https://en.wikipedia.org/wiki/Decision_tree_learning

    .. [2] L. Breiman, J. Friedman, R. Olshen, and C. Stone, "Classification
           and Regression Trees", Wadsworth, Belmont, CA, 1984.

    .. [3] T. Hastie, R. Tibshirani and J. Friedman. "Elements of Statistical
           Learning", Springer, 2009.

    .. [4] L. Breiman, and A. Cutler, "Random Forests",
           http://www.stat.berkeley.edu/~breiman/RandomForests/cc_home.htm

    Examples
    --------
    >>> from sklearn.datasets import load_boston
    >>> from sklearn.model_selection import cross_val_score
    >>> from sklearn.tree import DecisionTreeRegressor
    >>> boston = load_boston()
    >>> regressor = DecisionTreeRegressor(random_state=0)
    >>> cross_val_score(regressor, boston.data, boston.target, cv=10)
    ...                    # doctest: +SKIP
    ...
    array([ 0.61..., 0.57..., -0.34..., 0.41..., 0.75...,
            0.07..., 0.29..., 0.33..., -1.42..., -1.77...])
    """
    def __init__(self,
                 criterion="mse",
                 splitter="best",
                 max_depth=None,
                 min_samples_split=2,
                 min_samples_leaf=1,
                 min_weight_fraction_leaf=0.,
                 max_features=None,
                 random_state=None,
                 max_leaf_nodes=None,
                 min_impurity_decrease=0.,
                 min_impurity_split=None,
                 presort=False):
        super(DecisionTreeRegressor, self).__init__(
            criterion=criterion,
            splitter=splitter,
            max_depth=max_depth,
            min_samples_split=min_samples_split,
            min_samples_leaf=min_samples_leaf,
            min_weight_fraction_leaf=min_weight_fraction_leaf,
            max_features=max_features,
            max_leaf_nodes=max_leaf_nodes,
            random_state=random_state,
            min_impurity_decrease=min_impurity_decrease,
            min_impurity_split=min_impurity_split,
            presort=presort)

    def fit(self, X, y, sample_weight=None, check_input=True,
            X_idx_sorted=None):
        """Build a decision tree regressor from the training set (X, y).

        Parameters
        ----------
        X : array-like or sparse matrix, shape = [n_samples, n_features]
            The training input samples. Internally, it will be converted to
            ``dtype=np.float32`` and if a sparse matrix is provided
            to a sparse ``csc_matrix``.

        y : array-like, shape = [n_samples] or [n_samples, n_outputs]
            The target values (real numbers). Use ``dtype=np.float64`` and
            ``order='C'`` for maximum efficiency.

        sample_weight : array-like, shape = [n_samples] or None
            Sample weights. If None, then samples are equally weighted. Splits
            that would create child nodes with net zero or negative weight are
            ignored while searching for a split in each node.

        check_input : boolean, (default=True)
            Allow to bypass several input checking.
            Don't use this parameter unless you know what you do.

        X_idx_sorted : array-like, shape = [n_samples, n_features], optional
            The indexes of the sorted training input samples. If many tree
            are grown on the same dataset, this allows the ordering to be
            cached between trees. If None, the data will be sorted here.
            Don't use this parameter unless you know what to do.

        Returns
        -------
        self : object
            Returns self.
        """

        super(DecisionTreeRegressor, self).fit(
            X, y,
            sample_weight=sample_weight,
            check_input=check_input,
            X_idx_sorted=X_idx_sorted)
        return self


class ExtraTreeClassifier(DecisionTreeClassifier):
    """An extremely randomized tree classifier.

    Extra-trees differ from classic decision trees in the way they are built.
    When looking for the best split to separate the samples of a node into two
    groups, random splits are drawn for each of the `max_features` randomly
    selected features and the best split among those is chosen. When
    `max_features` is set 1, this amounts to building a totally random
    decision tree.

    Warning: Extra-trees should only be used within ensemble methods.

    Read more in the :ref:`User Guide <tree>`.

    Parameters
    ----------
    criterion : string, optional (default="gini")
        The function to measure the quality of a split. Supported criteria are
        "gini" for the Gini impurity and "entropy" for the information gain.

    splitter : string, optional (default="best")
        The strategy used to choose the split at each node. Supported
        strategies are "best" to choose the best split and "random" to choose
        the best random split.

    max_depth : int or None, optional (default=None)
        The maximum depth of the tree. If None, then nodes are expanded until
        all leaves are pure or until all leaves contain less than
        min_samples_split samples.

    min_samples_split : int, float, optional (default=2)
        The minimum number of samples required to split an internal node:

        - If int, then consider `min_samples_split` as the minimum number.
        - If float, then `min_samples_split` is a percentage and
          `ceil(min_samples_split * n_samples)` are the minimum
          number of samples for each split.

        .. versionchanged:: 0.18
           Added float values for percentages.

    min_samples_leaf : int, float, optional (default=1)
        The minimum number of samples required to be at a leaf node:

        - If int, then consider `min_samples_leaf` as the minimum number.
        - If float, then `min_samples_leaf` is a percentage and
          `ceil(min_samples_leaf * n_samples)` are the minimum
          number of samples for each node.

        .. versionchanged:: 0.18
           Added float values for percentages.

    min_weight_fraction_leaf : float, optional (default=0.)
        The minimum weighted fraction of the sum total of weights (of all
        the input samples) required to be at a leaf node. Samples have
        equal weight when sample_weight is not provided.

    max_features : int, float, string or None, optional (default=None)
        The number of features to consider when looking for the best split:

            - If int, then consider `max_features` features at each split.
            - If float, then `max_features` is a percentage and
              `int(max_features * n_features)` features are considered at each
              split.
            - If "auto", then `max_features=sqrt(n_features)`.
            - If "sqrt", then `max_features=sqrt(n_features)`.
            - If "log2", then `max_features=log2(n_features)`.
            - If None, then `max_features=n_features`.

        Note: the search for a split does not stop until at least one
        valid partition of the node samples is found, even if it requires to
        effectively inspect more than ``max_features`` features.

    random_state : int, RandomState instance or None, optional (default=None)
        If int, random_state is the seed used by the random number generator;
        If RandomState instance, random_state is the random number generator;
        If None, the random number generator is the RandomState instance used
        by `np.random`.

    max_leaf_nodes : int or None, optional (default=None)
        Grow a tree with ``max_leaf_nodes`` in best-first fashion.
        Best nodes are defined as relative reduction in impurity.
        If None then unlimited number of leaf nodes.

    min_impurity_decrease : float, optional (default=0.)
        A node will be split if this split induces a decrease of the impurity
        greater than or equal to this value.

        The weighted impurity decrease equation is the following::

            N_t / N * (impurity - N_t_R / N_t * right_impurity
                                - N_t_L / N_t * left_impurity)

        where ``N`` is the total number of samples, ``N_t`` is the number of
        samples at the current node, ``N_t_L`` is the number of samples in the
        left child, and ``N_t_R`` is the number of samples in the right child.

        ``N``, ``N_t``, ``N_t_R`` and ``N_t_L`` all refer to the weighted sum,
        if ``sample_weight`` is passed.

        .. versionadded:: 0.19

    min_impurity_split : float,
        Threshold for early stopping in tree growth. A node will split
        if its impurity is above the threshold, otherwise it is a leaf.

        .. deprecated:: 0.19
           ``min_impurity_split`` has been deprecated in favor of
           ``min_impurity_decrease`` in 0.19 and will be removed in 0.21.
           Use ``min_impurity_decrease`` instead.

    class_weight : dict, list of dicts, "balanced" or None, default=None
        Weights associated with classes in the form ``{class_label: weight}``.
        If not given, all classes are supposed to have weight one. For
        multi-output problems, a list of dicts can be provided in the same
        order as the columns of y.

        Note that for multioutput (including multilabel) weights should be
        defined for each class of every column in its own dict. For example,
        for four-class multilabel classification weights should be
        [{0: 1, 1: 1}, {0: 1, 1: 5}, {0: 1, 1: 1}, {0: 1, 1: 1}] instead of
        [{1:1}, {2:5}, {3:1}, {4:1}].

        The "balanced" mode uses the values of y to automatically adjust
        weights inversely proportional to class frequencies in the input data
        as ``n_samples / (n_classes * np.bincount(y))``

        For multi-output, the weights of each column of y will be multiplied.

        Note that these weights will be multiplied with sample_weight (passed
        through the fit method) if sample_weight is specified.

    See also
    --------
    ExtraTreeRegressor, ExtraTreesClassifier, ExtraTreesRegressor

    Notes
    -----
    The default values for the parameters controlling the size of the trees
    (e.g. ``max_depth``, ``min_samples_leaf``, etc.) lead to fully grown and
    unpruned trees which can potentially be very large on some data sets. To
    reduce memory consumption, the complexity and size of the trees should be
    controlled by setting those parameter values.

    References
    ----------

    .. [1] P. Geurts, D. Ernst., and L. Wehenkel, "Extremely randomized trees",
           Machine Learning, 63(1), 3-42, 2006.
    """
    def __init__(self,
                 criterion="gini",
                 splitter="random",
                 max_depth=None,
                 min_samples_split=2,
                 min_samples_leaf=1,
                 min_weight_fraction_leaf=0.,
                 max_features="auto",
                 random_state=None,
                 max_leaf_nodes=None,
                 min_impurity_decrease=0.,
                 min_impurity_split=None,
                 class_weight=None):
        super(ExtraTreeClassifier, self).__init__(
            criterion=criterion,
            splitter=splitter,
            max_depth=max_depth,
            min_samples_split=min_samples_split,
            min_samples_leaf=min_samples_leaf,
            min_weight_fraction_leaf=min_weight_fraction_leaf,
            max_features=max_features,
            max_leaf_nodes=max_leaf_nodes,
            class_weight=class_weight,
            min_impurity_decrease=min_impurity_decrease,
            min_impurity_split=min_impurity_split,
            random_state=random_state)


class ExtraTreeRegressor(DecisionTreeRegressor):
    """An extremely randomized tree regressor.

    Extra-trees differ from classic decision trees in the way they are built.
    When looking for the best split to separate the samples of a node into two
    groups, random splits are drawn for each of the `max_features` randomly
    selected features and the best split among those is chosen. When
    `max_features` is set 1, this amounts to building a totally random
    decision tree.

    Warning: Extra-trees should only be used within ensemble methods.

    Read more in the :ref:`User Guide <tree>`.

    Parameters
    ----------
    criterion : string, optional (default="mse")
        The function to measure the quality of a split. Supported criteria
        are "mse" for the mean squared error, which is equal to variance
        reduction as feature selection criterion, and "mae" for the mean
        absolute error.

        .. versionadded:: 0.18
           Mean Absolute Error (MAE) criterion.

    splitter : string, optional (default="best")
        The strategy used to choose the split at each node. Supported
        strategies are "best" to choose the best split and "random" to choose
        the best random split.

    max_depth : int or None, optional (default=None)
        The maximum depth of the tree. If None, then nodes are expanded until
        all leaves are pure or until all leaves contain less than
        min_samples_split samples.

    min_samples_split : int, float, optional (default=2)
        The minimum number of samples required to split an internal node:

        - If int, then consider `min_samples_split` as the minimum number.
        - If float, then `min_samples_split` is a percentage and
          `ceil(min_samples_split * n_samples)` are the minimum
          number of samples for each split.

        .. versionchanged:: 0.18
           Added float values for percentages.

    min_samples_leaf : int, float, optional (default=1)
        The minimum number of samples required to be at a leaf node:

        - If int, then consider `min_samples_leaf` as the minimum number.
        - If float, then `min_samples_leaf` is a percentage and
          `ceil(min_samples_leaf * n_samples)` are the minimum
          number of samples for each node.

        .. versionchanged:: 0.18
           Added float values for percentages.

    min_weight_fraction_leaf : float, optional (default=0.)
        The minimum weighted fraction of the sum total of weights (of all
        the input samples) required to be at a leaf node. Samples have
        equal weight when sample_weight is not provided.

    max_features : int, float, string or None, optional (default=None)
        The number of features to consider when looking for the best split:

        - If int, then consider `max_features` features at each split.
        - If float, then `max_features` is a percentage and
          `int(max_features * n_features)` features are considered at each
          split.
        - If "auto", then `max_features=n_features`.
        - If "sqrt", then `max_features=sqrt(n_features)`.
        - If "log2", then `max_features=log2(n_features)`.
        - If None, then `max_features=n_features`.

        Note: the search for a split does not stop until at least one
        valid partition of the node samples is found, even if it requires to
        effectively inspect more than ``max_features`` features.

    random_state : int, RandomState instance or None, optional (default=None)
        If int, random_state is the seed used by the random number generator;
        If RandomState instance, random_state is the random number generator;
        If None, the random number generator is the RandomState instance used
        by `np.random`.

    min_impurity_decrease : float, optional (default=0.)
        A node will be split if this split induces a decrease of the impurity
        greater than or equal to this value.

        The weighted impurity decrease equation is the following::

            N_t / N * (impurity - N_t_R / N_t * right_impurity
                                - N_t_L / N_t * left_impurity)

        where ``N`` is the total number of samples, ``N_t`` is the number of
        samples at the current node, ``N_t_L`` is the number of samples in the
        left child, and ``N_t_R`` is the number of samples in the right child.

        ``N``, ``N_t``, ``N_t_R`` and ``N_t_L`` all refer to the weighted sum,
        if ``sample_weight`` is passed.

        .. versionadded:: 0.19

    min_impurity_split : float,
        Threshold for early stopping in tree growth. A node will split
        if its impurity is above the threshold, otherwise it is a leaf.

        .. deprecated:: 0.19
           ``min_impurity_split`` has been deprecated in favor of
           ``min_impurity_decrease`` in 0.19 and will be removed in 0.21.
           Use ``min_impurity_decrease`` instead.

    max_leaf_nodes : int or None, optional (default=None)
        Grow a tree with ``max_leaf_nodes`` in best-first fashion.
        Best nodes are defined as relative reduction in impurity.
        If None then unlimited number of leaf nodes.


    See also
    --------
    ExtraTreeClassifier, ExtraTreesClassifier, ExtraTreesRegressor

    Notes
    -----
    The default values for the parameters controlling the size of the trees
    (e.g. ``max_depth``, ``min_samples_leaf``, etc.) lead to fully grown and
    unpruned trees which can potentially be very large on some data sets. To
    reduce memory consumption, the complexity and size of the trees should be
    controlled by setting those parameter values.

    References
    ----------

    .. [1] P. Geurts, D. Ernst., and L. Wehenkel, "Extremely randomized trees",
           Machine Learning, 63(1), 3-42, 2006.
    """
    def __init__(self,
                 criterion="mse",
                 splitter="random",
                 max_depth=None,
                 min_samples_split=2,
                 min_samples_leaf=1,
                 min_weight_fraction_leaf=0.,
                 max_features="auto",
                 random_state=None,
                 min_impurity_decrease=0.,
                 min_impurity_split=None,
                 max_leaf_nodes=None):
        super(ExtraTreeRegressor, self).__init__(
            criterion=criterion,
            splitter=splitter,
            max_depth=max_depth,
            min_samples_split=min_samples_split,
            min_samples_leaf=min_samples_leaf,
            min_weight_fraction_leaf=min_weight_fraction_leaf,
            max_features=max_features,
            max_leaf_nodes=max_leaf_nodes,
            min_impurity_decrease=min_impurity_decrease,
            min_impurity_split=min_impurity_split,
            random_state=random_state)<|MERGE_RESOLUTION|>--- conflicted
+++ resolved
@@ -292,20 +292,10 @@
             raise ValueError("min_impurity_decrease must be greater than "
                              "or equal to 0")
 
-<<<<<<< HEAD
-        presort = self.presort
-        # Allow presort to be 'auto', which means True if the dataset is dense,
-        # otherwise it will be False.
-        if self.presort == 'auto' and issparse(X):
-            presort = False
-        elif self.presort == 'auto':
-            presort = True
-=======
         allowed_presort = ('auto', True, False)
         if self.presort not in allowed_presort:
             raise ValueError("'presort' should be in {}. Got {!r} instead."
                              .format(allowed_presort, self.presort))
->>>>>>> 9b727bad
 
         if self.presort is True and issparse(X):
             raise ValueError("Presorting is not supported for sparse "
