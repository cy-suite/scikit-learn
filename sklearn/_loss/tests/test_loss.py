import pickle

import numpy as np
import pytest
from numpy.testing import assert_allclose, assert_array_equal
from pytest import approx
from scipy.optimize import (
    LinearConstraint,
    minimize,
    minimize_scalar,
    newton,
)
from scipy.special import logsumexp

from sklearn._loss.link import IdentityLink, _inclusive_low_high
from sklearn._loss.loss import (
    _LOSSES,
    AbsoluteError,
    BaseLoss,
    HalfBinomialLoss,
    HalfGammaLoss,
    HalfMultinomialLoss,
    HalfPoissonLoss,
    HalfSquaredError,
    HalfTweedieLoss,
    HalfTweedieLossIdentity,
    HuberLoss,
    PinballLoss,
)
from sklearn.utils import _IS_WASM, assert_all_finite
from sklearn.utils._testing import create_memmap_backed_data, skip_if_32bit

ALL_LOSSES = list(_LOSSES.values())

LOSS_INSTANCES = [loss() for loss in ALL_LOSSES]
# HalfTweedieLoss(power=1.5) is already there as default
LOSS_INSTANCES += [
    PinballLoss(quantile=0.25),
    HuberLoss(quantile=0.75),
    HalfTweedieLoss(power=-1.5),
    HalfTweedieLoss(power=0),
    HalfTweedieLoss(power=1),
    HalfTweedieLoss(power=2),
    HalfTweedieLoss(power=3.0),
    HalfTweedieLossIdentity(power=0),
    HalfTweedieLossIdentity(power=1),
    HalfTweedieLossIdentity(power=2),
    HalfTweedieLossIdentity(power=3.0),
]


def loss_instance_name(param):
    if isinstance(param, BaseLoss):
        loss = param
        name = loss.__class__.__name__
        if isinstance(loss, PinballLoss):
            name += f"(quantile={loss.closs.quantile})"
        elif isinstance(loss, HuberLoss):
            name += f"(quantile={loss.quantile}"
        elif hasattr(loss, "closs") and hasattr(loss.closs, "power"):
            name += f"(power={loss.closs.power})"
        return name
    else:
        return str(param)


def random_y_true_raw_prediction(
    loss, n_samples, y_bound=(-100, 100), raw_bound=(-5, 5), seed=42
):
    """Random generate y_true and raw_prediction in valid range."""
    rng = np.random.RandomState(seed)
    if loss.is_multiclass:
        raw_prediction = np.empty((n_samples, loss.n_classes))
        raw_prediction.flat[:] = rng.uniform(
            low=raw_bound[0],
            high=raw_bound[1],
            size=n_samples * loss.n_classes,
        )
        y_true = np.arange(n_samples).astype(float) % loss.n_classes
    else:
        # If link is identity, we must respect the interval of y_pred:
        if isinstance(loss.link, IdentityLink):
            low, high = _inclusive_low_high(loss.interval_y_pred)
            low = np.amax([low, raw_bound[0]])
            high = np.amin([high, raw_bound[1]])
            raw_bound = (low, high)
        raw_prediction = rng.uniform(
            low=raw_bound[0], high=raw_bound[1], size=n_samples
        )
        # generate a y_true in valid range
        low, high = _inclusive_low_high(loss.interval_y_true)
        low = max(low, y_bound[0])
        high = min(high, y_bound[1])
        y_true = rng.uniform(low, high, size=n_samples)
        # set some values at special boundaries
        if loss.interval_y_true.low == 0 and loss.interval_y_true.low_inclusive:
            y_true[:: (n_samples // 3)] = 0
        if loss.interval_y_true.high == 1 and loss.interval_y_true.high_inclusive:
            y_true[1 :: (n_samples // 3)] = 1

    return y_true, raw_prediction


def numerical_derivative(func, x, eps):
    """Helper function for numerical (first) derivatives."""
    # For numerical derivatives, see
    # https://en.wikipedia.org/wiki/Numerical_differentiation
    # https://en.wikipedia.org/wiki/Finite_difference_coefficient
    # We use central finite differences of accuracy 4.
    h = np.full_like(x, fill_value=eps)
    f_minus_2h = func(x - 2 * h)
    f_minus_1h = func(x - h)
    f_plus_1h = func(x + h)
    f_plus_2h = func(x + 2 * h)
    return (-f_plus_2h + 8 * f_plus_1h - 8 * f_minus_1h + f_minus_2h) / (12.0 * eps)


@pytest.mark.parametrize("loss", LOSS_INSTANCES, ids=loss_instance_name)
def test_loss_boundary(loss):
    """Test interval ranges of y_true and y_pred in losses."""
    # make sure low and high are always within the interval, used for linspace
    if loss.is_multiclass:
        y_true = np.linspace(0, 9, num=10)
    else:
        low, high = _inclusive_low_high(loss.interval_y_true)
        y_true = np.linspace(low, high, num=10)

    # add boundaries if they are included
    if loss.interval_y_true.low_inclusive:
        y_true = np.r_[y_true, loss.interval_y_true.low]
    if loss.interval_y_true.high_inclusive:
        y_true = np.r_[y_true, loss.interval_y_true.high]

    assert loss.in_y_true_range(y_true)

    n = y_true.shape[0]
    low, high = _inclusive_low_high(loss.interval_y_pred)
    if loss.is_multiclass:
        y_pred = np.empty((n, 3))
        y_pred[:, 0] = np.linspace(low, high, num=n)
        y_pred[:, 1] = 0.5 * (1 - y_pred[:, 0])
        y_pred[:, 2] = 0.5 * (1 - y_pred[:, 0])
    else:
        y_pred = np.linspace(low, high, num=n)

    assert loss.in_y_pred_range(y_pred)

    # calculating losses should not fail
    raw_prediction = loss.link.link(y_pred)
    loss.loss(y_true=y_true, raw_prediction=raw_prediction)


# Fixture to test valid value ranges.
Y_COMMON_PARAMS = [
    # (loss, [y success], [y fail])
    (HalfSquaredError(), [-100, 0, 0.1, 100], [-np.inf, np.inf]),
    (AbsoluteError(), [-100, 0, 0.1, 100], [-np.inf, np.inf]),
    (PinballLoss(), [-100, 0, 0.1, 100], [-np.inf, np.inf]),
    (HuberLoss(), [-100, 0, 0.1, 100], [-np.inf, np.inf]),
    (HalfPoissonLoss(), [0.1, 100], [-np.inf, -3, -0.1, np.inf]),
    (HalfGammaLoss(), [0.1, 100], [-np.inf, -3, -0.1, 0, np.inf]),
    (HalfTweedieLoss(power=-3), [0.1, 100], [-np.inf, np.inf]),
    (HalfTweedieLoss(power=0), [0.1, 100], [-np.inf, np.inf]),
    (HalfTweedieLoss(power=1.5), [0.1, 100], [-np.inf, -3, -0.1, np.inf]),
    (HalfTweedieLoss(power=2), [0.1, 100], [-np.inf, -3, -0.1, 0, np.inf]),
    (HalfTweedieLoss(power=3), [0.1, 100], [-np.inf, -3, -0.1, 0, np.inf]),
    (HalfTweedieLossIdentity(power=-3), [0.1, 100], [-np.inf, np.inf]),
    (HalfTweedieLossIdentity(power=0), [-3, -0.1, 0, 0.1, 100], [-np.inf, np.inf]),
    (HalfTweedieLossIdentity(power=1.5), [0.1, 100], [-np.inf, -3, -0.1, np.inf]),
    (HalfTweedieLossIdentity(power=2), [0.1, 100], [-np.inf, -3, -0.1, 0, np.inf]),
    (HalfTweedieLossIdentity(power=3), [0.1, 100], [-np.inf, -3, -0.1, 0, np.inf]),
    (HalfBinomialLoss(), [0.1, 0.5, 0.9], [-np.inf, -1, 2, np.inf]),
    (HalfMultinomialLoss(), [], [-np.inf, -1, 1.1, np.inf]),
]
# y_pred and y_true do not always have the same domain (valid value range).
# Hence, we define extra sets of parameters for each of them.
Y_TRUE_PARAMS = [  # type: ignore
    # (loss, [y success], [y fail])
    (HalfPoissonLoss(), [0], []),
    (HuberLoss(), [0], []),
    (HalfTweedieLoss(power=-3), [-100, -0.1, 0], []),
    (HalfTweedieLoss(power=0), [-100, 0], []),
    (HalfTweedieLoss(power=1.5), [0], []),
    (HalfTweedieLossIdentity(power=-3), [-100, -0.1, 0], []),
    (HalfTweedieLossIdentity(power=0), [-100, 0], []),
    (HalfTweedieLossIdentity(power=1.5), [0], []),
    (HalfBinomialLoss(), [0, 1], []),
    (HalfMultinomialLoss(), [0.0, 1.0, 2], []),
]
Y_PRED_PARAMS = [
    # (loss, [y success], [y fail])
    (HalfPoissonLoss(), [], [0]),
    (HalfTweedieLoss(power=-3), [], [-3, -0.1, 0]),
    (HalfTweedieLoss(power=0), [], [-3, -0.1, 0]),
    (HalfTweedieLoss(power=1.5), [], [0]),
    (HalfTweedieLossIdentity(power=-3), [], [-3, -0.1, 0]),
    (HalfTweedieLossIdentity(power=0), [-3, -0.1, 0], []),
    (HalfTweedieLossIdentity(power=1.5), [], [0]),
    (HalfBinomialLoss(), [], [0, 1]),
    (HalfMultinomialLoss(), [0.1, 0.5], [0, 1]),
]


@pytest.mark.parametrize(
    "loss, y_true_success, y_true_fail", Y_COMMON_PARAMS + Y_TRUE_PARAMS
)
def test_loss_boundary_y_true(loss, y_true_success, y_true_fail):
    """Test boundaries of y_true for loss functions."""
    for y in y_true_success:
        assert loss.in_y_true_range(np.array([y]))
    for y in y_true_fail:
        assert not loss.in_y_true_range(np.array([y]))


@pytest.mark.parametrize(
    "loss, y_pred_success, y_pred_fail", Y_COMMON_PARAMS + Y_PRED_PARAMS  # type: ignore
)
def test_loss_boundary_y_pred(loss, y_pred_success, y_pred_fail):
    """Test boundaries of y_pred for loss functions."""
    for y in y_pred_success:
        assert loss.in_y_pred_range(np.array([y]))
    for y in y_pred_fail:
        assert not loss.in_y_pred_range(np.array([y]))


@pytest.mark.parametrize(
<<<<<<< HEAD
    "loss, y_true, raw_prediction, loss_true, gradient_true",
    [
        (HalfSquaredError(), 1.0, 5.0, 8, 4.0),
        (AbsoluteError(), 1.0, 5.0, 4, 1.0),
        (PinballLoss(quantile=0.5), 1.0, 5.0, 2, None),
        (PinballLoss(quantile=0.25), 1.0, 5.0, 4 * (1 - 0.25), None),
        (PinballLoss(quantile=0.25), 5.0, 1.0, 4 * 0.25, None),
        (HuberLoss(quantile=0.5, delta=0.1), 0.0, 0.0, 0.0, 0.0),
        (HuberLoss(quantile=0.5, delta=0.1), 0.0, 0.1, 0.005, 0.1),
        (HuberLoss(quantile=0.5, delta=0.1), 0.1, 0.0, 0.005, -0.1),
        (HuberLoss(quantile=0.5, delta=0.1), 4.0, 3.95, 0.00125, -0.05),
        (HuberLoss(quantile=0.5, delta=0.1), 2.0, 5.0, 0.295, 0.1),
        (HuberLoss(quantile=0.5, delta=0.1), 5.0, -1.0, 0.595, -0.1),
        (HuberLoss(quantile=0.5, delta=3), 1.0, 5.0, 3 * (4 - 3 / 2), None),
        (HuberLoss(quantile=0.5, delta=3), 1.0, 3.0, 0.5 * 2**2, None),
        (HalfPoissonLoss(), 2.0, np.log(4), 4 - 2 * np.log(4), None),
        (HalfGammaLoss(), 2.0, np.log(4), np.log(4) + 2 / 4, None),
        (HalfTweedieLoss(power=3), 2.0, np.log(4), -1 / 4 + 1 / 4**2, None),
        (HalfTweedieLossIdentity(power=1), 2.0, 4.0, 2 - 2 * np.log(2), None),
        (HalfTweedieLossIdentity(power=2), 2.0, 4.0, np.log(2) - 1 / 2, None),
=======
    "loss, y_true, raw_prediction, loss_true, gradient_true, hessian_true",
    [
        (HalfSquaredError(), 1.0, 5.0, 8, 4, 1),
        (AbsoluteError(), 1.0, 5.0, 4.0, 1.0, None),
        (PinballLoss(quantile=0.5), 1.0, 5.0, 2, 0.5, None),
        (PinballLoss(quantile=0.25), 1.0, 5.0, 4 * (1 - 0.25), 1 - 0.25, None),
        (PinballLoss(quantile=0.25), 5.0, 1.0, 4 * 0.25, -0.25, None),
        (HuberLoss(quantile=0.5, delta=3), 1.0, 5.0, 3 * (4 - 3 / 2), None, None),
        (HuberLoss(quantile=0.5, delta=3), 1.0, 3.0, 0.5 * 2**2, None, None),
        (HalfPoissonLoss(), 2.0, np.log(4), 4 - 2 * np.log(4), 4 - 2, 4),
        (HalfGammaLoss(), 2.0, np.log(4), np.log(4) + 2 / 4, 1 - 2 / 4, 2 / 4),
        (HalfTweedieLoss(power=3), 2.0, np.log(4), -1 / 4 + 1 / 4**2, None, None),
        (HalfTweedieLossIdentity(power=1), 2.0, 4.0, 2 - 2 * np.log(2), None, None),
        (HalfTweedieLossIdentity(power=2), 2.0, 4.0, np.log(2) - 1 / 2, None, None),
>>>>>>> 91d273ae
        (
            HalfTweedieLossIdentity(power=3),
            2.0,
            4.0,
            -1 / 4 + 1 / 4**2 + 1 / 2 / 2,
            None,
<<<<<<< HEAD
        ),
        (HalfBinomialLoss(), 0.25, np.log(4), np.log(5) - 0.25 * np.log(4), None),
=======
            None,
        ),
        (
            HalfBinomialLoss(),
            0.25,
            np.log(4),
            np.log1p(4) - 0.25 * np.log(4),
            None,
            None,
        ),
        # Extreme log loss cases, checked with mpmath:
        # import mpmath as mp
        #
        # # Stolen from scipy
        # def mpf2float(x):
        #     return float(mp.nstr(x, 17, min_fixed=0, max_fixed=0))
        #
        # def mp_logloss(y_true, raw):
        #     with mp.workdps(100):
        #         y_true, raw = mp.mpf(float(y_true)), mp.mpf(float(raw))
        #         out = mp.log1p(mp.exp(raw)) - y_true * raw
        #     return mpf2float(out)
        #
        # def mp_gradient(y_true, raw):
        #     with mp.workdps(100):
        #         y_true, raw = mp.mpf(float(y_true)), mp.mpf(float(raw))
        #         out = mp.mpf(1) / (mp.mpf(1) + mp.exp(-raw)) - y_true
        #     return mpf2float(out)
        #
        # def mp_hessian(y_true, raw):
        #     with mp.workdps(100):
        #         y_true, raw = mp.mpf(float(y_true)), mp.mpf(float(raw))
        #         p = mp.mpf(1) / (mp.mpf(1) + mp.exp(-raw))
        #         out = p * (mp.mpf(1) - p)
        #     return mpf2float(out)
        #
        # y, raw = 0.0, 37.
        # mp_logloss(y, raw), mp_gradient(y, raw), mp_hessian(y, raw)
        (HalfBinomialLoss(), 0.0, -1e20, 0, 0, 0),
        (HalfBinomialLoss(), 1.0, -1e20, 1e20, -1, 0),
        (HalfBinomialLoss(), 0.0, -1e3, 0, 0, 0),
        (HalfBinomialLoss(), 1.0, -1e3, 1e3, -1, 0),
        (HalfBinomialLoss(), 1.0, -37.5, 37.5, -1, 0),
        (HalfBinomialLoss(), 1.0, -37.0, 37, 1e-16 - 1, 8.533047625744065e-17),
        (HalfBinomialLoss(), 0.0, -37.0, *[8.533047625744065e-17] * 3),
        (HalfBinomialLoss(), 1.0, -36.9, 36.9, 1e-16 - 1, 9.430476078526806e-17),
        (HalfBinomialLoss(), 0.0, -36.9, *[9.430476078526806e-17] * 3),
        (HalfBinomialLoss(), 0.0, 37.0, 37, 1 - 1e-16, 8.533047625744065e-17),
        (HalfBinomialLoss(), 1.0, 37.0, *[8.533047625744066e-17] * 3),
        (HalfBinomialLoss(), 0.0, 37.5, 37.5, 1, 5.175555005801868e-17),
        (HalfBinomialLoss(), 0.0, 232.8, 232.8, 1, 1.4287342391028437e-101),
        (HalfBinomialLoss(), 1.0, 1e20, 0, 0, 0),
        (HalfBinomialLoss(), 0.0, 1e20, 1e20, 1, 0),
        (
            HalfBinomialLoss(),
            1.0,
            232.8,
            0,
            -1.4287342391028437e-101,
            1.4287342391028437e-101,
        ),
        (HalfBinomialLoss(), 1.0, 232.9, 0, 0, 0),
        (HalfBinomialLoss(), 1.0, 1e3, 0, 0, 0),
        (HalfBinomialLoss(), 0.0, 1e3, 1e3, 1, 0),
>>>>>>> 91d273ae
        (
            HalfMultinomialLoss(n_classes=3),
            0.0,
            [0.2, 0.5, 0.3],
            logsumexp([0.2, 0.5, 0.3]) - 0.2,
            None,
<<<<<<< HEAD
=======
            None,
>>>>>>> 91d273ae
        ),
        (
            HalfMultinomialLoss(n_classes=3),
            1.0,
            [0.2, 0.5, 0.3],
            logsumexp([0.2, 0.5, 0.3]) - 0.5,
            None,
<<<<<<< HEAD
=======
            None,
>>>>>>> 91d273ae
        ),
        (
            HalfMultinomialLoss(n_classes=3),
            2.0,
            [0.2, 0.5, 0.3],
            logsumexp([0.2, 0.5, 0.3]) - 0.3,
            None,
<<<<<<< HEAD
=======
            None,
        ),
        (
            HalfMultinomialLoss(n_classes=3),
            2.0,
            [1e4, 0, 7e-7],
            logsumexp([1e4, 0, 7e-7]) - (7e-7),
            None,
            None,
>>>>>>> 91d273ae
        ),
    ],
    ids=loss_instance_name,
)
def test_loss_on_specific_values(
<<<<<<< HEAD
    loss, y_true, raw_prediction, loss_true, gradient_true
):
    """Test losses at specific values."""
    assert loss(
        y_true=np.array([y_true]), raw_prediction=np.array([raw_prediction])
    ) == approx(loss_true, rel=1e-11, abs=1e-12)
    if gradient_true is not None:
        assert loss.gradient(
            y_true=np.array([y_true]), raw_prediction=np.array([raw_prediction])
        ) == approx(gradient_true, rel=1e-11, abs=1e-12)
=======
    loss, y_true, raw_prediction, loss_true, gradient_true, hessian_true
):
    """Test losses, gradients and hessians at specific values."""
    loss1 = loss(y_true=np.array([y_true]), raw_prediction=np.array([raw_prediction]))
    grad1 = loss.gradient(
        y_true=np.array([y_true]), raw_prediction=np.array([raw_prediction])
    )
    loss2, grad2 = loss.loss_gradient(
        y_true=np.array([y_true]), raw_prediction=np.array([raw_prediction])
    )
    grad3, hess = loss.gradient_hessian(
        y_true=np.array([y_true]), raw_prediction=np.array([raw_prediction])
    )

    assert loss1 == approx(loss_true, rel=1e-15, abs=1e-15)
    assert loss2 == approx(loss_true, rel=1e-15, abs=1e-15)

    if gradient_true is not None:
        assert grad1 == approx(gradient_true, rel=1e-15, abs=1e-15)
        assert grad2 == approx(gradient_true, rel=1e-15, abs=1e-15)
        assert grad3 == approx(gradient_true, rel=1e-15, abs=1e-15)

    if hessian_true is not None:
        assert hess == approx(hessian_true, rel=1e-15, abs=1e-15)
>>>>>>> 91d273ae


@pytest.mark.parametrize("loss", ALL_LOSSES)
@pytest.mark.parametrize("readonly_memmap", [False, True])
@pytest.mark.parametrize("dtype_in", [np.float32, np.float64])
@pytest.mark.parametrize("dtype_out", [np.float32, np.float64])
@pytest.mark.parametrize("sample_weight", [None, 1])
@pytest.mark.parametrize("out1", [None, 1])
@pytest.mark.parametrize("out2", [None, 1])
@pytest.mark.parametrize("n_threads", [1, 2])
def test_loss_dtype(
    loss, readonly_memmap, dtype_in, dtype_out, sample_weight, out1, out2, n_threads
):
    """Test acceptance of dtypes, readonly and writeable arrays in loss functions.

    Check that loss accepts if all input arrays are either all float32 or all
    float64, and all output arrays are either all float32 or all float64.

    Also check that input arrays can be readonly, e.g. memory mapped.
    """
    if _IS_WASM and readonly_memmap:  # pragma: nocover
        pytest.xfail(reason="memmap not fully supported")

    loss = loss()
    # generate a y_true and raw_prediction in valid range
    n_samples = 5
    y_true, raw_prediction = random_y_true_raw_prediction(
        loss=loss,
        n_samples=n_samples,
        y_bound=(-100, 100),
        raw_bound=(-10, 10),
        seed=42,
    )
    y_true = y_true.astype(dtype_in)
    raw_prediction = raw_prediction.astype(dtype_in)

    if sample_weight is not None:
        sample_weight = np.array([2.0] * n_samples, dtype=dtype_in)
    if out1 is not None:
        out1 = np.empty_like(y_true, dtype=dtype_out)
    if out2 is not None:
        out2 = np.empty_like(raw_prediction, dtype=dtype_out)

    if readonly_memmap:
        y_true = create_memmap_backed_data(y_true)
        raw_prediction = create_memmap_backed_data(raw_prediction)
        if sample_weight is not None:
            sample_weight = create_memmap_backed_data(sample_weight)

    loss.loss(
        y_true=y_true,
        raw_prediction=raw_prediction,
        sample_weight=sample_weight,
        loss_out=out1,
        n_threads=n_threads,
    )
    loss.gradient(
        y_true=y_true,
        raw_prediction=raw_prediction,
        sample_weight=sample_weight,
        gradient_out=out2,
        n_threads=n_threads,
    )
    loss.loss_gradient(
        y_true=y_true,
        raw_prediction=raw_prediction,
        sample_weight=sample_weight,
        loss_out=out1,
        gradient_out=out2,
        n_threads=n_threads,
    )
    if out1 is not None and loss.is_multiclass:
        out1 = np.empty_like(raw_prediction, dtype=dtype_out)
    loss.gradient_hessian(
        y_true=y_true,
        raw_prediction=raw_prediction,
        sample_weight=sample_weight,
        gradient_out=out1,
        hessian_out=out2,
        n_threads=n_threads,
    )
    loss(y_true=y_true, raw_prediction=raw_prediction, sample_weight=sample_weight)
    loss.fit_intercept_only(y_true=y_true, sample_weight=sample_weight)
    loss.constant_to_optimal_zero(y_true=y_true, sample_weight=sample_weight)
    if hasattr(loss, "predict_proba"):
        loss.predict_proba(raw_prediction=raw_prediction)
    if hasattr(loss, "gradient_proba"):
        loss.gradient_proba(
            y_true=y_true,
            raw_prediction=raw_prediction,
            sample_weight=sample_weight,
            gradient_out=out1,
            proba_out=out2,
            n_threads=n_threads,
        )


@pytest.mark.parametrize("loss", LOSS_INSTANCES, ids=loss_instance_name)
@pytest.mark.parametrize("sample_weight", [None, "range"])
def test_loss_same_as_C_functions(loss, sample_weight):
    """Test that Python and Cython functions return same results."""
    y_true, raw_prediction = random_y_true_raw_prediction(
        loss=loss,
        n_samples=20,
        y_bound=(-100, 100),
        raw_bound=(-10, 10),
        seed=42,
    )
    if sample_weight == "range":
        sample_weight = np.linspace(1, y_true.shape[0], num=y_true.shape[0])

    out_l1 = np.empty_like(y_true)
    out_l2 = np.empty_like(y_true)
    out_g1 = np.empty_like(raw_prediction)
    out_g2 = np.empty_like(raw_prediction)
    out_h1 = np.empty_like(raw_prediction)
    out_h2 = np.empty_like(raw_prediction)
    loss.loss(
        y_true=y_true,
        raw_prediction=raw_prediction,
        sample_weight=sample_weight,
        loss_out=out_l1,
    )
    loss.closs.loss(
        y_true=y_true,
        raw_prediction=raw_prediction,
        sample_weight=sample_weight,
        loss_out=out_l2,
    ),
    assert_allclose(out_l1, out_l2)
    loss.gradient(
        y_true=y_true,
        raw_prediction=raw_prediction,
        sample_weight=sample_weight,
        gradient_out=out_g1,
    )
    loss.closs.gradient(
        y_true=y_true,
        raw_prediction=raw_prediction,
        sample_weight=sample_weight,
        gradient_out=out_g2,
    )
    assert_allclose(out_g1, out_g2)
    loss.closs.loss_gradient(
        y_true=y_true,
        raw_prediction=raw_prediction,
        sample_weight=sample_weight,
        loss_out=out_l1,
        gradient_out=out_g1,
    )
    loss.closs.loss_gradient(
        y_true=y_true,
        raw_prediction=raw_prediction,
        sample_weight=sample_weight,
        loss_out=out_l2,
        gradient_out=out_g2,
    )
    assert_allclose(out_l1, out_l2)
    assert_allclose(out_g1, out_g2)
    loss.gradient_hessian(
        y_true=y_true,
        raw_prediction=raw_prediction,
        sample_weight=sample_weight,
        gradient_out=out_g1,
        hessian_out=out_h1,
    )
    loss.closs.gradient_hessian(
        y_true=y_true,
        raw_prediction=raw_prediction,
        sample_weight=sample_weight,
        gradient_out=out_g2,
        hessian_out=out_h2,
    )
    assert_allclose(out_g1, out_g2)
    assert_allclose(out_h1, out_h2)


@pytest.mark.parametrize("loss", LOSS_INSTANCES, ids=loss_instance_name)
@pytest.mark.parametrize("sample_weight", [None, "range"])
def test_loss_gradients_are_the_same(loss, sample_weight, global_random_seed):
    """Test that loss and gradient are the same across different functions.

    Also test that output arguments contain correct results.
    """
    y_true, raw_prediction = random_y_true_raw_prediction(
        loss=loss,
        n_samples=20,
        y_bound=(-100, 100),
        raw_bound=(-10, 10),
        seed=global_random_seed,
    )
    if sample_weight == "range":
        sample_weight = np.linspace(1, y_true.shape[0], num=y_true.shape[0])

    out_l1 = np.empty_like(y_true)
    out_l2 = np.empty_like(y_true)
    out_g1 = np.empty_like(raw_prediction)
    out_g2 = np.empty_like(raw_prediction)
    out_g3 = np.empty_like(raw_prediction)
    out_h3 = np.empty_like(raw_prediction)

    l1 = loss.loss(
        y_true=y_true,
        raw_prediction=raw_prediction,
        sample_weight=sample_weight,
        loss_out=out_l1,
    )
    g1 = loss.gradient(
        y_true=y_true,
        raw_prediction=raw_prediction,
        sample_weight=sample_weight,
        gradient_out=out_g1,
    )
    l2, g2 = loss.loss_gradient(
        y_true=y_true,
        raw_prediction=raw_prediction,
        sample_weight=sample_weight,
        loss_out=out_l2,
        gradient_out=out_g2,
    )
    g3, h3 = loss.gradient_hessian(
        y_true=y_true,
        raw_prediction=raw_prediction,
        sample_weight=sample_weight,
        gradient_out=out_g3,
        hessian_out=out_h3,
    )
    assert_allclose(l1, l2)
    assert_array_equal(l1, out_l1)
    assert np.shares_memory(l1, out_l1)
    assert_array_equal(l2, out_l2)
    assert np.shares_memory(l2, out_l2)
    assert_allclose(g1, g2)
    assert_allclose(g1, g3)
    assert_array_equal(g1, out_g1)
    assert np.shares_memory(g1, out_g1)
    assert_array_equal(g2, out_g2)
    assert np.shares_memory(g2, out_g2)
    assert_array_equal(g3, out_g3)
    assert np.shares_memory(g3, out_g3)

    if hasattr(loss, "gradient_proba"):
        assert loss.is_multiclass  # only for HalfMultinomialLoss
        out_g4 = np.empty_like(raw_prediction)
        out_proba = np.empty_like(raw_prediction)
        g4, proba = loss.gradient_proba(
            y_true=y_true,
            raw_prediction=raw_prediction,
            sample_weight=sample_weight,
            gradient_out=out_g4,
            proba_out=out_proba,
        )
        assert_allclose(g1, out_g4)
        assert_allclose(g1, g4)
        assert_allclose(proba, out_proba)
        assert_allclose(np.sum(proba, axis=1), 1, rtol=1e-11)


@pytest.mark.parametrize("loss", LOSS_INSTANCES, ids=loss_instance_name)
@pytest.mark.parametrize("sample_weight", ["ones", "random"])
def test_sample_weight_multiplies(loss, sample_weight, global_random_seed):
    """Test sample weights in loss, gradients and hessians.

    Make sure that passing sample weights to loss, gradient and hessian
    computation methods is equivalent to multiplying by the weights.
    """
    n_samples = 100
    y_true, raw_prediction = random_y_true_raw_prediction(
        loss=loss,
        n_samples=n_samples,
        y_bound=(-100, 100),
        raw_bound=(-5, 5),
        seed=global_random_seed,
    )

    if sample_weight == "ones":
        sample_weight = np.ones(shape=n_samples, dtype=np.float64)
    else:
        rng = np.random.RandomState(global_random_seed)
        sample_weight = rng.normal(size=n_samples).astype(np.float64)

    assert_allclose(
        loss.loss(
            y_true=y_true,
            raw_prediction=raw_prediction,
            sample_weight=sample_weight,
        ),
        sample_weight
        * loss.loss(
            y_true=y_true,
            raw_prediction=raw_prediction,
            sample_weight=None,
        ),
    )

    losses, gradient = loss.loss_gradient(
        y_true=y_true,
        raw_prediction=raw_prediction,
        sample_weight=None,
    )
    losses_sw, gradient_sw = loss.loss_gradient(
        y_true=y_true,
        raw_prediction=raw_prediction,
        sample_weight=sample_weight,
    )
    assert_allclose(losses * sample_weight, losses_sw)
    if not loss.is_multiclass:
        assert_allclose(gradient * sample_weight, gradient_sw)
    else:
        assert_allclose(gradient * sample_weight[:, None], gradient_sw)

    gradient, hessian = loss.gradient_hessian(
        y_true=y_true,
        raw_prediction=raw_prediction,
        sample_weight=None,
    )
    gradient_sw, hessian_sw = loss.gradient_hessian(
        y_true=y_true,
        raw_prediction=raw_prediction,
        sample_weight=sample_weight,
    )
    if not loss.is_multiclass:
        assert_allclose(gradient * sample_weight, gradient_sw)
        assert_allclose(hessian * sample_weight, hessian_sw)
    else:
        assert_allclose(gradient * sample_weight[:, None], gradient_sw)
        assert_allclose(hessian * sample_weight[:, None], hessian_sw)


@pytest.mark.parametrize("loss", LOSS_INSTANCES, ids=loss_instance_name)
def test_graceful_squeezing(loss):
    """Test that reshaped raw_prediction gives same results."""
    y_true, raw_prediction = random_y_true_raw_prediction(
        loss=loss,
        n_samples=20,
        y_bound=(-100, 100),
        raw_bound=(-10, 10),
        seed=42,
    )

    if raw_prediction.ndim == 1:
        raw_prediction_2d = raw_prediction[:, None]
        assert_allclose(
            loss.loss(y_true=y_true, raw_prediction=raw_prediction_2d),
            loss.loss(y_true=y_true, raw_prediction=raw_prediction),
        )
        assert_allclose(
            loss.loss_gradient(y_true=y_true, raw_prediction=raw_prediction_2d),
            loss.loss_gradient(y_true=y_true, raw_prediction=raw_prediction),
        )
        assert_allclose(
            loss.gradient(y_true=y_true, raw_prediction=raw_prediction_2d),
            loss.gradient(y_true=y_true, raw_prediction=raw_prediction),
        )
        assert_allclose(
            loss.gradient_hessian(y_true=y_true, raw_prediction=raw_prediction_2d),
            loss.gradient_hessian(y_true=y_true, raw_prediction=raw_prediction),
        )


@pytest.mark.parametrize("loss", LOSS_INSTANCES, ids=loss_instance_name)
@pytest.mark.parametrize("sample_weight", [None, "range"])
def test_loss_of_perfect_prediction(loss, sample_weight):
    """Test value of perfect predictions.

    Loss of y_pred = y_true plus constant_to_optimal_zero should sums up to
    zero.
    """
    if not loss.is_multiclass:
        # Use small values such that exp(value) is not nan.
        raw_prediction = np.array([-10, -0.1, 0, 0.1, 3, 10])
        # If link is identity, we must respect the interval of y_pred:
        if isinstance(loss.link, IdentityLink):
            eps = 1e-10
            low = loss.interval_y_pred.low
            if not loss.interval_y_pred.low_inclusive:
                low = low + eps
            high = loss.interval_y_pred.high
            if not loss.interval_y_pred.high_inclusive:
                high = high - eps
            raw_prediction = np.clip(raw_prediction, low, high)
        y_true = loss.link.inverse(raw_prediction)
    else:
        # HalfMultinomialLoss
        y_true = np.arange(loss.n_classes).astype(float)
        # raw_prediction with entries -exp(10), but +exp(10) on the diagonal
        # this is close enough to np.inf which would produce nan
        raw_prediction = np.full(
            shape=(loss.n_classes, loss.n_classes),
            fill_value=-np.exp(10),
            dtype=float,
        )
        raw_prediction.flat[:: loss.n_classes + 1] = np.exp(10)

    if sample_weight == "range":
        sample_weight = np.linspace(1, y_true.shape[0], num=y_true.shape[0])

    loss_value = loss.loss(
        y_true=y_true,
        raw_prediction=raw_prediction,
        sample_weight=sample_weight,
    )
    constant_term = loss.constant_to_optimal_zero(
        y_true=y_true, sample_weight=sample_weight
    )
    # Comparing loss_value + constant_term to zero would result in large
    # round-off errors.
    assert_allclose(loss_value, -constant_term, atol=1e-14, rtol=1e-15)


@pytest.mark.parametrize("loss", LOSS_INSTANCES, ids=loss_instance_name)
@pytest.mark.parametrize("sample_weight", [None, "range"])
def test_gradients_hessians_numerically(loss, sample_weight, global_random_seed):
    """Test gradients and hessians with numerical derivatives.

    Gradient should equal the numerical derivatives of the loss function.
    Hessians should equal the numerical derivatives of gradients.
    """
    n_samples = 20
    y_true, raw_prediction = random_y_true_raw_prediction(
        loss=loss,
        n_samples=n_samples,
        y_bound=(-100, 100),
        raw_bound=(-5, 5),
        seed=global_random_seed,
    )

    if sample_weight == "range":
        sample_weight = np.linspace(1, y_true.shape[0], num=y_true.shape[0])

    g, h = loss.gradient_hessian(
        y_true=y_true,
        raw_prediction=raw_prediction,
        sample_weight=sample_weight,
    )

    assert g.shape == raw_prediction.shape
    assert h.shape == raw_prediction.shape

    if not loss.is_multiclass:

        def loss_func(x):
            return loss.loss(
                y_true=y_true,
                raw_prediction=x,
                sample_weight=sample_weight,
            )

        g_numeric = numerical_derivative(loss_func, raw_prediction, eps=1e-6)
        assert_allclose(g, g_numeric, rtol=5e-6, atol=1e-10)

        def grad_func(x):
            return loss.gradient(
                y_true=y_true,
                raw_prediction=x,
                sample_weight=sample_weight,
            )

        h_numeric = numerical_derivative(grad_func, raw_prediction, eps=1e-6)
        if loss.approx_hessian:
            # TODO: What could we test if loss.approx_hessian?
            pass
        else:
            assert_allclose(h, h_numeric, rtol=5e-6, atol=1e-10)
    else:
        # For multiclass loss, we should only change the predictions of the
        # class for which the derivative is taken for, e.g. offset[:, k] = eps
        # for class k.
        # As a softmax is computed, offsetting the whole array by a constant
        # would have no effect on the probabilities, and thus on the loss.
        for k in range(loss.n_classes):

            def loss_func(x):
                raw = raw_prediction.copy()
                raw[:, k] = x
                return loss.loss(
                    y_true=y_true,
                    raw_prediction=raw,
                    sample_weight=sample_weight,
                )

            g_numeric = numerical_derivative(loss_func, raw_prediction[:, k], eps=1e-5)
            assert_allclose(g[:, k], g_numeric, rtol=5e-6, atol=1e-10)

            def grad_func(x):
                raw = raw_prediction.copy()
                raw[:, k] = x
                return loss.gradient(
                    y_true=y_true,
                    raw_prediction=raw,
                    sample_weight=sample_weight,
                )[:, k]

            h_numeric = numerical_derivative(grad_func, raw_prediction[:, k], eps=1e-6)
            if loss.approx_hessian:
                # TODO: What could we test if loss.approx_hessian?
                pass
            else:
                assert_allclose(h[:, k], h_numeric, rtol=5e-6, atol=1e-10)


@pytest.mark.parametrize(
    "loss, x0, y_true",
    [
        ("squared_error", -2.0, 42),
        ("squared_error", 117.0, 1.05),
        ("squared_error", 0.0, 0.0),
        # The argmin of binomial_loss for y_true=0 and y_true=1 is resp.
        # -inf and +inf due to logit, cf. "complete separation". Therefore, we
        # use 0 < y_true < 1.
        ("binomial_loss", 0.3, 0.1),
        ("binomial_loss", -12, 0.2),
        ("binomial_loss", 30, 0.9),
        ("poisson_loss", 12.0, 1.0),
        ("poisson_loss", 0.0, 2.0),
        ("poisson_loss", -22.0, 10.0),
    ],
)
@skip_if_32bit
def test_derivatives(loss, x0, y_true):
    """Test that gradients are zero at the minimum of the loss.

    We check this on a single value/sample using Halley's method with the
    first and second order derivatives computed by the Loss instance.
    Note that methods of Loss instances operate on arrays while the newton
    root finder expects a scalar or a one-element array for this purpose.
    """
    loss = _LOSSES[loss](sample_weight=None)
    y_true = np.array([y_true], dtype=np.float64)
    x0 = np.array([x0], dtype=np.float64)

    def func(x: np.ndarray) -> np.ndarray:
        """Compute loss plus constant term.

        The constant term is such that the minimum function value is zero,
        which is required by the Newton method.
        """
        return loss.loss(
            y_true=y_true, raw_prediction=x
        ) + loss.constant_to_optimal_zero(y_true=y_true)

    def fprime(x: np.ndarray) -> np.ndarray:
        return loss.gradient(y_true=y_true, raw_prediction=x)

    def fprime2(x: np.ndarray) -> np.ndarray:
        return loss.gradient_hessian(y_true=y_true, raw_prediction=x)[1]

    optimum = newton(
        func,
        x0=x0,
        fprime=fprime,
        fprime2=fprime2,
        maxiter=100,
        tol=5e-8,
    )

    # Need to ravel arrays because assert_allclose requires matching
    # dimensions.
    y_true = y_true.ravel()
    optimum = optimum.ravel()
    assert_allclose(loss.link.inverse(optimum), y_true)
    assert_allclose(func(optimum), 0, atol=1e-14)
    assert_allclose(loss.gradient(y_true=y_true, raw_prediction=optimum), 0, atol=5e-7)


@pytest.mark.parametrize("loss", LOSS_INSTANCES, ids=loss_instance_name)
@pytest.mark.parametrize("sample_weight", [None, "range"])
def test_loss_intercept_only(loss, sample_weight):
    """Test that fit_intercept_only returns the argmin of the loss.

    Also test that the gradient is zero at the minimum.
    """
    n_samples = 50
    if not loss.is_multiclass:
        y_true = loss.link.inverse(np.linspace(-4, 4, num=n_samples))
    else:
        y_true = np.arange(n_samples).astype(np.float64) % loss.n_classes
        y_true[::5] = 0  # exceedance of class 0

    if sample_weight == "range":
        sample_weight = np.linspace(0.1, 2, num=n_samples)

    a = loss.fit_intercept_only(y_true=y_true, sample_weight=sample_weight)

    # find minimum by optimization
    def fun(x):
        if not loss.is_multiclass:
            raw_prediction = np.full(shape=(n_samples), fill_value=x)
        else:
            raw_prediction = np.ascontiguousarray(
                np.broadcast_to(x, shape=(n_samples, loss.n_classes))
            )
        return loss(
            y_true=y_true,
            raw_prediction=raw_prediction,
            sample_weight=sample_weight,
        )

    if not loss.is_multiclass:
        opt = minimize_scalar(fun, tol=1e-7, options={"maxiter": 100})
        grad = loss.gradient(
            y_true=y_true,
            raw_prediction=np.full_like(y_true, a),
            sample_weight=sample_weight,
        )
        assert a.shape == tuple()  # scalar
        assert a.dtype == y_true.dtype
        assert_all_finite(a)
        a == approx(opt.x, rel=1e-7)
        grad.sum() == approx(0, abs=1e-12)
    else:
        # The constraint corresponds to sum(raw_prediction) = 0. Without it, we would
        # need to apply loss.symmetrize_raw_prediction to opt.x before comparing.
        opt = minimize(
            fun,
            np.zeros((loss.n_classes)),
            tol=1e-13,
            options={"maxiter": 100},
            method="SLSQP",
            constraints=LinearConstraint(np.ones((1, loss.n_classes)), 0, 0),
        )
        grad = loss.gradient(
            y_true=y_true,
            raw_prediction=np.tile(a, (n_samples, 1)),
            sample_weight=sample_weight,
        )
        assert a.dtype == y_true.dtype
        assert_all_finite(a)
        assert_allclose(a, opt.x, rtol=5e-6, atol=1e-12)
        assert_allclose(grad.sum(axis=0), 0, atol=1e-12)


@pytest.mark.parametrize(
    "loss, func, random_dist",
    [
        (HalfSquaredError(), np.mean, "normal"),
        (AbsoluteError(), np.median, "normal"),
        (PinballLoss(quantile=0.25), lambda x: np.percentile(x, q=25), "normal"),
        (HalfPoissonLoss(), np.mean, "poisson"),
        (HalfGammaLoss(), np.mean, "exponential"),
        (HalfTweedieLoss(), np.mean, "exponential"),
        (HalfBinomialLoss(), np.mean, "binomial"),
    ],
)
def test_specific_fit_intercept_only(loss, func, random_dist, global_random_seed):
    """Test that fit_intercept_only returns the correct functional.

    We test the functional for specific, meaningful distributions, e.g.
    squared error estimates the expectation of a probability distribution.
    """
    rng = np.random.RandomState(global_random_seed)
    if random_dist == "binomial":
        y_train = rng.binomial(1, 0.5, size=100)
    else:
        y_train = getattr(rng, random_dist)(size=100)
    baseline_prediction = loss.fit_intercept_only(y_true=y_train)
    # Make sure baseline prediction is the expected functional=func, e.g. mean
    # or median.
    assert_all_finite(baseline_prediction)
    assert baseline_prediction == approx(loss.link.link(func(y_train)))
    assert loss.link.inverse(baseline_prediction) == approx(func(y_train))
    if isinstance(loss, IdentityLink):
        assert_allclose(loss.link.inverse(baseline_prediction), baseline_prediction)

    # Test baseline at boundary
    if loss.interval_y_true.low_inclusive:
        y_train.fill(loss.interval_y_true.low)
        baseline_prediction = loss.fit_intercept_only(y_true=y_train)
        assert_all_finite(baseline_prediction)
    if loss.interval_y_true.high_inclusive:
        y_train.fill(loss.interval_y_true.high)
        baseline_prediction = loss.fit_intercept_only(y_true=y_train)
        assert_all_finite(baseline_prediction)


def test_multinomial_loss_fit_intercept_only():
    """Test that fit_intercept_only returns the mean functional for CCE."""
    rng = np.random.RandomState(0)
    n_classes = 4
    loss = HalfMultinomialLoss(n_classes=n_classes)
    # Same logic as test_specific_fit_intercept_only. Here inverse link
    # function = softmax and link function = log - symmetry term.
    y_train = rng.randint(0, n_classes + 1, size=100).astype(np.float64)
    baseline_prediction = loss.fit_intercept_only(y_true=y_train)
    assert baseline_prediction.shape == (n_classes,)
    p = np.zeros(n_classes, dtype=y_train.dtype)
    for k in range(n_classes):
        p[k] = (y_train == k).mean()
    assert_allclose(baseline_prediction, np.log(p) - np.mean(np.log(p)))
    assert_allclose(baseline_prediction[None, :], loss.link.link(p[None, :]))

    for y_train in (np.zeros(shape=10), np.ones(shape=10)):
        y_train = y_train.astype(np.float64)
        baseline_prediction = loss.fit_intercept_only(y_true=y_train)
        assert baseline_prediction.dtype == y_train.dtype
        assert_all_finite(baseline_prediction)


def test_multinomial_cy_gradient(global_random_seed):
    """Test that Multinomial cy_gradient gives the same as gradient.

    CyHalfMultinomialLoss does not inherit from CyLossFunction and has a different API.
    As a consequence, the functions like `loss` and `gradient` do no rely on `cy_loss`
    and cy_gradient.
    """
    n_samples = 100
    n_classes = 5
    loss = HalfMultinomialLoss(n_classes=n_classes)
    y_true, raw_prediction = random_y_true_raw_prediction(
        loss=loss,
        n_samples=n_samples,
        seed=global_random_seed,
    )
    sample_weight = np.linspace(0.1, 2, num=n_samples)

    grad1 = loss.closs._test_cy_gradient(
        y_true=y_true,
        raw_prediction=raw_prediction,  # needs to be C-contiguous
        sample_weight=sample_weight,
    )
    grad2 = loss.gradient(
        y_true=y_true,
        raw_prediction=raw_prediction,
        sample_weight=sample_weight,
    )
    assert_allclose(grad1, grad2)


def test_binomial_and_multinomial_loss(global_random_seed):
    """Test that multinomial loss with n_classes = 2 is the same as binomial loss."""
    rng = np.random.RandomState(global_random_seed)
    n_samples = 20
    binom = HalfBinomialLoss()
    multinom = HalfMultinomialLoss(n_classes=2)
    y_train = rng.randint(0, 2, size=n_samples).astype(np.float64)
    raw_prediction = rng.normal(size=n_samples)
    raw_multinom = np.empty((n_samples, 2))
    raw_multinom[:, 0] = -0.5 * raw_prediction
    raw_multinom[:, 1] = 0.5 * raw_prediction
    assert_allclose(
        binom.loss(y_true=y_train, raw_prediction=raw_prediction),
        multinom.loss(y_true=y_train, raw_prediction=raw_multinom),
    )


@pytest.mark.parametrize("y_true", (np.array([0.0, 0, 0]), np.array([1.0, 1, 1])))
@pytest.mark.parametrize("y_pred", (np.array([-5.0, -5, -5]), np.array([3.0, 3, 3])))
def test_binomial_vs_alternative_formulation(y_true, y_pred, global_dtype):
    """Test that both formulations of the binomial deviance agree.

    Often, the binomial deviance or log loss is written in terms of a variable
    z in {-1, +1}, but we use y in {0, 1}, hence z = 2 * y - 1.
    ESL II Eq. (10.18):

        -loglike(z, f) = log(1 + exp(-2 * z * f))

    Note:
        - ESL 2*f = raw_prediction, hence the factor 2 of ESL disappears.
        - Deviance = -2*loglike + .., but HalfBinomialLoss is half of the
          deviance, hence the factor of 2 cancels in the comparison.
    """

    def alt_loss(y, raw_pred):
        z = 2 * y - 1
        return np.mean(np.log(1 + np.exp(-z * raw_pred)))

    def alt_gradient(y, raw_pred):
        # alternative gradient formula according to ESL
        z = 2 * y - 1
        return -z / (1 + np.exp(z * raw_pred))

    bin_loss = HalfBinomialLoss()

    y_true = y_true.astype(global_dtype)
    y_pred = y_pred.astype(global_dtype)
    datum = (y_true, y_pred)

    assert bin_loss(*datum) == approx(alt_loss(*datum))
    assert_allclose(bin_loss.gradient(*datum), alt_gradient(*datum))


@pytest.mark.parametrize("loss", LOSS_INSTANCES, ids=loss_instance_name)
def test_predict_proba(loss, global_random_seed):
    """Test that predict_proba and gradient_proba work as expected."""
    n_samples = 20
    y_true, raw_prediction = random_y_true_raw_prediction(
        loss=loss,
        n_samples=n_samples,
        y_bound=(-100, 100),
        raw_bound=(-5, 5),
        seed=global_random_seed,
    )

    if hasattr(loss, "predict_proba"):
        proba = loss.predict_proba(raw_prediction)
        assert proba.shape == (n_samples, loss.n_classes)
        assert np.sum(proba, axis=1) == approx(1, rel=1e-11)

    if hasattr(loss, "gradient_proba"):
        for grad, proba in (
            (None, None),
            (None, np.empty_like(raw_prediction)),
            (np.empty_like(raw_prediction), None),
            (np.empty_like(raw_prediction), np.empty_like(raw_prediction)),
        ):
            grad, proba = loss.gradient_proba(
                y_true=y_true,
                raw_prediction=raw_prediction,
                sample_weight=None,
                gradient_out=grad,
                proba_out=proba,
            )
            assert proba.shape == (n_samples, loss.n_classes)
            assert np.sum(proba, axis=1) == approx(1, rel=1e-11)
            assert_allclose(
                grad,
                loss.gradient(
                    y_true=y_true,
                    raw_prediction=raw_prediction,
                    sample_weight=None,
                    gradient_out=None,
                ),
            )


@pytest.mark.parametrize("loss", ALL_LOSSES)
@pytest.mark.parametrize("sample_weight", [None, "range"])
@pytest.mark.parametrize("dtype", (np.float32, np.float64))
@pytest.mark.parametrize("order", ("C", "F"))
def test_init_gradient_and_hessians(loss, sample_weight, dtype, order):
    """Test that init_gradient_and_hessian works as expected.

    passing sample_weight to a loss correctly influences the constant_hessian
    attribute, and consequently the shape of the hessian array.
    """
    n_samples = 5
    if sample_weight == "range":
        sample_weight = np.ones(n_samples)
    loss = loss(sample_weight=sample_weight)
    gradient, hessian = loss.init_gradient_and_hessian(
        n_samples=n_samples,
        dtype=dtype,
        order=order,
    )
    if loss.constant_hessian:
        assert gradient.shape == (n_samples,)
        assert hessian.shape == (1,)
    elif loss.is_multiclass:
        assert gradient.shape == (n_samples, loss.n_classes)
        assert hessian.shape == (n_samples, loss.n_classes)
    else:
        assert hessian.shape == (n_samples,)
        assert hessian.shape == (n_samples,)

    assert gradient.dtype == dtype
    assert hessian.dtype == dtype

    if order == "C":
        assert gradient.flags.c_contiguous
        assert hessian.flags.c_contiguous
    else:
        assert gradient.flags.f_contiguous
        assert hessian.flags.f_contiguous


@pytest.mark.parametrize("loss", ALL_LOSSES)
@pytest.mark.parametrize(
    "params, err_msg",
    [
        (
            {"dtype": np.int64},
            f"Valid options for 'dtype' are .* Got dtype={np.int64} instead.",
        ),
    ],
)
def test_init_gradient_and_hessian_raises(loss, params, err_msg):
    """Test that init_gradient_and_hessian raises errors for invalid input."""
    loss = loss()
    with pytest.raises((ValueError, TypeError), match=err_msg):
        gradient, hessian = loss.init_gradient_and_hessian(n_samples=5, **params)


@pytest.mark.parametrize(
    "loss, params, err_type, err_msg",
    [
        (
            PinballLoss,
            {"quantile": None},
            TypeError,
            "quantile must be an instance of float, not NoneType.",
        ),
        (
            PinballLoss,
            {"quantile": 0},
            ValueError,
            "quantile == 0, must be > 0.",
        ),
        (PinballLoss, {"quantile": 1.1}, ValueError, "quantile == 1.1, must be < 1."),
        (
            HuberLoss,
            {"quantile": None},
            TypeError,
            "quantile must be an instance of float, not NoneType.",
        ),
        (
            HuberLoss,
            {"quantile": 0},
            ValueError,
            "quantile == 0, must be > 0.",
        ),
        (HuberLoss, {"quantile": 1.1}, ValueError, "quantile == 1.1, must be < 1."),
    ],
)
def test_loss_init_parameter_validation(loss, params, err_type, err_msg):
    """Test that loss raises errors for invalid input."""
    with pytest.raises(err_type, match=err_msg):
        loss(**params)


@pytest.mark.parametrize("loss", LOSS_INSTANCES, ids=loss_instance_name)
def test_loss_pickle(loss):
    """Test that losses can be pickled."""
    n_samples = 20
    y_true, raw_prediction = random_y_true_raw_prediction(
        loss=loss,
        n_samples=n_samples,
        y_bound=(-100, 100),
        raw_bound=(-5, 5),
        seed=42,
    )
    pickled_loss = pickle.dumps(loss)
    unpickled_loss = pickle.loads(pickled_loss)
    assert loss(y_true=y_true, raw_prediction=raw_prediction) == approx(
        unpickled_loss(y_true=y_true, raw_prediction=raw_prediction)
    )


@pytest.mark.parametrize("p", [-1.5, 0, 1, 1.5, 2, 3])
def test_tweedie_log_identity_consistency(p):
    """Test for identical losses when only the link function is different."""
    half_tweedie_log = HalfTweedieLoss(power=p)
    half_tweedie_identity = HalfTweedieLossIdentity(power=p)
    n_samples = 10
    y_true, raw_prediction = random_y_true_raw_prediction(
        loss=half_tweedie_log, n_samples=n_samples, seed=42
    )
    y_pred = half_tweedie_log.link.inverse(raw_prediction)  # exp(raw_prediction)

    # Let's compare the loss values, up to some constant term that is dropped
    # in HalfTweedieLoss but not in HalfTweedieLossIdentity.
    loss_log = half_tweedie_log.loss(
        y_true=y_true, raw_prediction=raw_prediction
    ) + half_tweedie_log.constant_to_optimal_zero(y_true)
    loss_identity = half_tweedie_identity.loss(
        y_true=y_true, raw_prediction=y_pred
    ) + half_tweedie_identity.constant_to_optimal_zero(y_true)
    # Note that HalfTweedieLoss ignores different constant terms than
    # HalfTweedieLossIdentity. Constant terms means terms not depending on
    # raw_prediction. By adding these terms, `constant_to_optimal_zero`, both losses
    # give the same values.
    assert_allclose(loss_log, loss_identity)

    # For gradients and hessians, the constant terms do not matter. We have, however,
    # to account for the chain rule, i.e. with x=raw_prediction
    #     gradient_log(x) = d/dx loss_log(x)
    #                     = d/dx loss_identity(exp(x))
    #                     = exp(x) * gradient_identity(exp(x))
    # Similarly,
    #     hessian_log(x) = exp(x) * gradient_identity(exp(x))
    #                    + exp(x)**2 * hessian_identity(x)
    gradient_log, hessian_log = half_tweedie_log.gradient_hessian(
        y_true=y_true, raw_prediction=raw_prediction
    )
    gradient_identity, hessian_identity = half_tweedie_identity.gradient_hessian(
        y_true=y_true, raw_prediction=y_pred
    )
    assert_allclose(gradient_log, y_pred * gradient_identity)
    assert_allclose(
        hessian_log, y_pred * gradient_identity + y_pred**2 * hessian_identity
    )<|MERGE_RESOLUTION|>--- conflicted
+++ resolved
@@ -224,28 +224,6 @@
 
 
 @pytest.mark.parametrize(
-<<<<<<< HEAD
-    "loss, y_true, raw_prediction, loss_true, gradient_true",
-    [
-        (HalfSquaredError(), 1.0, 5.0, 8, 4.0),
-        (AbsoluteError(), 1.0, 5.0, 4, 1.0),
-        (PinballLoss(quantile=0.5), 1.0, 5.0, 2, None),
-        (PinballLoss(quantile=0.25), 1.0, 5.0, 4 * (1 - 0.25), None),
-        (PinballLoss(quantile=0.25), 5.0, 1.0, 4 * 0.25, None),
-        (HuberLoss(quantile=0.5, delta=0.1), 0.0, 0.0, 0.0, 0.0),
-        (HuberLoss(quantile=0.5, delta=0.1), 0.0, 0.1, 0.005, 0.1),
-        (HuberLoss(quantile=0.5, delta=0.1), 0.1, 0.0, 0.005, -0.1),
-        (HuberLoss(quantile=0.5, delta=0.1), 4.0, 3.95, 0.00125, -0.05),
-        (HuberLoss(quantile=0.5, delta=0.1), 2.0, 5.0, 0.295, 0.1),
-        (HuberLoss(quantile=0.5, delta=0.1), 5.0, -1.0, 0.595, -0.1),
-        (HuberLoss(quantile=0.5, delta=3), 1.0, 5.0, 3 * (4 - 3 / 2), None),
-        (HuberLoss(quantile=0.5, delta=3), 1.0, 3.0, 0.5 * 2**2, None),
-        (HalfPoissonLoss(), 2.0, np.log(4), 4 - 2 * np.log(4), None),
-        (HalfGammaLoss(), 2.0, np.log(4), np.log(4) + 2 / 4, None),
-        (HalfTweedieLoss(power=3), 2.0, np.log(4), -1 / 4 + 1 / 4**2, None),
-        (HalfTweedieLossIdentity(power=1), 2.0, 4.0, 2 - 2 * np.log(2), None),
-        (HalfTweedieLossIdentity(power=2), 2.0, 4.0, np.log(2) - 1 / 2, None),
-=======
     "loss, y_true, raw_prediction, loss_true, gradient_true, hessian_true",
     [
         (HalfSquaredError(), 1.0, 5.0, 8, 4, 1),
@@ -260,17 +238,12 @@
         (HalfTweedieLoss(power=3), 2.0, np.log(4), -1 / 4 + 1 / 4**2, None, None),
         (HalfTweedieLossIdentity(power=1), 2.0, 4.0, 2 - 2 * np.log(2), None, None),
         (HalfTweedieLossIdentity(power=2), 2.0, 4.0, np.log(2) - 1 / 2, None, None),
->>>>>>> 91d273ae
         (
             HalfTweedieLossIdentity(power=3),
             2.0,
             4.0,
             -1 / 4 + 1 / 4**2 + 1 / 2 / 2,
             None,
-<<<<<<< HEAD
-        ),
-        (HalfBinomialLoss(), 0.25, np.log(4), np.log(5) - 0.25 * np.log(4), None),
-=======
             None,
         ),
         (
@@ -335,17 +308,13 @@
         (HalfBinomialLoss(), 1.0, 232.9, 0, 0, 0),
         (HalfBinomialLoss(), 1.0, 1e3, 0, 0, 0),
         (HalfBinomialLoss(), 0.0, 1e3, 1e3, 1, 0),
->>>>>>> 91d273ae
         (
             HalfMultinomialLoss(n_classes=3),
             0.0,
             [0.2, 0.5, 0.3],
             logsumexp([0.2, 0.5, 0.3]) - 0.2,
             None,
-<<<<<<< HEAD
-=======
             None,
->>>>>>> 91d273ae
         ),
         (
             HalfMultinomialLoss(n_classes=3),
@@ -353,10 +322,7 @@
             [0.2, 0.5, 0.3],
             logsumexp([0.2, 0.5, 0.3]) - 0.5,
             None,
-<<<<<<< HEAD
-=======
             None,
->>>>>>> 91d273ae
         ),
         (
             HalfMultinomialLoss(n_classes=3),
@@ -364,8 +330,6 @@
             [0.2, 0.5, 0.3],
             logsumexp([0.2, 0.5, 0.3]) - 0.3,
             None,
-<<<<<<< HEAD
-=======
             None,
         ),
         (
@@ -375,24 +339,11 @@
             logsumexp([1e4, 0, 7e-7]) - (7e-7),
             None,
             None,
->>>>>>> 91d273ae
         ),
     ],
     ids=loss_instance_name,
 )
 def test_loss_on_specific_values(
-<<<<<<< HEAD
-    loss, y_true, raw_prediction, loss_true, gradient_true
-):
-    """Test losses at specific values."""
-    assert loss(
-        y_true=np.array([y_true]), raw_prediction=np.array([raw_prediction])
-    ) == approx(loss_true, rel=1e-11, abs=1e-12)
-    if gradient_true is not None:
-        assert loss.gradient(
-            y_true=np.array([y_true]), raw_prediction=np.array([raw_prediction])
-        ) == approx(gradient_true, rel=1e-11, abs=1e-12)
-=======
     loss, y_true, raw_prediction, loss_true, gradient_true, hessian_true
 ):
     """Test losses, gradients and hessians at specific values."""
@@ -417,7 +368,6 @@
 
     if hessian_true is not None:
         assert hess == approx(hessian_true, rel=1e-15, abs=1e-15)
->>>>>>> 91d273ae
 
 
 @pytest.mark.parametrize("loss", ALL_LOSSES)
