"""
The :mod:`sklearn._loss` module includes loss function classes suitable for
fitting classification and regression tasks.
"""

from .loss import (
    AbsoluteError,
<<<<<<< HEAD
    PinballLoss,
    HuberLoss,
    HalfPoissonLoss,
=======
    HalfBinomialLoss,
>>>>>>> 2ab1d81e
    HalfGammaLoss,
    HalfMultinomialLoss,
    HalfPoissonLoss,
    HalfSquaredError,
    HalfTweedieLoss,
    HalfTweedieLossIdentity,
    HuberLoss,
    PinballLoss,
)

__all__ = [
    "HalfSquaredError",
    "AbsoluteError",
    "PinballLoss",
    "HuberLoss",
    "HalfPoissonLoss",
    "HalfGammaLoss",
    "HalfTweedieLoss",
    "HalfTweedieLossIdentity",
    "HalfBinomialLoss",
    "HalfMultinomialLoss",
]<|MERGE_RESOLUTION|>--- conflicted
+++ resolved
@@ -5,13 +5,7 @@
 
 from .loss import (
     AbsoluteError,
-<<<<<<< HEAD
-    PinballLoss,
-    HuberLoss,
-    HalfPoissonLoss,
-=======
     HalfBinomialLoss,
->>>>>>> 2ab1d81e
     HalfGammaLoss,
     HalfMultinomialLoss,
     HalfPoissonLoss,
